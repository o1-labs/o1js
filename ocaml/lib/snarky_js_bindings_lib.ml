--- conflicted
+++ resolved
@@ -1381,6 +1381,18 @@
   Js.t
 
 module Statement = struct
+  type t = Field.t statement
+
+  let to_js ((input, output) : t) : statement_js =
+    object%js
+      val input = Public_input.to_js input
+
+      val output = Public_input.to_js output
+    end
+
+  let of_js (s : statement_js) : t =
+    (Public_input.of_js s##.input, Public_input.of_js s##.output)
+
   module Constant = struct
     type t = Field.Constant.t statement
 
@@ -1646,63 +1658,7 @@
           ; main =
               (fun { public_input } ->
                 dummy_constraints () ;
-<<<<<<< HEAD
                 let result = rule##.main (Public_input.to_js public_input) in
-=======
-                (* TODO: Push this down into SnarkyJS so that it controls the
-                   public inputs of prev proofs, and we can delete this
-                   annoying logic.
-                *)
-                let previous_public_inputs =
-                  let rec go :
-                      type prev_vars prev_values widths heights.
-                         int
-                      -> ( prev_vars
-                         , prev_values
-                         , widths
-                         , heights )
-                         H4.T(Pickles.Tag).t
-                      -> prev_vars H1.T(Id).t =
-                   fun i tags ->
-                    match tags with
-                    | [] ->
-                        []
-                    | tag :: tags ->
-                        let get_typ (type a1 a2 a3 a4 b3 b4)
-                            (tag : (a1, a2, a3, a4) Pickles.Tag.t)
-                            (self :
-                              ( Field.t array * Field.t array
-                              , Impl.field array * Impl.field array
-                              , b3
-                              , b4 )
-                              Pickles.Tag.t ) =
-                          match Type_equal.Id.same_witness tag.id self.id with
-                          | None ->
-                              Pickles.Types_map.public_input tag
-                          | Some T ->
-                              statement_typ public_input_size public_output_size
-                        in
-                        let typ = get_typ tag self in
-                        let public_input =
-                          Impl.exists typ ~request:(fun () ->
-                              Get_public_input (i, tag) )
-                        in
-                        let public_inputs = go (i + 1) tags in
-                        public_input :: public_inputs
-                  in
-
-                  go 0 prevs
-                in
-                let prev_statements =
-                  vars_to_public_input ~public_input_size ~public_output_size
-                    ~self prevs previous_public_inputs
-                in
-                let result =
-                  rule##.main
-                    (Public_input.to_js public_input)
-                    (Public_input.list_to_js prev_statements)
-                in
->>>>>>> 8b40c9a3
                 let public_output = Public_input.of_js result##.publicOutput in
                 let previous_proofs_should_verify =
                   should_verifys prevs result##.shouldVerify
