--- conflicted
+++ resolved
@@ -170,19 +170,6 @@
   end
 
   module Group = struct
-<<<<<<< HEAD
-    let ec_add p1 p2 p3 inf same_x slope inf_z x21_inv =
-      let open Impl in
-      with_label "Elliptic Curve Addition" (fun () ->
-          assert_
-            { annotation = Some __LOC__
-            ; basic =
-                Kimchi_backend_common.Plonk_constraint_system.Plonk_constraint.T
-                  (EC_add_complete
-                     { p1; p2; p3; inf; same_x; slope; inf_z; x21_inv } )
-            } ;
-          p3 )
-=======
     type t = Pickles.Step_main_inputs.Inner_curve.t
 
     (** p1 + p2; handles variables *)
@@ -190,17 +177,13 @@
 
     let assert_on_curve p =
       Pickles.Step_main_inputs.Inner_curve.assert_on_curve p
->>>>>>> 9f0acc0d
 
     let scale p (scalar_bits : Boolean.var array) =
       Pickles.Step_main_inputs.Ops.scale_fast_msb_bits p
         (Shifted_value scalar_bits)
-<<<<<<< HEAD
-=======
 
     let equals ((x1, y1) : t) ((x2, y2) : t) =
       Boolean.all [ Impl.Field.equal x1 x2; Impl.Field.equal y1 y2 ]
->>>>>>> 9f0acc0d
   end
 
   module Circuit = struct
@@ -373,9 +356,13 @@
 
     val group =
       object%js
-        method ecadd = Snarky.Group.ec_add
+        method add = Snarky.Group.add
+
+        method assertOnCurve = Snarky.Group.assert_on_curve
 
         method scale = Snarky.Group.scale
+
+        method equals = Snarky.Group.equals
       end
 
     val circuit =
