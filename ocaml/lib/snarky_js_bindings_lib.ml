module Backend = Kimchi_backend.Pasta.Vesta_based_plonk
module Other_backend = Kimchi_backend.Pasta.Pallas_based_plonk
module Impl = Pickles.Impls.Step
module Other_impl = Pickles.Impls.Wrap
module Challenge = Limb_vector.Challenge.Make (Impl)
module Sc =
  Pickles.Scalar_challenge.Make (Impl) (Pickles.Step_main_inputs.Inner_curve)
    (Challenge)
    (Pickles.Endo.Step_inner_curve)
module Js = Js_of_ocaml.Js

let _console_log_string s = Js_of_ocaml.Firebug.console##log (Js.string s)

let _console_log s = Js_of_ocaml.Firebug.console##log s

let _console_dir s : unit =
  let f =
    Js.Unsafe.eval_string {js|(function(s) { console.dir(s, {depth: 5}); })|js}
  in
  Js.Unsafe.(fun_call f [| inject s |])

let raise_error s =
  Js.Js_error.(raise_ @@ of_error (new%js Js.error_constr (Js.string s)))

let _raise_errorf fmt = Core_kernel.ksprintf raise_error fmt

external raise_exn_js : exn -> Js.js_string Js.t -> 'a = "custom_reraise_exn"

let raise_exn exn = raise_exn_js exn (Js.string (Core_kernel.Exn.to_string exn))

let log_and_raise_error_with_message ~exn ~msg =
  match Js.Optdef.to_option msg with
  | None ->
      raise_exn exn
  | Some msg ->
      let stack = Printexc.get_backtrace () in
      let msg =
        Printf.sprintf "%s\n%s%s" (Js.to_string msg)
          (Core_kernel.Exn.to_string exn)
          stack
      in
      raise_error msg

let json_parse (str : Js.js_string Js.t) =
  Js.Unsafe.(fun_call global ##. JSON##.parse [| inject str |])

class type field_class =
  object
    method value : Impl.Field.t Js.prop

    method toString : Js.js_string Js.t Js.meth

    method toJSON : < .. > Js.t Js.meth

    method toFields : field_class Js.t Js.js_array Js.t Js.meth
  end

and bool_class =
  object
    method value : Impl.Boolean.var Js.prop

    method toBoolean : bool Js.t Js.meth

    method toField : field_class Js.t Js.meth

    method toJSON : < .. > Js.t Js.meth

    method toFields : field_class Js.t Js.js_array Js.t Js.meth
  end

module As_field = struct
  (* number | string | boolean | field_class | cvar *)
  type t

  let of_field (x : Impl.Field.t) : t = Obj.magic x

  let of_number_exn (value : t) : Impl.Field.t =
    let number : Js.number Js.t = Obj.magic value in
    let float = Js.float_of_number number in
    if Float.is_integer float then
      if float >= 0. then
        Impl.Field.(
          constant @@ Constant.of_string @@ Js.to_string @@ number##toString)
      else
        let number : Js.number Js.t = Obj.magic (-.float) in
        Impl.Field.negate
          Impl.Field.(
            constant @@ Constant.of_string @@ Js.to_string @@ number##toString)
    else raise_error "Cannot convert a float to a field element"

  let of_boolean (value : t) : Impl.Field.t =
    let value = Js.to_bool (Obj.magic value) in
    if value then Impl.Field.one else Impl.Field.zero

  let of_string_exn (value : t) : Impl.Field.t =
    let value : Js.js_string Js.t = Obj.magic value in
    let s = Js.to_string value in
    try
      Impl.Field.constant
        ( if
          String.length s >= 2
          && Char.equal s.[0] '0'
          && Char.equal (Char.lowercase_ascii s.[1]) 'x'
        then Kimchi_pasta.Pasta.Fp.(of_bigint (Bigint.of_hex_string s))
        else if String.length s >= 1 && Char.equal s.[0] '-' then
          String.sub s 1 (String.length s - 1)
          |> Impl.Field.Constant.of_string |> Impl.Field.Constant.negate
        else Impl.Field.Constant.of_string s )
    with Failure e -> raise_error e

  let of_bigint_exn (value : t) : Impl.Field.t =
    let bigint : < toString : Js.js_string Js.t Js.meth > Js.t =
      Obj.magic value
    in
    bigint##toString |> Obj.magic |> of_string_exn

  let value (value : t) : Impl.Field.t =
    match Js.to_string (Js.typeof (Obj.magic value)) with
    | "number" ->
        of_number_exn value
    | "boolean" ->
        of_boolean value
    | "string" ->
        of_string_exn value
    | "bigint" ->
        of_bigint_exn value
    | "object" ->
        let is_array = Js.to_bool (Js.Unsafe.global ##. Array##isArray value) in
        if is_array then
          (* Cvar case *)
          (* TODO: Make this conversion more robust by rejecting invalid cases *)
          Obj.magic value
        else
          (* Object case *)
          Js.Optdef.get
            (Obj.magic value)##.value
            (fun () -> raise_error "Expected object with property \"value\"")
    | s ->
        raise_error
          (Core_kernel.sprintf
             "Type \"%s\" cannot be converted to a field element" s )

  let field_class : < .. > Js.t =
    let f =
      (* We could construct this using Js.wrap_meth_callback, but that returns a
         function that behaves weirdly (from the point-of-view of JS) when partially applied. *)
      Js.Unsafe.eval_string
        {js|
        (function(asFieldValue) {
          return function(x) {
            this.value = asFieldValue(x);
            return this;
          };
        })
      |js}
    in
    Js.Unsafe.(fun_call f [| inject (Js.wrap_callback value) |])

  let field_constr : (t -> field_class Js.t) Js.constr = Obj.magic field_class

  let to_field_obj (x : t) : field_class Js.t =
    match Js.to_string (Js.typeof (Obj.magic value)) with
    | "object" ->
        let is_array = Js.to_bool (Js.Unsafe.global ##. Array##isArray value) in
        if is_array then (* Cvar case *)
          new%js field_constr x else Obj.magic x
    | _ ->
        new%js field_constr x
end

let field_class = As_field.field_class

let field_constr = As_field.field_constr

open Core_kernel

module As_bool = struct
  (* boolean | bool_class | Boolean.var *)
  type t

  let of_boolean (x : Impl.Boolean.var) : t = Obj.magic x

  let of_js_bool (b : bool Js.t) : t = Obj.magic b

  let value (value : t) : Impl.Boolean.var =
    match Js.to_string (Js.typeof (Obj.magic value)) with
    | "boolean" ->
        let value = Js.to_bool (Obj.magic value) in
        Impl.Boolean.var_of_value value
    | "object" ->
        let is_array = Js.to_bool (Js.Unsafe.global ##. Array##isArray value) in
        if is_array then
          (* Cvar case *)
          (* TODO: Make this conversion more robust by rejecting invalid cases *)
          Obj.magic value
        else
          (* Object case *)
          Js.Optdef.get
            (Obj.magic value)##.value
            (fun () -> raise_error "Expected object with property \"value\"")
    | s ->
        raise_error
          (Core_kernel.sprintf "Type \"%s\" cannot be converted to a boolean" s)
end

let bool_class : < .. > Js.t =
  let f =
    Js.Unsafe.eval_string
      {js|
      (function(asBoolValue) {
        return function(x) {
          this.value = asBoolValue(x);
          return this;
        }
      })
    |js}
  in
  Js.Unsafe.(fun_call f [| inject (Js.wrap_callback As_bool.value) |])

let bool_constr : (As_bool.t -> bool_class Js.t) Js.constr =
  Obj.magic bool_class

module Field = Impl.Field
module Boolean = Impl.Boolean
module As_prover = Impl.As_prover
module Constraint = Impl.Constraint
module Bigint = Impl.Bigint
module Keypair = Impl.Keypair
module Verification_key = Impl.Verification_key
module Typ = Impl.Typ

(* helper functions *)

external prover_to_json :
  Kimchi_bindings.Protocol.Index.Fp.t -> Js.js_string Js.t = "prover_to_json"

let singleton_array (type a) (x : a) : a Js.js_array Js.t =
  let arr = new%js Js.array_empty in
  arr##push x |> ignore ;
  arr

let handle_constants f f_constant (x : Field.t) =
  match x with Constant x -> f_constant x | _ -> f x

let handle_constants2 f f_constant (x : Field.t) (y : Field.t) =
  match (x, y) with Constant x, Constant y -> f_constant x y | _ -> f x y

let array_get_exn xs i =
  Js.Optdef.get (Js.array_get xs i) (fun () ->
      raise_error (sprintf "array_get_exn: index=%d, length=%d" i xs##.length) )

let array_check_length xs n =
  if xs##.length <> n then raise_error (sprintf "Expected array of length %d" n)

let method_ class_ (name : string) (f : _ Js.t -> _) =
  let prototype = Js.Unsafe.get class_ (Js.string "prototype") in
  Js.Unsafe.set prototype (Js.string name) (Js.wrap_meth_callback f)

let optdef_arg_method (type a) class_ (name : string)
    (f : _ Js.t -> a Js.Optdef.t -> _) =
  let prototype = Js.Unsafe.get class_ (Js.string "prototype") in
  let meth =
    let wrapper =
      Js.Unsafe.eval_string
        {js|
        (function(f) {
          return function(xOptdef) {
            return f(this, xOptdef);
          };
        })|js}
    in
    Js.Unsafe.(fun_call wrapper [| inject (Js.wrap_callback f) |])
  in
  Js.Unsafe.set prototype (Js.string name) meth

let arg_optdef_arg_method (type a b) class_ (name : string)
    (f : _ Js.t -> b -> a Js.Optdef.t -> _) =
  let prototype = Js.Unsafe.get class_ (Js.string "prototype") in
  let meth =
    let wrapper =
      Js.Unsafe.eval_string
        {js|
        (function(f) {
          return function(argVal, xOptdef) {
            return f(this, argVal, xOptdef);
          };
        })|js}
    in
    Js.Unsafe.(fun_call wrapper [| inject (Js.wrap_callback f) |])
  in
  Js.Unsafe.set prototype (Js.string name) meth

let to_js_bigint =
  let bigint_constr = Js.Unsafe.eval_string {js|BigInt|js} in
  fun (s : Js.js_string Js.t) ->
    Js.Unsafe.fun_call bigint_constr [| Js.Unsafe.inject s |]

let to_js_field x : field_class Js.t = new%js field_constr (As_field.of_field x)

let to_unchecked (x : Field.t) =
  match x with Constant y -> y | y -> Impl.As_prover.read_var y

let () =
  let method_ name (f : field_class Js.t -> _) = method_ field_class name f in
  let to_string (x : Field.t) =
    ( match x with
    | Constant x ->
        x
    | x ->
        (* TODO: Put good error message here. *)
        As_prover.read_var x )
    |> Field.Constant.to_string |> Js.string
  in
  let mk = to_js_field in
  let add_op1 name (f : Field.t -> Field.t) =
    method_ name (fun this : field_class Js.t -> mk (f this##.value))
  in
  let add_op2 name (f : Field.t -> Field.t -> Field.t) =
    method_ name (fun this (y : As_field.t) : field_class Js.t ->
        mk (f this##.value (As_field.value y)) )
  in
  let sub =
    handle_constants2 Field.sub (fun x y ->
        Field.constant (Field.Constant.sub x y) )
  in
  let div =
    handle_constants2 Field.div (fun x y ->
        Field.constant (Field.Constant.( / ) x y) )
  in
  let sqrt =
    handle_constants Field.sqrt (fun x ->
        Field.constant (Field.Constant.sqrt x) )
  in
  add_op2 "add" Field.add ;
  add_op2 "sub" sub ;
  add_op2 "div" div ;
  add_op2 "mul" Field.mul ;
  add_op1 "neg" Field.negate ;
  add_op1 "inv" Field.inv ;
  add_op1 "square" Field.square ;
  add_op1 "sqrt" sqrt ;
  method_ "toString" (fun this : Js.js_string Js.t -> to_string this##.value) ;
  method_ "sizeInFields" (fun _this : int -> 1) ;
  method_ "toFields" (fun this : field_class Js.t Js.js_array Js.t ->
      singleton_array this ) ;
  method_ "toBigInt" (fun this -> to_string this##.value |> to_js_bigint) ;
  ((* TODO: Make this work with arbitrary bit length *)
   let bit_length = Field.size_in_bits - 2 in
   let cmp_method (name, f) =
     arg_optdef_arg_method field_class name
       (fun this (y : As_field.t) (msg : Js.js_string Js.t Js.Optdef.t) : unit
       ->
         try f ~bit_length this##.value (As_field.value y)
         with exn -> log_and_raise_error_with_message ~exn ~msg )
   in
   let bool_cmp_method (name, f) =
     method_ name (fun this (y : As_field.t) : bool_class Js.t ->
         new%js bool_constr
           (As_bool.of_boolean
              (f (Field.compare ~bit_length this##.value (As_field.value y))) ) )
   in
   (List.iter ~f:bool_cmp_method)
     [ ("lt", fun { less; _ } -> less)
     ; ("lte", fun { less_or_equal; _ } -> less_or_equal)
     ; ("gt", fun { less_or_equal; _ } -> Boolean.not less_or_equal)
     ; ("gte", fun { less; _ } -> Boolean.not less)
     ; ("lessThan", fun { less; _ } -> less)
     ; ("lessThanOrEqual", fun { less_or_equal; _ } -> less_or_equal)
     ; ("greaterThan", fun { less_or_equal; _ } -> Boolean.not less_or_equal)
     ; ("greaterThanOrEqual", fun { less; _ } -> Boolean.not less)
     ] ;
   List.iter ~f:cmp_method
     [ ("assertLt", Field.Assert.lt)
     ; ("assertLte", Field.Assert.lte)
     ; ("assertGt", Field.Assert.gt)
     ; ("assertGte", Field.Assert.gte)
     ; ("assertLessThan", Field.Assert.lt)
     ; ("assertLessThanOrEqual", Field.Assert.lte)
     ; ("assertGreaterThan", Field.Assert.gt)
     ; ("assertGreaterThanOrEqual", Field.Assert.gte)
     ] ) ;

  arg_optdef_arg_method field_class "assertEquals"
    (fun this (y : As_field.t) (msg : Js.js_string Js.t Js.Optdef.t) : unit ->
      try Field.Assert.equal this##.value (As_field.value y)
      with exn -> log_and_raise_error_with_message ~exn ~msg ) ;
  optdef_arg_method field_class "assertBoolean"
    (fun this (msg : Js.js_string Js.t Js.Optdef.t) : unit ->
      try Impl.assert_ (Constraint.boolean this##.value)
      with exn -> log_and_raise_error_with_message ~exn ~msg ) ;
  optdef_arg_method field_class "assertBool"
    (fun this (msg : Js.js_string Js.t Js.Optdef.t) : unit ->
      try Impl.assert_ (Constraint.boolean this##.value)
      with exn -> log_and_raise_error_with_message ~exn ~msg ) ;
  method_ "isZero" (fun this : bool_class Js.t ->
      new%js bool_constr
        (As_bool.of_boolean (Field.equal this##.value Field.zero)) ) ;
  optdef_arg_method field_class "toBits"
    (fun this (length : int Js.Optdef.t) : bool_class Js.t Js.js_array Js.t ->
      let length = Js.Optdef.get length (fun () -> Field.size_in_bits) in
      let k f bits =
        let arr = new%js Js.array_empty in
        List.iter bits ~f:(fun x ->
            arr##push (new%js bool_constr (As_bool.of_boolean (f x))) |> ignore ) ;
        arr
      in
      handle_constants
        (fun v -> k Fn.id (Field.choose_preimage_var ~length v))
        (fun x ->
          let bits = Field.Constant.unpack x in
          let bits, high_bits = List.split_n bits length in
          if List.exists high_bits ~f:Fn.id then
            raise_error
              (sprintf "Value %s did not fit in %d bits"
                 (Field.Constant.to_string x)
                 length ) ;
          k Boolean.var_of_value bits )
        this##.value ) ;
  method_ "equals" (fun this (y : As_field.t) : bool_class Js.t ->
      new%js bool_constr
        (As_bool.of_boolean (Field.equal this##.value (As_field.value y))) ) ;
  let static_op1 name (f : Field.t -> Field.t) =
    Js.Unsafe.set field_class (Js.string name)
      (Js.wrap_callback (fun (x : As_field.t) : field_class Js.t ->
           mk (f (As_field.value x)) ) )
  in
  let static_op2 name (f : Field.t -> Field.t -> Field.t) =
    Js.Unsafe.set field_class (Js.string name)
      (Js.wrap_callback
         (fun (x : As_field.t) (y : As_field.t) : field_class Js.t ->
           mk (f (As_field.value x) (As_field.value y)) ) )
  in
  field_class##.one := mk Field.one ;
  field_class##.zero := mk Field.zero ;
  field_class##.minusOne := mk @@ Field.negate Field.one ;
  Js.Unsafe.set field_class (Js.string "ORDER")
    ( to_js_bigint @@ Js.string @@ Pasta_bindings.BigInt256.to_string
    @@ Pasta_bindings.Fp.size () ) ;
  field_class##.random :=
    Js.wrap_callback (fun () : field_class Js.t ->
        mk (Field.constant (Field.Constant.random ())) ) ;
  static_op2 "add" Field.add ;
  static_op2 "sub" sub ;
  static_op2 "mul" Field.mul ;
  static_op2 "div" div ;
  static_op1 "neg" Field.negate ;
  static_op1 "inv" Field.inv ;
  static_op1 "square" Field.square ;
  static_op1 "sqrt" sqrt ;
  field_class##.toString :=
    Js.wrap_callback (fun (x : As_field.t) : Js.js_string Js.t ->
        to_string (As_field.value x) ) ;
  field_class##.sizeInFields := Js.wrap_callback (fun () : int -> 1) ;
  field_class##.toFields :=
    Js.wrap_callback
      (fun (x : As_field.t) : field_class Js.t Js.js_array Js.t ->
        (As_field.to_field_obj x)##toFields ) ;
  field_class##.fromFields :=
    Js.wrap_callback
      (fun (xs : field_class Js.t Js.js_array Js.t) : field_class Js.t ->
        array_check_length xs 1 ; array_get_exn xs 0 ) ;
  field_class##.assertEqual :=
    Js.wrap_callback (fun (x : As_field.t) (y : As_field.t) : unit ->
        Field.Assert.equal (As_field.value x) (As_field.value y) ) ;
  field_class##.assertBoolean
  := Js.wrap_callback (fun (x : As_field.t) : unit ->
         Impl.assert_ (Constraint.boolean (As_field.value x)) ) ;
  field_class##.isZero :=
    Js.wrap_callback (fun (x : As_field.t) : bool_class Js.t ->
        new%js bool_constr
          (As_bool.of_boolean (Field.equal (As_field.value x) Field.zero)) ) ;
  field_class##.fromBits :=
    Js.wrap_callback
      (fun (bs : As_bool.t Js.js_array Js.t) : field_class Js.t ->
        try
          Array.map (Js.to_array bs) ~f:(fun b ->
              match (As_bool.value b :> Impl.Field.t) with
              | Constant b ->
                  Impl.Field.Constant.(equal one b)
              | _ ->
                  failwith "non-constant" )
          |> Array.to_list |> Field.Constant.project |> Field.constant |> mk
        with _ ->
          mk
            (Field.project
               (List.init bs##.length ~f:(fun i ->
                    Js.Optdef.case (Js.array_get bs i)
                      (fun () -> assert false)
                      As_bool.value ) ) ) ) ;
  (field_class##.toBits :=
     let wrapper =
       Js.Unsafe.eval_string
         {js|
          (function(toField) {
            return function(x, length) {
              return toField(x).toBits(length);
            };
          })|js}
     in
     Js.Unsafe.(
       fun_call wrapper [| inject (Js.wrap_callback As_field.to_field_obj) |])
  ) ;
  field_class##.equal :=
    Js.wrap_callback (fun (x : As_field.t) (y : As_field.t) : bool_class Js.t ->
        new%js bool_constr
          (As_bool.of_boolean
             (Field.equal (As_field.value x) (As_field.value y)) ) ) ;
  let static_method name f =
    Js.Unsafe.set field_class (Js.string name) (Js.wrap_callback f)
  in
  method_ "seal"
    (let seal = Pickles.Util.seal (module Impl) in
     fun (this : field_class Js.t) : field_class Js.t -> mk (seal this##.value)
    ) ;
  method_ "rangeCheckHelper"
    (fun (this : field_class Js.t) (num_bits : int) : field_class Js.t ->
      match this##.value with
      | Constant v ->
          let n = Bigint.of_field v in
          for i = num_bits to Field.size_in_bits - 1 do
            if Bigint.test_bit n i then
              raise_error
                (sprintf
                   !"rangeCheckHelper: Expected %{sexp:Field.Constant.t} to \
                     fit in %d bits"
                   v num_bits )
          done ;
          this
      | v ->
          let _a, _b, n =
            Pickles.Scalar_challenge.to_field_checked' ~num_bits
              (module Impl)
              { inner = v }
          in
          mk n ) ;
  method_ "isConstant" (fun (this : field_class Js.t) : bool Js.t ->
      match this##.value with Constant _ -> Js._true | _ -> Js._false ) ;
  method_ "toConstant" (fun (this : field_class Js.t) : field_class Js.t ->
      let x =
        match this##.value with Constant x -> x | x -> As_prover.read_var x
      in
      mk (Field.constant x) ) ;
  method_ "toJSON" (fun (this : field_class Js.t) : < .. > Js.t ->
      this##toString ) ;
  static_method "toJSON" (fun (this : field_class Js.t) : < .. > Js.t ->
      this##toJSON ) ;
  static_method "fromJSON" (fun (value : Js.Unsafe.any) : field_class Js.t ->
      let return x = Some (new%js field_constr (As_field.of_field x)) in
      let result : field_class Js.t option =
        match Js.to_string (Js.typeof (Js.Unsafe.coerce value)) with
        | "number" ->
            let value = Js.float_of_number (Obj.magic value) in
            if Caml.Float.is_integer value then
              return (Field.of_int (Float.to_int value))
            else None
        | "boolean" ->
            let value = Js.to_bool (Obj.magic value) in
            return (if value then Field.one else Field.zero)
        | "string" -> (
            let value : Js.js_string Js.t = Obj.magic value in
            let s = Js.to_string value in
            try
              return
                (Field.constant
                   ( if
                     String.length s > 1
                     && Char.equal s.[0] '0'
                     && Char.equal (Char.lowercase s.[1]) 'x'
                   then
                     Kimchi_pasta.Pasta.Fp.(of_bigint (Bigint.of_hex_string s))
                   else Field.Constant.of_string s ) )
            with Failure _ -> None )
        | "bigint" ->
            return (Obj.magic value)
        | _ ->
            None
      in
      Option.value_exn ~message:"Field.fromJSON failed" result ) ;
  static_method "check" (fun _x -> ())

let () =
  let handle_constants2 f f_constant (x : Boolean.var) (y : Boolean.var) =
    match ((x :> Field.t), (y :> Field.t)) with
    | Constant x, Constant y ->
        f_constant x y
    | _ ->
        f x y
  in
  let equal =
    handle_constants2 Boolean.equal (fun x y ->
        Boolean.var_of_value (Field.Constant.equal x y) )
  in
  let mk x : bool_class Js.t = new%js bool_constr (As_bool.of_boolean x) in
  let method_ name (f : bool_class Js.t -> _) = method_ bool_class name f in
  let add_op1 name (f : Boolean.var -> Boolean.var) =
    method_ name (fun this : bool_class Js.t -> mk (f this##.value))
  in
  let add_op2 name (f : Boolean.var -> Boolean.var -> Boolean.var) =
    method_ name (fun this (y : As_bool.t) : bool_class Js.t ->
        mk (f this##.value (As_bool.value y)) )
  in
  Js.Unsafe.set bool_class (Js.string "true") (mk Boolean.true_) ;
  Js.Unsafe.set bool_class (Js.string "false") (mk Boolean.false_) ;
  method_ "toField" (fun this : field_class Js.t ->
      new%js field_constr (As_field.of_field (this##.value :> Field.t)) ) ;
  add_op1 "not" Boolean.not ;
  add_op2 "and" Boolean.( &&& ) ;
  add_op2 "or" Boolean.( ||| ) ;
  arg_optdef_arg_method bool_class "assertEquals"
    (fun this (y : As_bool.t) (msg : Js.js_string Js.t Js.Optdef.t) : unit ->
      try Boolean.Assert.( = ) this##.value (As_bool.value y)
      with exn -> log_and_raise_error_with_message ~exn ~msg ) ;
  optdef_arg_method bool_class "assertTrue"
    (fun this (msg : Js.js_string Js.t Js.Optdef.t) : unit ->
      try Boolean.Assert.is_true this##.value
      with exn -> log_and_raise_error_with_message ~exn ~msg ) ;
  optdef_arg_method bool_class "assertFalse"
    (fun this (msg : Js.js_string Js.t Js.Optdef.t) : unit ->
      try Boolean.Assert.( = ) this##.value Boolean.false_
      with exn -> log_and_raise_error_with_message ~exn ~msg ) ;
  add_op2 "equals" equal ;
  method_ "toBoolean" (fun this : bool Js.t ->
      match (this##.value :> Field.t) with
      | Constant x ->
          Js.bool Field.Constant.(equal one x)
      | _ -> (
          try Js.bool (As_prover.read Boolean.typ this##.value)
          with _ ->
            raise_error
              "Bool.toBoolean can only be called on non-witness values." ) ) ;
  method_ "sizeInFields" (fun _this : int -> 1) ;
  method_ "toString" (fun this ->
      let x =
        match (this##.value :> Field.t) with
        | Constant x ->
            x
        | x ->
            As_prover.read_var x
      in
      if Field.Constant.(equal one) x then "true" else "false" ) ;
  method_ "toFields" (fun this : field_class Js.t Js.js_array Js.t ->
      let arr = new%js Js.array_empty in
      arr##push this##toField |> ignore ;
      arr ) ;
  let static_method name f =
    Js.Unsafe.set bool_class (Js.string name) (Js.wrap_callback f)
  in
  let static_op1 name (f : Boolean.var -> Boolean.var) =
    static_method name (fun (x : As_bool.t) : bool_class Js.t ->
        mk (f (As_bool.value x)) )
  in
  let static_op2 name (f : Boolean.var -> Boolean.var -> Boolean.var) =
    static_method name (fun (x : As_bool.t) (y : As_bool.t) : bool_class Js.t ->
        mk (f (As_bool.value x) (As_bool.value y)) )
  in
  static_method "toField" (fun (x : As_bool.t) ->
      new%js field_constr (As_field.of_field (As_bool.value x :> Field.t)) ) ;
  Js.Unsafe.set bool_class (Js.string "Unsafe")
    (object%js
       method ofField (x : As_field.t) : bool_class Js.t =
         new%js bool_constr
           (As_bool.of_boolean (Boolean.Unsafe.of_cvar (As_field.value x)))
    end ) ;
  static_op1 "not" Boolean.not ;
  static_op2 "and" Boolean.( &&& ) ;
  static_op2 "or" Boolean.( ||| ) ;
  static_method "assertEqual" (fun (x : As_bool.t) (y : As_bool.t) : unit ->
      Boolean.Assert.( = ) (As_bool.value x) (As_bool.value y) ) ;
  static_op2 "equal" equal ;
  static_method "count"
    (fun (bs : As_bool.t Js.js_array Js.t) : field_class Js.t ->
      new%js field_constr
        (As_field.of_field
           (Field.sum
              (List.init bs##.length ~f:(fun i ->
                   ( Js.Optdef.case (Js.array_get bs i)
                       (fun () -> assert false)
                       As_bool.value
                     :> Field.t ) ) ) ) ) ) ;
  static_method "sizeInFields" (fun () : int -> 1) ;
  static_method "toFields"
    (fun (x : As_bool.t) : field_class Js.t Js.js_array Js.t ->
      singleton_array
        (new%js field_constr (As_field.of_field (As_bool.value x :> Field.t))) ) ;
  static_method "fromFields"
    (fun (xs : field_class Js.t Js.js_array Js.t) : bool_class Js.t ->
      if xs##.length = 1 then
        Js.Optdef.case (Js.array_get xs 0)
          (fun () -> assert false)
          (fun x -> mk (Boolean.Unsafe.of_cvar x##.value))
      else raise_error "Expected array of length 1" ) ;
  static_method "check" (fun (x : bool_class Js.t) : unit ->
      Impl.assert_ (Constraint.boolean (x##.value :> Field.t)) ) ;
  method_ "toJSON" (fun (this : bool_class Js.t) : < .. > Js.t ->
      Js.Unsafe.coerce this##toBoolean ) ;
  static_method "toJSON" (fun (this : bool_class Js.t) : < .. > Js.t ->
      this##toJSON ) ;
  static_method "fromJSON" (fun (value : Js.Unsafe.any) : bool_class Js.t ->
      match Js.to_string (Js.typeof (Js.Unsafe.coerce value)) with
      | "boolean" ->
          new%js bool_constr (As_bool.of_js_bool (Js.Unsafe.coerce value))
      | s ->
          failwith ("Bool.fromJSON: expected boolean, got " ^ s) )

let array_iter t1 ~f =
  for i = 0 to t1##.length - 1 do
    f (array_get_exn t1 i)
  done

module Poseidon_sponge_checked =
  Sponge.Make_sponge (Pickles.Step_main_inputs.Sponge.Permutation)
module Poseidon_sponge =
  Sponge.Make_sponge (Sponge.Poseidon (Pickles.Tick_field_sponge.Inputs))

let sponge_params_checked =
  Sponge.Params.(
    map pasta_p_kimchi ~f:(Fn.compose Field.constant Field.Constant.of_string))

let sponge_params =
  Sponge.Params.(map pasta_p_kimchi ~f:Field.Constant.of_string)

type sponge =
  | Checked of Poseidon_sponge_checked.t
  | Unchecked of Poseidon_sponge.t

let hash_array (xs : Field.t array) (is_checked : bool Js.t) : Field.t =
  if Js.to_bool is_checked then Random_oracle.Checked.hash xs
  else Random_oracle.hash (Array.map ~f:to_unchecked xs) |> Field.constant

let poseidon =
  object%js
    (* this could be removed eventually since it's easily implemented using `update` *)
    method hash input is_checked = hash_array input is_checked

    method hashToGroup (xs : Field.t array) (is_checked : bool Js.t) =
      let input = hash_array xs is_checked in
      let digest =
        if Js.to_bool is_checked then
          Snark_params.Group_map.Checked.to_group input
        else
          let x, y = Snark_params.Group_map.to_group (to_unchecked input) in
          (Field.constant @@ x, Field.constant @@ y)
      in
      digest

    method update (state : Field.t Random_oracle.State.t)
        (input : Field.t array) (is_checked : bool Js.t)
        : Field.t Random_oracle.State.t =
      if Js.to_bool is_checked then Random_oracle.Checked.update ~state input
      else
        Random_oracle.update
          ~state:(Random_oracle.State.map ~f:to_unchecked state)
          (Array.map ~f:to_unchecked input)
        |> Random_oracle.State.map ~f:Field.constant

    (* returns a "sponge" that stays opaque to JS *)
    method spongeCreate (is_checked : bool Js.t) : sponge =
      if Js.to_bool is_checked then
        Checked
          (Poseidon_sponge_checked.create ?init:None sponge_params_checked)
      else Unchecked (Poseidon_sponge.create ?init:None sponge_params)

    method spongeAbsorb (sponge : sponge) (field : Field.t) : unit =
      match sponge with
      | Checked s ->
          Poseidon_sponge_checked.absorb s field
      | Unchecked s ->
          Poseidon_sponge.absorb s (to_unchecked @@ field)

    method spongeSqueeze (sponge : sponge) : Field.t =
      match sponge with
      | Checked s ->
          Poseidon_sponge_checked.squeeze s
      | Unchecked s ->
          Poseidon_sponge.squeeze s |> Field.constant

    val prefixes =
      let open Hash_prefixes in
      object%js
        val event = Js.string (zkapp_event :> string)

        val events = Js.string (zkapp_events :> string)

        val sequenceEvents = Js.string (zkapp_actions :> string)

        val body = Js.string (zkapp_body :> string)

        val accountUpdateCons = Js.string (account_update_cons :> string)

        val accountUpdateNode = Js.string (account_update_node :> string)

        val zkappMemo = Js.string (zkapp_memo :> string)
      end
  end

(* light-weight wrapper around snarky-ml core *)

module Snarky = struct
  let typ (size_in_fields : int) = Typ.array ~length:size_in_fields Field.typ

  let exists (size_in_fields : int) (compute : unit -> Field.Constant.t array) =
    Impl.exists (typ size_in_fields) ~compute

  let exists_var (compute : unit -> Field.Constant.t) =
    Impl.exists Field.typ ~compute

  let as_prover = Impl.as_prover

  let run_and_check (f : unit -> unit) =
    try
      Impl.run_and_check_exn (fun () ->
          f () ;
          fun () -> () )
    with exn -> raise_exn exn

  let run_unchecked (f : unit -> unit) =
    try
      Impl.run_and_check_exn (fun () ->
          Snarky_backendless.Snark0.set_eval_constraints false ;
          f () ;
          Snarky_backendless.Snark0.set_eval_constraints true ;
          fun () -> () )
    with exn -> raise_exn exn

  let constraint_system (main : unit -> unit) =
    let cs =
      Impl.constraint_system ~input_typ:Impl.Typ.unit ~return_typ:Impl.Typ.unit
        (fun () -> main)
    in
    object%js
      val rows = Backend.R1CS_constraint_system.get_rows_len cs

      val digest =
        Backend.R1CS_constraint_system.digest cs |> Md5.to_hex |> Js.string

      val json =
        Backend.R1CS_constraint_system.to_json cs |> Js.string |> json_parse
    end

  module Field = struct
    type t = Field.t

    (** add x, y to get a new AST node Add(x, y); handles if x, y are constants *)
    let add x y = Field.add x y

    (** scale x by a constant to get a new AST node Scale(c, x); handles if x is a constant; handles c=0,1 *)
    let scale c x = Field.scale x c

    (** witnesses z = x*y and constrains it with [assert_r1cs]; handles constants *)
    let mul x y = Field.mul x y

    (** evaluates a CVar by unfolding the AST and reading Vars from a list of public input + aux values *)
    let read_var (x : Field.t) = As_prover.read_var x

    (** x === y without handling of constants *)
    let assert_equal x y = Impl.assert_ (Impl.Constraint.equal x y)

    (** x*y === z without handling of constants *)
    let assert_mul x y z = Impl.assert_ (Impl.Constraint.r1cs x y z)

    (** x*x === y without handling of constants *)
    let assert_square x y = Impl.assert_ (Impl.Constraint.square x y)

    (** x*x === x without handling of constants *)
    let assert_boolean x = Impl.assert_ (Impl.Constraint.boolean x)

    (** check x < y and x <= y.
        this is used in all comparisons, including with assert *)
    let compare (bit_length : int) x y =
      let ({ less; less_or_equal } : Field.comparison_result) =
        Field.compare ~bit_length x y
      in
      (less, less_or_equal)

    let to_bits (length : int) x =
      Field.choose_preimage_var ~length x |> Array.of_list

    let from_bits bits = Array.to_list bits |> Field.project

    (** returns x truncated to the lowest [16 * length_div_16] bits
       => can be used to assert that x fits in [16 * length_div_16] bits.

       more efficient than [to_bits] because it uses the [EC_endoscalar] gate;
       does 16 bits per row (vs 1 bits per row that you can do with generic gates).
    *)
    let truncate_to_bits16 (length_div_16 : int) x =
      let _a, _b, x0 =
        Pickles.Scalar_challenge.to_field_checked' ~num_bits:(length_div_16 * 16)
          (module Impl)
          { inner = x }
      in
      x0

    (* can be implemented with Field.to_constant_and_terms *)
    let seal x = Pickles.Util.seal (module Impl) x

    let to_constant_and_terms x = Field.to_constant_and_terms x
  end

<<<<<<< HEAD
  module Group = struct
    type t = Pickles.Step_main_inputs.Inner_curve.t

    (** p1 + p2; handles variables *)
    let add p1 p2 = Pickles.Step_main_inputs.Ops.add_fast p1 p2

    let on_curve p = Pickles.Step_main_inputs.Inner_curve.assert_on_curve p

    let scale p (scalar_bits : Boolean.var array) =
      Pickles.Step_main_inputs.Ops.scale_fast_msb_bits p
        (Shifted_value scalar_bits)

    let equals ((x1, y1) : t) ((x2, y2) : t) =
      Boolean.all [ Impl.Field.equal x1 x2; Impl.Field.equal y1 y2 ]
=======
  module Bool = struct
    let not x = Boolean.not x

    let and_ x y = Boolean.(x &&& y)

    let or_ x y = Boolean.(x ||| y)

    let assert_equal x y = Boolean.Assert.(x = y)

    let equals x y = Boolean.equal x y
>>>>>>> 6a6db1a8
  end

  module Circuit = struct
    module Main = struct
      let of_js (main : Field.t array -> unit) =
        let main' public_input () = main public_input in
        main'
    end

    let compile main public_input_size =
      let input_typ = typ public_input_size in
      let return_typ = Impl.Typ.unit in
      let cs =
        Impl.constraint_system ~input_typ ~return_typ (Main.of_js main)
      in
      Impl.Keypair.generate ~prev_challenges:0 cs

    let prove main public_input_size public_input keypair =
      let pk = Impl.Keypair.pk keypair in
      let input_typ = typ public_input_size in
      let return_typ = Impl.Typ.unit in
      Impl.generate_witness_conv ~input_typ ~return_typ
        ~f:(fun { Impl.Proof_inputs.auxiliary_inputs; public_inputs } () ->
          Backend.Proof.create pk ~auxiliary:auxiliary_inputs
            ~primary:public_inputs )
        (Main.of_js main) public_input

    let verify public_input proof vk =
      let public_input_vec = Backend.Field.Vector.create () in
      Array.iter public_input ~f:(fun x ->
          Backend.Field.Vector.emplace_back public_input_vec x ) ;
      Backend.Proof.verify proof vk public_input_vec |> Js.bool

    module Keypair = struct
      let get_vk t = Impl.Keypair.vk t

      let get_cs_json t =
        (Impl.Keypair.pk t).index |> prover_to_json |> json_parse
    end
  end
end

let snarky =
  object%js
    method exists = Snarky.exists

    method existsVar = Snarky.exists_var

    method asProver = Snarky.as_prover

    method runAndCheck = Snarky.run_and_check

    method runUnchecked = Snarky.run_unchecked

    method constraintSystem = Snarky.constraint_system

    val field =
      object%js
        method add = Snarky.Field.add

        method scale = Snarky.Field.scale

        method mul = Snarky.Field.mul

        method readVar = Snarky.Field.read_var

        method assertEqual = Snarky.Field.assert_equal

        method assertMul = Snarky.Field.assert_mul

        method assertSquare = Snarky.Field.assert_square

        method assertBoolean = Snarky.Field.assert_boolean

        method compare = Snarky.Field.compare

        method toBits = Snarky.Field.to_bits

        method fromBits = Snarky.Field.from_bits

        method truncateToBits16 = Snarky.Field.truncate_to_bits16

        method seal = Snarky.Field.seal

        method toConstantAndTerms = Snarky.Field.to_constant_and_terms
      end

<<<<<<< HEAD
    val group =
      object%js
        method add = Snarky.Group.add

        method onCurve = Snarky.Group.on_curve

        method scale = Snarky.Group.scale

        method equals = Snarky.Group.equals
=======
    val bool =
      object%js
        method not = Snarky.Bool.not

        method and_ = Snarky.Bool.and_

        method or_ = Snarky.Bool.or_

        method assertEqual = Snarky.Bool.assert_equal

        method equals = Snarky.Bool.equals
>>>>>>> 6a6db1a8
      end

    val circuit =
      object%js
        method compile = Snarky.Circuit.compile

        method prove = Snarky.Circuit.prove

        method verify = Snarky.Circuit.verify

        val keypair =
          object%js
            method getVerificationKey = Snarky.Circuit.Keypair.get_vk

            method getConstraintSystemJSON = Snarky.Circuit.Keypair.get_cs_json
          end
      end
  end

(* helpers for pickles_compile *)

module Public_input = struct
  type t = Field.t array

  module Constant = struct
    type t = Field.Constant.t array
  end
end

type 'a statement = 'a array * 'a array

module Statement = struct
  type t = Field.t statement

  module Constant = struct
    type t = Field.Constant.t statement
  end
end

let public_input_typ (i : int) = Typ.array ~length:i Field.typ

let statement_typ (input_size : int) (output_size : int) =
  Typ.(array ~length:input_size Field.typ * array ~length:output_size Field.typ)

type ('prev_proof, 'proof) js_prover =
     Public_input.Constant.t
  -> 'prev_proof array
  -> (Public_input.Constant.t * 'proof) Promise_js_helpers.js_promise

let dummy_constraints =
  let module Inner_curve = Kimchi_pasta.Pasta.Pallas in
  let module Step_main_inputs = Pickles.Step_main_inputs in
  let inner_curve_typ : (Field.t * Field.t, Inner_curve.t) Typ.t =
    Typ.transport Step_main_inputs.Inner_curve.typ
      ~there:Inner_curve.to_affine_exn ~back:Inner_curve.of_affine
  in
  fun () ->
    let x =
      Impl.exists Field.typ ~compute:(fun () -> Field.Constant.of_int 3)
    in
    let g = Impl.exists inner_curve_typ ~compute:(fun _ -> Inner_curve.one) in
    ignore
      ( Pickles.Scalar_challenge.to_field_checked'
          (module Impl)
          ~num_bits:16
          (Kimchi_backend_common.Scalar_challenge.create x)
        : Field.t * Field.t * Field.t ) ;
    ignore
      ( Step_main_inputs.Ops.scale_fast g ~num_bits:5 (Shifted_value x)
        : Step_main_inputs.Inner_curve.t ) ;
    ignore
      ( Pickles.Step_verifier.Scalar_challenge.endo g ~num_bits:4
          (Kimchi_backend_common.Scalar_challenge.create x)
        : Field.t * Field.t )

type pickles_rule_js =
  < identifier : Js.js_string Js.t Js.prop
  ; main :
      (   Public_input.t
       -> < publicOutput : Public_input.t Js.prop
          ; previousStatements : Statement.t array Js.prop
          ; shouldVerify : Boolean.var array Js.prop >
          Js.t )
      Js.prop
  ; proofsToVerify :
      < isSelf : bool Js.t Js.prop ; tag : Js.Unsafe.any Js.t Js.prop > Js.t
      array
      Js.prop >
  Js.t

module Choices = struct
  open Pickles_types
  open Hlist

  module Prevs = struct
    type ('var, 'value, 'width, 'height) t =
      | Prevs :
          (   self:('var, 'value, 'width, 'height) Pickles.Tag.t
           -> ('prev_var, 'prev_values, 'widths, 'heights) H4.T(Pickles.Tag).t
          )
          -> ('var, 'value, 'width, 'height) t

    let of_rule (rule : pickles_rule_js) =
      let js_prevs = rule##.proofsToVerify in
      let rec get_tags (Prevs prevs) index =
        if index < 0 then Prevs prevs
        else
          let js_tag = Array.get js_prevs index in
          (* We introduce new opaque types to make sure that the type in the tag
             doesn't escape into the environment or have other ill effects.
          *)
          let module Types = struct
            type var

            type value

            type width

            type height
          end in
          let open Types in
          let to_tag ~self tag : (var, value, width, height) Pickles.Tag.t =
            (* The magic here isn't ideal, but it's safe enough if we immediately
               hide it behind [Types].
            *)
            if Js.to_bool tag##.isSelf then Obj.magic self
            else Obj.magic tag##.tag
          in
          let tag = to_tag js_tag in
          let prevs ~self : _ H4.T(Pickles.Tag).t = tag ~self :: prevs ~self in
          get_tags (Prevs prevs) (index - 1)
      in
      get_tags (Prevs (fun ~self:_ -> [])) (Array.length js_prevs - 1)
  end

  module Inductive_rule = struct
    type ( 'var
         , 'value
         , 'width
         , 'height
         , 'arg_var
         , 'arg_value
         , 'ret_var
         , 'ret_value
         , 'auxiliary_var
         , 'auxiliary_value )
         t =
      | Rule :
          (   self:('var, 'value, 'width, 'height) Pickles.Tag.t
           -> ( 'prev_vars
              , 'prev_values
              , 'widths
              , 'heights
              , 'arg_var
              , 'arg_value
              , 'ret_var
              , 'ret_value
              , 'auxiliary_var
              , 'auxiliary_value )
              Pickles.Inductive_rule.t )
          -> ( 'var
             , 'value
             , 'width
             , 'height
             , 'arg_var
             , 'arg_value
             , 'ret_var
             , 'ret_value
             , 'auxiliary_var
             , 'auxiliary_value )
             t

    let rec should_verifys :
        type prev_vars prev_values widths heights.
           int
        -> (prev_vars, prev_values, widths, heights) H4.T(Pickles.Tag).t
        -> Boolean.var array
        -> prev_vars H1.T(E01(Pickles.Inductive_rule.B)).t =
     fun index tags should_verifys_js ->
      match tags with
      | [] ->
          []
      | _ :: tags ->
          let js_bool = Array.get should_verifys_js index in
          let should_verifys =
            should_verifys (index + 1) tags should_verifys_js
          in
          js_bool :: should_verifys

    let should_verifys tags should_verifys_js =
      should_verifys 0 tags should_verifys_js

    let get_typ ~public_input_size ~public_output_size
        (type a1 a2 a3 a4 width height) (tag : (a1, a2, a3, a4) Pickles.Tag.t)
        (self :
          ( Public_input.t * Public_input.t
          , Public_input.Constant.t * Public_input.Constant.t
          , width
          , height )
          Pickles.Tag.t ) =
      match Type_equal.Id.same_witness tag.id self.id with
      | None ->
          Pickles.Types_map.public_input tag
      | Some T ->
          statement_typ public_input_size public_output_size

    let rec prev_statements :
        type prev_vars prev_values widths heights width height.
           public_input_size:int
        -> public_output_size:int
        -> self:
             ( Public_input.t * Public_input.t
             , Public_input.Constant.t * Public_input.Constant.t
             , width
             , height )
             Pickles.Tag.t
        -> int
        -> (prev_vars, prev_values, widths, heights) H4.T(Pickles.Tag).t
        -> Statement.t array
        -> prev_vars H1.T(Id).t =
     fun ~public_input_size ~public_output_size ~self i tags statements ->
      match tags with
      | [] ->
          []
      | tag :: tags ->
          let (Typ typ) =
            get_typ ~public_input_size ~public_output_size tag self
          in
          let input, output = Array.get statements i in
          let fields = Array.concat [ input; output ] in
          let aux = typ.constraint_system_auxiliary () in
          let statement = typ.var_of_fields (fields, aux) in
          statement
          :: prev_statements ~public_input_size ~public_output_size ~self
               (i + 1) tags statements

    let prev_statements ~public_input_size ~public_output_size ~self tags
        statements =
      prev_statements ~public_input_size ~public_output_size ~self 0 tags
        statements

    type _ Snarky_backendless.Request.t +=
      | Get_prev_proof : int -> _ Pickles.Proof.t Snarky_backendless.Request.t

    let create ~public_input_size ~public_output_size (rule : pickles_rule_js) :
        ( _
        , _
        , _
        , _
        , Public_input.t
        , Public_input.Constant.t
        , Public_input.t
        , Public_input.Constant.t
        , unit
        , unit )
        t =
      let (Prevs prevs) = Prevs.of_rule rule in
      Rule
        (fun ~(self :
                ( Field.t array * Field.t array
                , Impl.field array * Impl.field array
                , 'b3
                , 'b4 )
                Pickles.Tag.t ) ->
          let prevs = prevs ~self in
          { Pickles.Inductive_rule.identifier = Js.to_string rule##.identifier
          ; feature_flags = Pickles_types.Plonk_types.Features.none_bool
          ; prevs
          ; main =
              (fun { public_input } ->
                dummy_constraints () ;
                let result = rule##.main public_input in
                let public_output = result##.publicOutput in
                let previous_proofs_should_verify =
                  should_verifys prevs result##.shouldVerify
                in
                let previous_public_inputs =
                  prev_statements ~public_input_size ~public_output_size ~self
                    prevs
                    result##.previousStatements
                in
                let previous_proof_statements =
                  let rec go :
                      type prev_vars prev_values widths heights.
                         int
                      -> prev_vars H1.T(Id).t
                      -> prev_vars H1.T(E01(Pickles.Inductive_rule.B)).t
                      -> ( prev_vars
                         , prev_values
                         , widths
                         , heights )
                         H4.T(Pickles.Tag).t
                      -> ( prev_vars
                         , widths )
                         H2.T(Pickles.Inductive_rule.Previous_proof_statement).t
                      =
                   fun i public_inputs should_verifys tags ->
                    match (public_inputs, should_verifys, tags) with
                    | [], [], [] ->
                        []
                    | ( public_input :: public_inputs
                      , proof_must_verify :: should_verifys
                      , _tag :: tags ) ->
                        let proof =
                          Impl.exists (Impl.Typ.Internal.ref ())
                            ~request:(fun () -> Get_prev_proof i)
                        in
                        { public_input; proof; proof_must_verify }
                        :: go (i + 1) public_inputs should_verifys tags
                  in
                  go 0 previous_public_inputs previous_proofs_should_verify
                    prevs
                in
                { previous_proof_statements
                ; public_output
                ; auxiliary_output = ()
                } )
          } )
  end

  type ( 'var
       , 'value
       , 'width
       , 'height
       , 'arg_var
       , 'arg_value
       , 'ret_var
       , 'ret_value
       , 'auxiliary_var
       , 'auxiliary_value )
       t =
    | Choices :
        (   self:('var, 'value, 'width, 'height) Pickles.Tag.t
         -> ( 'prev_vars
            , 'prev_values
            , 'widths
            , 'heights
            , 'arg_var
            , 'arg_value
            , 'ret_var
            , 'ret_value
            , 'auxiliary_var
            , 'auxiliary_value )
            H4_6.T(Pickles.Inductive_rule).t )
        -> ( 'var
           , 'value
           , 'width
           , 'height
           , 'arg_var
           , 'arg_value
           , 'ret_var
           , 'ret_value
           , 'auxiliary_var
           , 'auxiliary_value )
           t

  let of_js ~public_input_size ~public_output_size js_rules =
    let rec get_rules (Choices rules) index :
        ( _
        , _
        , _
        , _
        , Public_input.t
        , Public_input.Constant.t
        , Public_input.t
        , Public_input.Constant.t
        , unit
        , unit )
        t =
      if index < 0 then Choices rules
      else
        let (Rule rule) =
          Inductive_rule.create ~public_input_size ~public_output_size
            (Array.get js_rules index)
        in
        let rules ~self : _ H4_6.T(Pickles.Inductive_rule).t =
          rule ~self :: rules ~self
        in
        get_rules (Choices rules) (index - 1)
    in
    get_rules (Choices (fun ~self:_ -> [])) (Array.length js_rules - 1)
end

type proof = (Pickles_types.Nat.N0.n, Pickles_types.Nat.N0.n) Pickles.Proof.t

module Public_inputs_with_proofs =
  Pickles_types.Hlist.H3.T (Pickles.Statement_with_proof)

let nat_modules_list : (module Pickles_types.Nat.Intf) list =
  let open Pickles_types.Nat in
  [ (module N0)
  ; (module N1)
  ; (module N2)
  ; (module N3)
  ; (module N4)
  ; (module N5)
  ; (module N6)
  ; (module N7)
  ; (module N8)
  ; (module N9)
  ; (module N10)
  ; (module N11)
  ; (module N12)
  ; (module N13)
  ; (module N14)
  ; (module N15)
  ; (module N16)
  ; (module N17)
  ; (module N18)
  ; (module N19)
  ; (module N20)
  ]

let nat_add_modules_list : (module Pickles_types.Nat.Add.Intf) list =
  let open Pickles_types.Nat in
  [ (module N0)
  ; (module N1)
  ; (module N2)
  ; (module N3)
  ; (module N4)
  ; (module N5)
  ; (module N6)
  ; (module N7)
  ; (module N8)
  ; (module N9)
  ; (module N10)
  ; (module N11)
  ; (module N12)
  ; (module N13)
  ; (module N14)
  ; (module N15)
  ; (module N16)
  ; (module N17)
  ; (module N18)
  ; (module N19)
  ; (module N20)
  ]

let nat_module (i : int) : (module Pickles_types.Nat.Intf) =
  List.nth_exn nat_modules_list i

let nat_add_module (i : int) : (module Pickles_types.Nat.Add.Intf) =
  List.nth_exn nat_add_modules_list i

let name = "smart-contract"

let constraint_constants =
  (* TODO these are dummy values *)
  { Snark_keys_header.Constraint_constants.sub_windows_per_window = 0
  ; ledger_depth = 0
  ; work_delay = 0
  ; block_window_duration_ms = 0
  ; transaction_capacity = Log_2 0
  ; pending_coinbase_depth = 0
  ; coinbase_amount = Unsigned.UInt64.of_int 0
  ; supercharged_coinbase_factor = 0
  ; account_creation_fee = Unsigned.UInt64.of_int 0
  ; fork = None
  }

let pickles_compile (choices : pickles_rule_js array)
    (signature :
      < publicInputSize : int Js.prop ; publicOutputSize : int Js.prop > Js.t )
    =
  (* translate number of branches and recursively verified proofs from JS *)
  let branches = Array.length choices in
  let max_proofs =
    let choices = choices |> Array.to_list in
    List.map choices ~f:(fun c -> c##.proofsToVerify |> Array.length)
    |> List.max_elt ~compare |> Option.value ~default:0
  in
  let (module Branches) = nat_module branches in
  let (module Max_proofs_verified) = nat_add_module max_proofs in

  (* translate method circuits from JS *)
  let public_input_size = signature##.publicInputSize in
  let public_output_size = signature##.publicOutputSize in
  let (Choices choices) =
    Choices.of_js ~public_input_size ~public_output_size choices
  in

  (* call into Pickles *)
  let tag, _cache, p, provers =
    Pickles.compile_promise () ~choices
      ~public_input:
        (Input_and_output
           ( public_input_typ public_input_size
           , public_input_typ public_output_size ) )
      ~auxiliary_typ:Typ.unit
      ~branches:(module Branches)
      ~max_proofs_verified:(module Max_proofs_verified)
      ~name ~constraint_constants
  in

  (* translate returned prover and verify functions to JS *)
  let module Proof = (val p) in
  let to_js_prover prover : ('prev_proof, Proof.t) js_prover =
    let prove (public_input : Public_input.Constant.t)
        (prevs : 'prev_proof array) =
      let handler (Snarky_backendless.Request.With { request; respond }) =
        match request with
        | Choices.Inductive_rule.Get_prev_proof i ->
            respond (Provide (Obj.magic (Array.get prevs i)))
        | _ ->
            respond Unhandled
      in
      prover ?handler:(Some handler) public_input
      |> Promise.map ~f:(fun (output, _, proof) -> (output, proof))
      |> Promise_js_helpers.to_js
    in
    prove
  in
  let rec to_js_provers :
      type a b c.
         ( a
         , b
         , c
         , Public_input.Constant.t
         , (Public_input.Constant.t * unit * Proof.t) Promise.t )
         Pickles.Provers.t
      -> ('prev_proof, Proof.t) js_prover list = function
    | [] ->
        []
    | p :: ps ->
        to_js_prover p :: to_js_provers ps
  in
  let provers : (_, Proof.t) js_prover array =
    provers |> to_js_provers |> Array.of_list
  in
  let verify (statement : Statement.Constant.t) (proof : _ Pickles.Proof.t) =
    Proof.verify_promise [ (statement, proof) ]
    |> Promise.map ~f:(fun x -> Js.bool (Or_error.is_ok x))
    |> Promise_js_helpers.to_js
  in
  object%js
    val provers = Obj.magic provers

    val verify = Obj.magic verify

    val tag = Obj.magic tag

    method getVerificationKey =
      let vk = Pickles.Side_loaded.Verification_key.of_compiled tag in
      let data = Pickles.Side_loaded.Verification_key.to_base64 vk in
      let hash = Mina_base.Zkapp_account.digest_vk vk in
      (data |> Js.string, hash)
  end

module Proof0 = Pickles.Proof.Make (Pickles_types.Nat.N0) (Pickles_types.Nat.N0)
module Proof1 = Pickles.Proof.Make (Pickles_types.Nat.N1) (Pickles_types.Nat.N1)
module Proof2 = Pickles.Proof.Make (Pickles_types.Nat.N2) (Pickles_types.Nat.N2)

type some_proof = Proof0 of Proof0.t | Proof1 of Proof1.t | Proof2 of Proof2.t

let proof_to_base64 = function
  | Proof0 proof ->
      Proof0.to_base64 proof |> Js.string
  | Proof1 proof ->
      Proof1.to_base64 proof |> Js.string
  | Proof2 proof ->
      Proof2.to_base64 proof |> Js.string

let proof_of_base64 str i : some_proof =
  let str = Js.to_string str in
  match i with
  | 0 ->
      Proof0 (Proof0.of_base64 str |> Result.ok_or_failwith)
  | 1 ->
      Proof1 (Proof1.of_base64 str |> Result.ok_or_failwith)
  | 2 ->
      Proof2 (Proof2.of_base64 str |> Result.ok_or_failwith)
  | _ ->
      failwith "invalid proof index"

let verify (statement : Statement.Constant.t) (proof : proof)
    (vk : Js.js_string Js.t) =
  let i, o = statement in
  let typ = statement_typ (Array.length i) (Array.length o) in
  let proof = Pickles.Side_loaded.Proof.of_proof proof in
  let vk =
    match Pickles.Side_loaded.Verification_key.of_base64 (Js.to_string vk) with
    | Ok vk_ ->
        vk_
    | Error err ->
        failwithf "Could not decode base64 verification key: %s"
          (Error.to_string_hum err) ()
  in
  Pickles.Side_loaded.verify_promise ~typ [ (vk, statement, proof) ]
  |> Promise.map ~f:(fun x -> Js.bool (Or_error.is_ok x))
  |> Promise_js_helpers.to_js

let dummy_base64_proof () =
  let n2 = Pickles_types.Nat.N2.n in
  let proof = Pickles.Proof.dummy n2 n2 n2 ~domain_log2:15 in
  Proof2.to_base64 proof |> Js.string

let dummy_verification_key () =
  let vk = Pickles.Side_loaded.Verification_key.dummy in
  let data = Pickles.Side_loaded.Verification_key.to_base64 vk in
  let hash = Mina_base.Zkapp_account.digest_vk vk in
  (data |> Js.string, hash)

let pickles =
  object%js
    val compile = pickles_compile

    val verify = verify

    val dummyBase64Proof = dummy_base64_proof

    val dummyVerificationKey = dummy_verification_key

    val proofToBase64 = proof_to_base64

    val proofOfBase64 = proof_of_base64

    val proofToBase64Transaction =
      fun (proof : proof) ->
        proof |> Pickles.Side_loaded.Proof.of_proof
        |> Pickles.Side_loaded.Proof.to_base64 |> Js.string
  end

type public_key = Signature_lib.Public_key.Compressed.t

type public_key_checked = Signature_lib.Public_key.Compressed.var

module Ledger = struct
  let ledger_class : < .. > Js.t =
    Js.Unsafe.eval_string {js|(function(v) { this.value = v; return this })|js}

  module L : Mina_base.Ledger_intf.S = struct
    module Account = Mina_base.Account
    module Account_id = Mina_base.Account_id
    module Ledger_hash = Mina_base.Ledger_hash
    module Token_id = Mina_base.Token_id

    type t_ =
      { next_location : int
      ; accounts : Account.t Int.Map.t
      ; locations : int Account_id.Map.t
      }

    type t = t_ ref

    type location = int

    let get (t : t) (loc : location) : Account.t option =
      Map.find !t.accounts loc

    let location_of_account (t : t) (a : Account_id.t) : location option =
      Map.find !t.locations a

    let set (t : t) (loc : location) (a : Account.t) : unit =
      t := { !t with accounts = Map.set !t.accounts ~key:loc ~data:a }

    let next_location (t : t) : int =
      let loc = !t.next_location in
      t := { !t with next_location = loc + 1 } ;
      loc

    let get_or_create (t : t) (id : Account_id.t) :
        (Mina_base.Ledger_intf.account_state * Account.t * location) Or_error.t
        =
      let loc = location_of_account t id in
      let res =
        match loc with
        | None ->
            let loc = next_location t in
            let a = Account.create id Currency.Balance.zero in
            t := { !t with locations = Map.set !t.locations ~key:id ~data:loc } ;
            set t loc a ;
            (`Added, a, loc)
        | Some loc ->
            (`Existed, Option.value_exn (get t loc), loc)
      in
      Ok res

    let create_new_account (t : t) (id : Account_id.t) (a : Account.t) :
        unit Or_error.t =
      match location_of_account t id with
      | Some _ ->
          Or_error.errorf !"account %{sexp: Account_id.t} already present" id
      | None ->
          let loc = next_location t in
          t := { !t with locations = Map.set !t.locations ~key:id ~data:loc } ;
          set t loc a ;
          Ok ()

    let remove_accounts_exn (t : t) (ids : Account_id.t list) : unit =
      let locs = List.filter_map ids ~f:(fun id -> Map.find !t.locations id) in
      t :=
        { !t with
          locations = List.fold ids ~init:!t.locations ~f:Map.remove
        ; accounts = List.fold locs ~init:!t.accounts ~f:Map.remove
        }

    (* TODO *)
    let merkle_root (_ : t) : Ledger_hash.t = Field.Constant.zero

    let empty ~depth:_ () : t =
      ref
        { next_location = 0
        ; accounts = Int.Map.empty
        ; locations = Account_id.Map.empty
        }

    let with_ledger (type a) ~depth ~(f : t -> a) : a = f (empty ~depth ())

    let create_masked (t : t) : t = ref !t

    let apply_mask (t : t) ~(masked : t) = t := !masked
  end

  module T = Mina_transaction_logic.Make (L)

  type ledger_class = < value : L.t Js.prop >

  let ledger_constr : (L.t -> ledger_class Js.t) Js.constr =
    Obj.magic ledger_class

  let create_new_account_exn (t : L.t) account_id account =
    L.create_new_account t account_id account |> Or_error.ok_exn

  let token_id_checked (token : Field.t) =
    token |> Mina_base.Token_id.Checked.of_field

  let token_id (token : Impl.field) : Mina_base.Token_id.t =
    token |> Mina_base.Token_id.of_field

  let default_token_id =
    Mina_base.Token_id.default |> Mina_base.Token_id.to_field_unsafe

  let account_id_checked (pk : public_key_checked) token =
    Mina_base.Account_id.Checked.create pk (token_id_checked token)

  let account_id (pk : public_key) token =
    Mina_base.Account_id.create pk (token_id token)

  (* helper function to check whether the fields we produce from JS are correct *)
  let fields_of_json
      (typ : ('var, 'value, Field.Constant.t, 'tmp) Impl.Internal_Basic.Typ.typ)
      of_json (json : Js.js_string Js.t) : Impl.field array =
    let json = json |> Js.to_string |> Yojson.Safe.from_string in
    let value = of_json json in
    let (Typ typ) = typ in
    let fields, _ = typ.value_to_fields value in
    fields

  module To_js = struct
    let option (transform : 'a -> 'b) (x : 'a option) =
      Js.Optdef.option (Option.map x ~f:transform)
  end

  module Account_update = Mina_base.Account_update
  module Zkapp_command = Mina_base.Zkapp_command

  let account_update_of_json, _account_update_to_json =
    let deriver =
      Account_update.Graphql_repr.deriver
      @@ Fields_derivers_zkapps.Derivers.o ()
    in
    let account_update_of_json (account_update : Js.js_string Js.t) :
        Account_update.t =
      Fields_derivers_zkapps.of_json deriver
        (account_update |> Js.to_string |> Yojson.Safe.from_string)
      |> Account_update.of_graphql_repr
    in
    let account_update_to_json (account_update : Account_update.t) :
        Js.js_string Js.t =
      Fields_derivers_zkapps.to_json deriver
        (Account_update.to_graphql_repr account_update ~call_depth:0)
      |> Yojson.Safe.to_string |> Js.string
    in
    (account_update_of_json, account_update_to_json)

  let hash_account_update (p : Js.js_string Js.t) =
    p |> account_update_of_json |> Account_update.digest

  let transaction_commitments (tx_json : Js.js_string Js.t) =
    let tx =
      Zkapp_command.of_json @@ Yojson.Safe.from_string @@ Js.to_string tx_json
    in
    let commitment = Zkapp_command.commitment tx in
    let fee_payer = Account_update.of_fee_payer tx.fee_payer in
    let fee_payer_hash = Zkapp_command.Digest.Account_update.create fee_payer in
    let full_commitment =
      Zkapp_command.Transaction_commitment.create_complete commitment
        ~memo_hash:(Mina_base.Signed_command_memo.hash tx.memo)
        ~fee_payer_hash
    in
    object%js
      val commitment = commitment

      val fullCommitment = full_commitment

      (* for testing *)
      val feePayerHash = (fee_payer_hash :> Impl.field)
    end

  let zkapp_public_input (tx_json : Js.js_string Js.t)
      (account_update_index : int) =
    let tx =
      Zkapp_command.of_json @@ Yojson.Safe.from_string @@ Js.to_string tx_json
    in
    let account_update = List.nth_exn tx.account_updates account_update_index in
    object%js
      val accountUpdate =
        (account_update.elt.account_update_digest :> Impl.field)

      val calls =
        (Zkapp_command.Call_forest.hash account_update.elt.calls :> Impl.field)
    end

  let check_account_update_signatures zkapp_command =
    let ({ fee_payer; account_updates; memo } : Zkapp_command.t) =
      zkapp_command
    in
    let tx_commitment = Zkapp_command.commitment zkapp_command in
    let full_tx_commitment =
      Zkapp_command.Transaction_commitment.create_complete tx_commitment
        ~memo_hash:(Mina_base.Signed_command_memo.hash memo)
        ~fee_payer_hash:
          (Zkapp_command.Digest.Account_update.create
             (Account_update.of_fee_payer fee_payer) )
    in
    let key_to_string = Signature_lib.Public_key.Compressed.to_base58_check in
    let check_signature who s pk msg =
      match Signature_lib.Public_key.decompress pk with
      | None ->
          failwith
            (sprintf "Check signature: Invalid key on %s: %s" who
               (key_to_string pk) )
      | Some pk_ ->
          if
            not
              (Signature_lib.Schnorr.Chunked.verify s
                 (Kimchi_pasta.Pasta.Pallas.of_affine pk_)
                 (Random_oracle_input.Chunked.field msg) )
          then
            failwith
              (sprintf "Check signature: Invalid signature on %s for key %s" who
                 (key_to_string pk) )
          else ()
    in

    check_signature "fee payer" fee_payer.authorization
      fee_payer.body.public_key full_tx_commitment ;
    List.iteri (Zkapp_command.Call_forest.to_account_updates account_updates)
      ~f:(fun i p ->
        let commitment =
          if p.body.use_full_commitment then full_tx_commitment
          else tx_commitment
        in
        match p.authorization with
        | Signature s ->
            check_signature
              (sprintf "account_update %d" i)
              s p.body.public_key commitment
        | Proof _ | None_given ->
            () )

  (* low-level building blocks for encoding *)
  let binary_string_to_base58_check bin_string (version_byte : int) :
      Js.js_string Js.t =
    let module T = struct
      let version_byte = Char.of_int_exn version_byte

      let description = "any"
    end in
    let module B58 = Base58_check.Make (T) in
    bin_string |> B58.encode |> Js.string

  let binary_string_of_base58_check (base58 : Js.js_string Js.t)
      (version_byte : int) =
    let module T = struct
      let version_byte = Char.of_int_exn version_byte

      let description = "any"
    end in
    let module B58 = Base58_check.Make (T) in
    base58 |> Js.to_string |> B58.decode_exn

  let add_account_exn (l : L.t) pk (balance : string) =
    let account_id = account_id pk default_token_id in
    let bal_u64 = Unsigned.UInt64.of_string balance in
    let balance = Currency.Balance.of_uint64 bal_u64 in
    let a : Mina_base.Account.t = Mina_base.Account.create account_id balance in
    create_new_account_exn l account_id a

  let create
      (genesis_accounts :
        < publicKey : public_key Js.prop ; balance : Js.js_string Js.t Js.prop >
        Js.t
        Js.js_array
        Js.t ) : ledger_class Js.t =
    let l = L.empty ~depth:20 () in
    array_iter genesis_accounts ~f:(fun a ->
        add_account_exn l a##.publicKey (Js.to_string a##.balance) ) ;
    new%js ledger_constr l

  let account_to_json =
    let deriver = Mina_base.Account.deriver @@ Fields_derivers_zkapps.o () in
    let to_json' = Fields_derivers_zkapps.to_json deriver in
    let to_json (account : Mina_base.Account.t) : Js.Unsafe.any =
      let str = account |> to_json' |> Yojson.Safe.to_string |> Js.string in
      let json =
        Js.Unsafe.(fun_call global ##. JSON##.parse [| inject str |])
      in
      json
    in
    to_json

  let get_account l (pk : public_key) (token : Impl.field) :
      Js.Unsafe.any Js.optdef =
    let loc = L.location_of_account l##.value (account_id pk token) in
    let account = Option.bind loc ~f:(L.get l##.value) in
    To_js.option account_to_json account

  let add_account l (pk : public_key) (balance : Js.js_string Js.t) =
    add_account_exn l##.value pk (Js.to_string balance)

  let protocol_state_of_json =
    let deriver =
      Mina_base.Zkapp_precondition.Protocol_state.View.deriver
      @@ Fields_derivers_zkapps.o ()
    in
    let of_json = Fields_derivers_zkapps.of_json deriver in
    fun (json : Js.js_string Js.t) :
        Mina_base.Zkapp_precondition.Protocol_state.View.t ->
      json |> Js.to_string |> Yojson.Safe.from_string |> of_json

  let apply_zkapp_command_transaction l (txn : Zkapp_command.t)
      (account_creation_fee : string)
      (network_state : Mina_base.Zkapp_precondition.Protocol_state.View.t) =
    check_account_update_signatures txn ;
    let ledger = l##.value in
    let application_result =
      T.apply_zkapp_command_unchecked
        ~global_slot:network_state.global_slot_since_genesis
        ~state_view:network_state
        ~constraint_constants:
          { Genesis_constants.Constraint_constants.compiled with
            account_creation_fee = Currency.Fee.of_string account_creation_fee
          }
        ledger txn
    in
    let applied, _ =
      match application_result with
      | Ok res ->
          res
      | Error err ->
          raise_error (Error.to_string_hum err)
    in
    let T.Transaction_applied.Zkapp_command_applied.{ command; _ } = applied in
    match command.status with
    | Applied ->
        ()
    | Failed failures ->
        raise_error
          ( Mina_base.Transaction_status.Failure.Collection.to_yojson failures
          |> Yojson.Safe.to_string )

  let apply_json_transaction l (tx_json : Js.js_string Js.t)
      (account_creation_fee : Js.js_string Js.t)
      (network_json : Js.js_string Js.t) =
    let txn =
      Zkapp_command.of_json @@ Yojson.Safe.from_string @@ Js.to_string tx_json
    in
    let network_state = protocol_state_of_json network_json in
    apply_zkapp_command_transaction l txn
      (Js.to_string account_creation_fee)
      network_state

  let check_account_update_signature (account_update_json : Js.js_string Js.t)
      (x : Impl.field) =
    let account_update = account_update_of_json account_update_json in
    let check_signature s pk msg =
      match Signature_lib.Public_key.decompress pk with
      | None ->
          false
      | Some pk_ ->
          Signature_lib.Schnorr.Chunked.verify s
            (Kimchi_pasta.Pasta.Pallas.of_affine pk_)
            (Random_oracle_input.Chunked.field msg)
    in

    let isValid =
      match account_update.authorization with
      | Signature s ->
          check_signature s account_update.body.public_key x
      | Proof _ | None_given ->
          false
    in
    Js.bool isValid

  let create_token_account pk token =
    account_id pk token |> Mina_base.Account_id.public_key
    |> Signature_lib.Public_key.Compressed.to_string |> Js.string

  let custom_token_id_checked pk token =
    Mina_base.Account_id.Checked.derive_token_id
      ~owner:(account_id_checked pk token)
    |> Mina_base.Account_id.Digest.Checked.to_field_unsafe

  let custom_token_id_unchecked pk token =
    Mina_base.Account_id.derive_token_id ~owner:(account_id pk token)
    |> Mina_base.Token_id.to_field_unsafe

  type random_oracle_input = Impl.field Random_oracle_input.Chunked.t

  let pack_input (input : random_oracle_input) : Impl.field array =
    Random_oracle.pack_input input

  (* global *)

  let () =
    let static name thing = Js.Unsafe.set ledger_class (Js.string name) thing in
    let static_method name f =
      Js.Unsafe.set ledger_class (Js.string name) (Js.wrap_callback f)
    in
    let method_ name (f : ledger_class Js.t -> _) =
      method_ ledger_class name f
    in
    static_method "customTokenId" custom_token_id_unchecked ;
    static_method "customTokenIdChecked" custom_token_id_checked ;
    static_method "createTokenAccount" create_token_account ;
    static_method "create" create ;

    static_method "transactionCommitments" transaction_commitments ;
    static_method "zkappPublicInput" zkapp_public_input ;

    (* these are implemented in JS, but kept here for consistency tests *)
    static_method "checkAccountUpdateSignature" check_account_update_signature ;

    let version_bytes =
      let open Base58_check.Version_bytes in
      object%js
        val tokenIdKey = Char.to_int token_id_key

        val receiptChainHash = Char.to_int receipt_chain_hash

        val ledgerHash = Char.to_int ledger_hash

        val epochSeed = Char.to_int epoch_seed

        val stateHash = Char.to_int state_hash

        val publicKey = Char.to_int non_zero_curve_point_compressed

        val userCommandMemo = Char.to_int user_command_memo
      end
    in
    static "encoding"
      (object%js
         val toBase58 = binary_string_to_base58_check

         val ofBase58 = binary_string_of_base58_check

         val versionBytes = version_bytes
      end ) ;

    static_method "hashAccountUpdateFromJson" hash_account_update ;

    (* TODO this is for debugging, maybe remove later *)
    let body_deriver =
      Mina_base.Account_update.Body.Graphql_repr.deriver
      @@ Fields_derivers_zkapps.o ()
    in
    let body_of_json json =
      json
      |> Fields_derivers_zkapps.of_json body_deriver
      |> Account_update.Body.of_graphql_repr
    in
    static_method "fieldsOfJson"
      (fields_of_json (Mina_base.Account_update.Body.typ ()) body_of_json) ;

    (* hash inputs for various account_update subtypes *)
    (* TODO: this is for testing against JS impl, remove eventually *)
    let timing_input (json : Js.js_string Js.t) : random_oracle_input =
      let deriver = Account_update.Update.Timing_info.deriver in
      let json = json |> Js.to_string |> Yojson.Safe.from_string in
      let value = Fields_derivers_zkapps.(of_json (deriver @@ o ()) json) in
      let input = Account_update.Update.Timing_info.to_input value in
      input
    in
    let permissions_input (json : Js.js_string Js.t) : random_oracle_input =
      let deriver = Mina_base.Permissions.deriver in
      let json = json |> Js.to_string |> Yojson.Safe.from_string in
      let value = Fields_derivers_zkapps.(of_json (deriver @@ o ()) json) in
      let input = Mina_base.Permissions.to_input value in
      input
    in
    let update_input (json : Js.js_string Js.t) : random_oracle_input =
      let deriver = Account_update.Update.deriver in
      let json = json |> Js.to_string |> Yojson.Safe.from_string in
      let value = Fields_derivers_zkapps.(of_json (deriver @@ o ()) json) in
      let input = Account_update.Update.to_input value in
      input
    in
    let account_precondition_input (json : Js.js_string Js.t) :
        random_oracle_input =
      let deriver = Mina_base.Zkapp_precondition.Account.deriver in
      let json = json |> Js.to_string |> Yojson.Safe.from_string in
      let value = Fields_derivers_zkapps.(of_json (deriver @@ o ()) json) in
      let input = Mina_base.Zkapp_precondition.Account.to_input value in
      input
    in
    let network_precondition_input (json : Js.js_string Js.t) :
        random_oracle_input =
      let deriver = Mina_base.Zkapp_precondition.Protocol_state.deriver in
      let json = json |> Js.to_string |> Yojson.Safe.from_string in
      let value = Fields_derivers_zkapps.(of_json (deriver @@ o ()) json) in
      let input = Mina_base.Zkapp_precondition.Protocol_state.to_input value in
      input
    in
    let body_input (json : Js.js_string Js.t) : random_oracle_input =
      let json = json |> Js.to_string |> Yojson.Safe.from_string in
      let value = body_of_json json in
      let input = Account_update.Body.to_input value in
      input
    in

    static "hashInputFromJson"
      (object%js
         val packInput = pack_input

         val timing = timing_input

         val permissions = permissions_input

         val accountPrecondition = account_precondition_input

         val networkPrecondition = network_precondition_input

         val update = update_input

         val body = body_input
      end ) ;

    method_ "getAccount" get_account ;
    method_ "addAccount" add_account ;
    method_ "applyJsonTransaction" apply_json_transaction
end

module Test = struct
  module Encoding = struct
    let public_key_to_base58 (pk : public_key) : Js.js_string Js.t =
      pk |> Signature_lib.Public_key.Compressed.to_base58_check |> Js.string

    let public_key_of_base58 (pk_base58 : Js.js_string Js.t) : public_key =
      pk_base58 |> Js.to_string
      |> Signature_lib.Public_key.Compressed.of_base58_check_exn

    let private_key_to_base58 (sk : Other_impl.field) : Js.js_string Js.t =
      sk |> Signature_lib.Private_key.to_base58_check |> Js.string

    let private_key_of_base58 (sk_base58 : Js.js_string Js.t) : Other_impl.field
        =
      sk_base58 |> Js.to_string |> Signature_lib.Private_key.of_base58_check_exn

    let token_id_to_base58 (field : Impl.field) : Js.js_string Js.t =
      field |> Mina_base.Account_id.Digest.of_field
      |> Mina_base.Account_id.Digest.to_string |> Js.string

    let token_id_of_base58 (field : Js.js_string Js.t) : Impl.field =
      Mina_base.Account_id.Digest.to_field_unsafe
      @@ Mina_base.Account_id.Digest.of_string @@ Js.to_string field

    let memo_to_base58 (memo : Js.js_string Js.t) : Js.js_string Js.t =
      Js.string @@ Mina_base.Signed_command_memo.to_base58_check
      @@ Mina_base.Signed_command_memo.create_from_string_exn
      @@ Js.to_string memo

    let memo_hash_base58 (memo_base58 : Js.js_string Js.t) : Impl.field =
      memo_base58 |> Js.to_string
      |> Mina_base.Signed_command_memo.of_base58_check_exn
      |> Mina_base.Signed_command_memo.hash
  end

  module Signature = struct
    let sign_field_element (x : Impl.field) (key : Other_impl.field)
        (is_mainnet : bool Js.t) =
      let network_id =
        Mina_signature_kind.(if Js.to_bool is_mainnet then Mainnet else Testnet)
      in
      Signature_lib.Schnorr.Chunked.sign ~signature_kind:network_id key
        (Random_oracle.Input.Chunked.field x)
      |> Mina_base.Signature.to_base58_check |> Js.string

    let dummy_signature () =
      Mina_base.Signature.(dummy |> to_base58_check) |> Js.string
  end
end

let test =
  let module Signed_command = Mina_base.Signed_command in
  let module Signed_command_payload = Mina_base.Signed_command_payload in
  let ok_exn result =
    let open Ppx_deriving_yojson_runtime.Result in
    match result with Ok c -> c | Error e -> failwith ("not ok: " ^ e)
  in

  let keypair () = Signature_lib.Keypair.create () in
  object%js
    val encoding =
      object%js
        method publicKeyToBase58 = Test.Encoding.public_key_to_base58

        method publicKeyOfBase58 = Test.Encoding.public_key_of_base58

        method privateKeyToBase58 = Test.Encoding.private_key_to_base58

        method privateKeyOfBase58 = Test.Encoding.private_key_of_base58

        method tokenIdToBase58 = Test.Encoding.token_id_to_base58

        method tokenIdOfBase58 = Test.Encoding.token_id_of_base58

        method memoToBase58 = Test.Encoding.memo_to_base58

        method memoHashBase58 = Test.Encoding.memo_hash_base58
      end

    val signature =
      object%js
        method signFieldElement = Test.Signature.sign_field_element

        val dummySignature = Test.Signature.dummy_signature
      end

    val transactionHash =
      object%js
        method hashPayment (command : Js.js_string Js.t) =
          let command : Signed_command.t =
            command |> Js.to_string |> Yojson.Safe.from_string
            |> Signed_command.of_yojson |> ok_exn
          in
          Mina_transaction.Transaction_hash.(
            command |> hash_signed_command |> to_base58_check |> Js.string)

        method hashPaymentV1 (command : Js.js_string Js.t) =
          let command : Signed_command.t_v1 =
            command |> Js.to_string |> Yojson.Safe.from_string
            |> Signed_command.Stable.V1.of_yojson |> ok_exn
          in
          let b58 = Signed_command.to_base58_check_v1 command in
          Mina_transaction.Transaction_hash.(
            b58 |> digest_string |> to_base58_check)
          |> Js.string

        method serializeCommon (command : Js.js_string Js.t) =
          let command : Signed_command_payload.Common.t =
            command |> Js.to_string |> Yojson.Safe.from_string
            |> Signed_command_payload.Common.of_yojson |> ok_exn
          in
          Binable.to_bigstring
            (module Signed_command_payload.Common.Stable.Latest)
            command

        method serializePayment (command : Js.js_string Js.t) =
          let command : Signed_command.t =
            command |> Js.to_string |> Yojson.Safe.from_string
            |> Signed_command.of_yojson |> ok_exn
          in
          Binable.to_bigstring (module Signed_command.Stable.Latest) command

        method serializePaymentV1 (command : Js.js_string Js.t) =
          let command : Signed_command.t_v1 =
            command |> Js.to_string |> Yojson.Safe.from_string
            |> Signed_command.Stable.V1.of_yojson |> ok_exn
          in
          Signed_command.to_base58_check_v1 command |> Js.string

        method examplePayment =
          let kp = keypair () in
          let payload : Signed_command_payload.t =
            { Signed_command_payload.dummy with
              body =
                Payment
                  { Mina_base.Payment_payload.dummy with
                    source_pk = Signature_lib.Public_key.compress kp.public_key
                  }
            }
          in
          let payment = Signed_command.sign kp payload in
          (payment :> Signed_command.t)
          |> Signed_command.to_yojson |> Yojson.Safe.to_string |> Js.string
      end
  end

(* export stuff *)

let export () =
  Js.export "Field" field_class ;
  Js.export "Bool" bool_class ;
  Js.export "Poseidon" poseidon ;
  Js.export "Snarky" snarky ;
  Js.export "Ledger" Ledger.ledger_class ;
  Js.export "Pickles" pickles ;
  Js.export "Test" test

let export_global () =
  let snarky_obj =
    Js.Unsafe.(
      let i = inject in
      obj
        [| ("Field", i field_class)
         ; ("Bool", i bool_class)
         ; ("Poseidon", i poseidon)
         ; ("Snarky", i snarky)
         ; ("Ledger", i Ledger.ledger_class)
         ; ("Pickles", i pickles)
         ; ("Test", i test)
        |])
  in
  Js.Unsafe.(set global (Js.string "__snarky") snarky_obj)<|MERGE_RESOLUTION|>--- conflicted
+++ resolved
@@ -897,7 +897,18 @@
     let to_constant_and_terms x = Field.to_constant_and_terms x
   end
 
-<<<<<<< HEAD
+  module Bool = struct
+    let not x = Boolean.not x
+
+    let and_ x y = Boolean.(x &&& y)
+
+    let or_ x y = Boolean.(x ||| y)
+
+    let assert_equal x y = Boolean.Assert.(x = y)
+
+    let equals x y = Boolean.equal x y
+  end
+
   module Group = struct
     type t = Pickles.Step_main_inputs.Inner_curve.t
 
@@ -912,18 +923,6 @@
 
     let equals ((x1, y1) : t) ((x2, y2) : t) =
       Boolean.all [ Impl.Field.equal x1 x2; Impl.Field.equal y1 y2 ]
-=======
-  module Bool = struct
-    let not x = Boolean.not x
-
-    let and_ x y = Boolean.(x &&& y)
-
-    let or_ x y = Boolean.(x ||| y)
-
-    let assert_equal x y = Boolean.Assert.(x = y)
-
-    let equals x y = Boolean.equal x y
->>>>>>> 6a6db1a8
   end
 
   module Circuit = struct
@@ -1011,7 +1010,19 @@
         method toConstantAndTerms = Snarky.Field.to_constant_and_terms
       end
 
-<<<<<<< HEAD
+    val bool =
+      object%js
+        method not = Snarky.Bool.not
+
+        method and_ = Snarky.Bool.and_
+
+        method or_ = Snarky.Bool.or_
+
+        method assertEqual = Snarky.Bool.assert_equal
+
+        method equals = Snarky.Bool.equals
+      end
+
     val group =
       object%js
         method add = Snarky.Group.add
@@ -1021,19 +1032,6 @@
         method scale = Snarky.Group.scale
 
         method equals = Snarky.Group.equals
-=======
-    val bool =
-      object%js
-        method not = Snarky.Bool.not
-
-        method and_ = Snarky.Bool.and_
-
-        method or_ = Snarky.Bool.or_
-
-        method assertEqual = Snarky.Bool.assert_equal
-
-        method equals = Snarky.Bool.equals
->>>>>>> 6a6db1a8
       end
 
     val circuit =
