--- conflicted
+++ resolved
@@ -1541,77 +1541,29 @@
 };
 
 /**
-<<<<<<< HEAD
-* @param {Uint32Array} lgr_comm
-* @param {WasmFqPlonkVerifierIndex} index
-* @param {WasmFqProverProof} proof
-* @returns {WasmFqOracles}
-*/
-module.exports.fq_oracles_create = function(lgr_comm, index, proof) {
-=======
 * @param {number | undefined} offset
 * @param {string} path
 * @returns {WasmFpSrs | undefined}
 */
 module.exports.caml_fp_srs_read = function(offset, path) {
->>>>>>> 776bf54f
     try {
         const retptr = wasm.__wbindgen_add_to_stack_pointer(-16);
         const ptr0 = passStringToWasm0(path, wasm.__wbindgen_malloc, wasm.__wbindgen_realloc);
         const len0 = WASM_VECTOR_LEN;
-<<<<<<< HEAD
-        _assertClass(index, WasmFqPlonkVerifierIndex);
-        var ptr1 = index.__destroy_into_raw();
-        _assertClass(proof, WasmFqProverProof);
-        var ptr2 = proof.__destroy_into_raw();
-        wasm.fq_oracles_create(retptr, ptr0, len0, ptr1, ptr2);
-=======
         wasm.caml_fp_srs_read(retptr, !isLikeNone(offset), isLikeNone(offset) ? 0 : offset, ptr0, len0);
->>>>>>> 776bf54f
         var r0 = getInt32Memory0()[retptr / 4 + 0];
         var r1 = getInt32Memory0()[retptr / 4 + 1];
         var r2 = getInt32Memory0()[retptr / 4 + 2];
         if (r2) {
             throw takeObject(r1);
         }
-<<<<<<< HEAD
-        return WasmFqOracles.__wrap(r0);
-=======
         return r0 === 0 ? undefined : WasmFpSrs.__wrap(r0);
->>>>>>> 776bf54f
     } finally {
         wasm.__wbindgen_add_to_stack_pointer(16);
     }
 };
 
 /**
-<<<<<<< HEAD
-* @returns {WasmFqOracles}
-*/
-module.exports.fq_oracles_dummy = function() {
-    const ret = wasm.fq_oracles_dummy();
-    return WasmFqOracles.__wrap(ret);
-};
-
-/**
-* @param {WasmFqProverProof} x
-* @returns {WasmFqProverProof}
-*/
-module.exports.fq_oracles_deep_copy = function(x) {
-    _assertClass(x, WasmFqProverProof);
-    var ptr0 = x.__destroy_into_raw();
-    const ret = wasm.fq_oracles_deep_copy(ptr0);
-    return WasmFqProverProof.__wrap(ret);
-};
-
-/**
-* @param {Uint32Array} lgr_comm
-* @param {WasmFpPlonkVerifierIndex} index
-* @param {WasmFpProverProof} proof
-* @returns {WasmFpOracles}
-*/
-module.exports.fp_oracles_create = function(lgr_comm, index, proof) {
-=======
 * @param {WasmFpSrs} srs
 * @param {number} domain_size
 * @param {number} i
@@ -1641,67 +1593,28 @@
 * @returns {WasmFpPolyComm}
 */
 module.exports.caml_fp_srs_commit_evaluations = function(srs, domain_size, evals) {
->>>>>>> 776bf54f
     try {
         const retptr = wasm.__wbindgen_add_to_stack_pointer(-16);
         _assertClass(srs, WasmFpSrs);
         const ptr0 = passArray8ToWasm0(evals, wasm.__wbindgen_malloc);
         const len0 = WASM_VECTOR_LEN;
-<<<<<<< HEAD
-        _assertClass(index, WasmFpPlonkVerifierIndex);
-        var ptr1 = index.__destroy_into_raw();
-        _assertClass(proof, WasmFpProverProof);
-        var ptr2 = proof.__destroy_into_raw();
-        wasm.fp_oracles_create(retptr, ptr0, len0, ptr1, ptr2);
-=======
         wasm.caml_fp_srs_commit_evaluations(retptr, srs.ptr, domain_size, ptr0, len0);
->>>>>>> 776bf54f
         var r0 = getInt32Memory0()[retptr / 4 + 0];
         var r1 = getInt32Memory0()[retptr / 4 + 1];
         var r2 = getInt32Memory0()[retptr / 4 + 2];
         if (r2) {
             throw takeObject(r1);
         }
-<<<<<<< HEAD
-        return WasmFpOracles.__wrap(r0);
-=======
         return WasmFpPolyComm.__wrap(r0);
->>>>>>> 776bf54f
     } finally {
         wasm.__wbindgen_add_to_stack_pointer(16);
     }
 };
 
 /**
-<<<<<<< HEAD
-* @returns {WasmFpOracles}
-*/
-module.exports.fp_oracles_dummy = function() {
-    const ret = wasm.fp_oracles_dummy();
-    return WasmFpOracles.__wrap(ret);
-};
-
-/**
-* @param {WasmFpProverProof} x
-* @returns {WasmFpProverProof}
-*/
-module.exports.fp_oracles_deep_copy = function(x) {
-    _assertClass(x, WasmFpProverProof);
-    var ptr0 = x.__destroy_into_raw();
-    const ret = wasm.fp_oracles_deep_copy(ptr0);
-    return WasmFpProverProof.__wrap(ret);
-};
-
-/**
-* @param {string} s
-* @param {number} _len
-* @param {number} base
-* @returns {Uint8Array}
-=======
 * @param {WasmFpSrs} srs
 * @param {Uint8Array} chals
 * @returns {WasmFpPolyComm}
->>>>>>> 776bf54f
 */
 module.exports.caml_fp_srs_b_poly_commitment = function(srs, chals) {
     try {
@@ -1978,6 +1891,53 @@
 */
 module.exports.wbg_rayon_start_worker = function(receiver) {
     wasm.wbg_rayon_start_worker(receiver);
+};
+
+/**
+* @param {Uint32Array} lgr_comm
+* @param {WasmFqPlonkVerifierIndex} index
+* @param {WasmFqProverProof} proof
+* @returns {WasmFqOracles}
+*/
+module.exports.fq_oracles_create = function(lgr_comm, index, proof) {
+    try {
+        const retptr = wasm.__wbindgen_add_to_stack_pointer(-16);
+        const ptr0 = passArray32ToWasm0(lgr_comm, wasm.__wbindgen_malloc);
+        const len0 = WASM_VECTOR_LEN;
+        _assertClass(index, WasmFqPlonkVerifierIndex);
+        var ptr1 = index.__destroy_into_raw();
+        _assertClass(proof, WasmFqProverProof);
+        var ptr2 = proof.__destroy_into_raw();
+        wasm.fq_oracles_create(retptr, ptr0, len0, ptr1, ptr2);
+        var r0 = getInt32Memory0()[retptr / 4 + 0];
+        var r1 = getInt32Memory0()[retptr / 4 + 1];
+        var r2 = getInt32Memory0()[retptr / 4 + 2];
+        if (r2) {
+            throw takeObject(r1);
+        }
+        return WasmFqOracles.__wrap(r0);
+    } finally {
+        wasm.__wbindgen_add_to_stack_pointer(16);
+    }
+};
+
+/**
+* @returns {WasmFqOracles}
+*/
+module.exports.fq_oracles_dummy = function() {
+    const ret = wasm.fp_oracles_dummy();
+    return WasmFqOracles.__wrap(ret);
+};
+
+/**
+* @param {WasmFqProverProof} x
+* @returns {WasmFqProverProof}
+*/
+module.exports.fq_oracles_deep_copy = function(x) {
+    _assertClass(x, WasmFqProverProof);
+    var ptr0 = x.__destroy_into_raw();
+    const ret = wasm.fp_oracles_deep_copy(ptr0);
+    return WasmFqProverProof.__wrap(ret);
 };
 
 /**
@@ -2025,53 +1985,6 @@
     var ptr0 = x.__destroy_into_raw();
     const ret = wasm.fp_oracles_deep_copy(ptr0);
     return WasmFpProverProof.__wrap(ret);
-};
-
-/**
-* @param {Uint32Array} lgr_comm
-* @param {WasmFqPlonkVerifierIndex} index
-* @param {WasmFqProverProof} proof
-* @returns {WasmFqOracles}
-*/
-module.exports.fq_oracles_create = function(lgr_comm, index, proof) {
-    try {
-        const retptr = wasm.__wbindgen_add_to_stack_pointer(-16);
-        const ptr0 = passArray32ToWasm0(lgr_comm, wasm.__wbindgen_malloc);
-        const len0 = WASM_VECTOR_LEN;
-        _assertClass(index, WasmFqPlonkVerifierIndex);
-        var ptr1 = index.__destroy_into_raw();
-        _assertClass(proof, WasmFqProverProof);
-        var ptr2 = proof.__destroy_into_raw();
-        wasm.fq_oracles_create(retptr, ptr0, len0, ptr1, ptr2);
-        var r0 = getInt32Memory0()[retptr / 4 + 0];
-        var r1 = getInt32Memory0()[retptr / 4 + 1];
-        var r2 = getInt32Memory0()[retptr / 4 + 2];
-        if (r2) {
-            throw takeObject(r1);
-        }
-        return WasmFqOracles.__wrap(r0);
-    } finally {
-        wasm.__wbindgen_add_to_stack_pointer(16);
-    }
-};
-
-/**
-* @returns {WasmFqOracles}
-*/
-module.exports.fq_oracles_dummy = function() {
-    const ret = wasm.fp_oracles_dummy();
-    return WasmFqOracles.__wrap(ret);
-};
-
-/**
-* @param {WasmFqProverProof} x
-* @returns {WasmFqProverProof}
-*/
-module.exports.fq_oracles_deep_copy = function(x) {
-    _assertClass(x, WasmFqProverProof);
-    var ptr0 = x.__destroy_into_raw();
-    const ret = wasm.fp_oracles_deep_copy(ptr0);
-    return WasmFqProverProof.__wrap(ret);
 };
 
 /**
