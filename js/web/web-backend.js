--- conflicted
+++ resolved
@@ -28,14 +28,6 @@
   await init(undefined, memory);
 
   let module = init.__wbindgen_wasm_module;
-<<<<<<< HEAD
-  let numWorkers = await getEfficientNumWorkers();
-
-  worker = inlineWorker(srcFromFunctionModule(mainWorker));
-  await workerCall(worker, "start", { memory, module, numWorkers });
-  globalThis.plonk_wasm = overrideBindings(wasm, worker);
-=======
->>>>>>> 549fd78d
 
   // we have two approaches to run the .bc.js code after its dependencies are ready, without fetching an additional script:
 
@@ -47,20 +39,12 @@
 
   // 2. include the code as string and eval it:
   // (this works because it breaks out of strict mode)
-<<<<<<< HEAD
   new Function(o1jsWebSrc)();
-}
-
-async function withThreadPool(run) {
-  if (worker === undefined) throw Error("need to initialize worker first");
-  await workerCall(worker, "initThreadPool");
-=======
-  new Function(snarkyJsWebSrc)();
 
   workerPromise = new Promise((resolve) => {
     setTimeout(async () => {
       let worker = inlineWorker(srcFromFunctionModule(mainWorker));
-      await workerCall(worker, 'start', { memory, module });
+      await workerCall(worker, "start", { memory, module });
       overrideBindings(globalThis.plonk_wasm, worker);
       resolve(worker);
     }, 0);
@@ -69,11 +53,10 @@
 
 async function withThreadPool(run) {
   if (workerPromise === undefined)
-    throw Error('need to initialize worker first');
+    throw Error("need to initialize worker first");
   let worker = await workerPromise;
   numWorkers ??= await getEfficientNumWorkers();
-  await workerCall(worker, 'initThreadPool', numWorkers);
->>>>>>> 549fd78d
+  await workerCall(worker, "initThreadPool", numWorkers);
   let result;
   try {
     result = await run();
@@ -90,13 +73,8 @@
   let spec = workerSpec(wasm);
 
   let isInitialized = false;
-<<<<<<< HEAD
   let data = await waitForMessage(self, "start");
-  let { module, memory, numWorkers } = data.message;
-=======
-  let data = await waitForMessage(self, 'start');
   let { module, memory } = data.message;
->>>>>>> 549fd78d
 
   onMessage(self, "run", ({ name, args, u32_ptr }) => {
     let functionSpec = spec[name];
