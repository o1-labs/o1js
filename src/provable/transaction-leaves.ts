--- conflicted
+++ resolved
@@ -19,17 +19,12 @@
 type TokenSymbol = { symbol: string; field: Field };
 type ZkappUri = { data: string; hash: Field };
 
-<<<<<<< HEAD
-const { TokenId, TokenSymbol, AuthRequired } = derivedLeafTypes({
+const { TokenId, TokenSymbol, AuthRequired, ZkappUri } = derivedLeafTypes({
   Field,
   Bool,
+  Hash,
+  packToFields,
 });
-
-// types which got an annotation about its circuit type in Ocaml
-=======
-const { TokenId, TokenSymbol, AuthRequired, AuthorizationKind, ZkappUri } =
-  derivedLeafTypes({ Field, Bool, Hash, packToFields });
->>>>>>> e9779b80
 
 type Event = Field[];
 type Events = {
