--- conflicted
+++ resolved
@@ -6,14 +6,11 @@
   pseudoClass,
   ProvableExtended,
   HashInput,
-<<<<<<< HEAD
   ProvableBigint,
   BinableBigint,
+  bigIntToBytes,
   sizeInBits,
-=======
-  bigIntToBytes,
   bytesToBigInt,
->>>>>>> 14355cf5
 };
 
 type Field = bigint;
@@ -40,11 +37,7 @@
   function Field(value: bigint | number | string): Field {
     return BigInt(value) % MODULUS;
   },
-<<<<<<< HEAD
-  { ...ProvableBigint(), ...BinableBigint(sizeInBytes) }
-=======
-  { MODULUS, ...ProvableBigint(), ...BinableBigint(SIZE_IN_BYTES) }
->>>>>>> 14355cf5
+  { MODULUS, ...ProvableBigint(), ...BinableBigint(sizeInBytes) }
 );
 
 const Bool = pseudoClass(
