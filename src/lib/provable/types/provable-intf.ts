--- conflicted
+++ resolved
@@ -1,9 +1,5 @@
-<<<<<<< HEAD
-import { Field } from '../field.js';
-=======
 import { createField } from '../core/field-constructor.js';
 import type { Field } from '../field.js';
->>>>>>> fc16ce39
 
 export {
   Provable,
@@ -134,22 +130,15 @@
         : type
     ) as ToProvable<A>;
   },
-<<<<<<< HEAD
-  
-  null<T>(type_: ProvableType<T>): T {
-    let type = ProvableType.get(type_);
-    let fields = Array.from({ length: type.sizeInFields() }, () => new Field(0));
-    return type.fromFields(fields, type.toAuxiliary());
-=======
+
   /**
    * Create some value of type `T` from its provable type description.
    */
-  synthesize<T>(type: ProvableType<T>): T {
+  null<T>(type: ProvableType<T>): T {
     let provable = ProvableType.get(type);
-    return provable.fromFields(
-      Array(provable.sizeInFields()).fill(createField(0)),
+    let fields = Array(provable.sizeInFields()).fill(createField(0));
+    return provable.fromFields(fields,
       provable.toAuxiliary()
     );
->>>>>>> fc16ce39
   },
 };