--- conflicted
+++ resolved
@@ -30,12 +30,8 @@
 } from './foreign-field.js';
 import { divMod32, addMod32, divMod64, addMod64 } from './arithmetic.js';
 import { SHA256 } from './sha256.js';
-<<<<<<< HEAD
+import { BLAKE2B } from './blake2b.js';
 import { rangeCheck3x12, inTable } from './lookup.js';
-=======
-import { BLAKE2B } from './blake2b.js';
-import { rangeCheck3x12 } from './lookup.js';
->>>>>>> e1bac020
 import { arrayGet } from './basic.js';
 
 export { Gadgets, Field3, ForeignFieldSum };
@@ -443,7 +439,7 @@
    * Bitwise AND gadget on {@link Field} elements. Equivalent to the [bitwise AND `&` operator in JavaScript](https://developer.mozilla.org/en-US/docs/Web/JavaScript/Reference/Operators/Bitwise_AND).
    * The AND gate works by comparing two bits and returning `1` if both bits are `1`, and `0` otherwise.
    *
-   * It can be checked by a double generic gate that verifies the following relationship between the values 
+   * It can be checked by a double generic gate that verifies the following relationship between the values
    * below (in the process it also invokes the {@link Gadgets.xor} gadget which will create additional constraints depending on `length`).
    *
    * The generic gate verifies:\
@@ -456,7 +452,7 @@
    * You can find more details about the implementation in the [Mina book](https://o1-labs.github.io/proof-systems/specs/kimchi.html?highlight=gates#and)
    *
    * The `length` parameter lets you define how many bits should be compared. `length` is rounded
-   * to the nearest multiple of 16, `paddedLength = ceil(length / 16) * 16`, and both input values 
+   * to the nearest multiple of 16, `paddedLength = ceil(length / 16) * 16`, and both input values
    * are constrained to fit into `paddedLength` bits. The output is guaranteed to have at most `paddedLength` bits as well.
    *
    * **Note:** Specifying a larger `length` parameter adds additional constraints.
@@ -480,8 +476,8 @@
    * Bitwise OR gadget on {@link Field} elements. Equivalent to the [bitwise OR `|` operator in JavaScript](https://developer.mozilla.org/en-US/docs/Web/JavaScript/Reference/Operators/Bitwise_OR).
    * The OR gate works by comparing two bits and returning `1` if at least one bit is `1`, and `0` otherwise.
    *
-   * The `length` parameter lets you define how many bits should be compared. `length` is rounded 
-   * to the nearest multiple of 16, `paddedLength = ceil(length / 16) * 16`, and both input values 
+   * The `length` parameter lets you define how many bits should be compared. `length` is rounded
+   * to the nearest multiple of 16, `paddedLength = ceil(length / 16) * 16`, and both input values
    * are constrained to fit into `paddedLength` bits. The output is guaranteed to have at most `paddedLength` bits as well.
    *
    * **Note:** Specifying a larger `length` parameter adds additional constraints.
