/**
 * Wrapper file for various gadgets, with a namespace and doccomments.
 */
import {
  compactMultiRangeCheck,
  multiRangeCheck,
  rangeCheck16,
  rangeCheck64,
  rangeCheck32,
  rangeCheckN,
  isDefinitelyInRangeN,
  rangeCheck8,
} from './range-check.js';
import {
  not,
  rotate32,
  rotate64,
  xor,
  and,
  leftShift64,
  rightShift64,
  leftShift32,
} from './bitwise.js';
import { Field } from '../wrapped.js';
import {
  ForeignField,
  Field3,
  Sum as ForeignFieldSum,
} from './foreign-field.js';
import { divMod32, addMod32 } from './arithmetic.js';
import { SHA256 } from './sha256.js';
<<<<<<< HEAD
import { rangeCheck3x12, inTable } from './lookup.js';
=======
import { rangeCheck3x12 } from './lookup.js';
import { arrayGet } from './basic.js';
>>>>>>> fc16ce39

export { Gadgets, Field3, ForeignFieldSum };

const Gadgets = {
  /**
   * Get value from array at a Field element index, in O(n) constraints, where n is the array length.
   *
   * **Warning**: This gadget assumes that the index is within the array bounds `[0, n)`,
   * and returns an unconstrained result otherwise.
   * To use it with an index that is not already guaranteed to be within the array bounds, you should add a suitable range check.
   *
   * ```ts
   * let array = Provable.witnessFields(3, () => [1n, 2n, 3n]);
   * let index = Provable.witness(Field, () => 1n);
   *
   * let value = Gadgets.arrayGet(array, index);
   * ```
   *
   * **Note**: This saves n constraints compared to `Provable.switch(array.map((_, i) => index.equals(i)), type, array)`.
   */
  arrayGet,

  /**
   * Asserts that the input value is in the range [0, 2^64).
   *
   * This function proves that the provided field element can be represented with 64 bits.
   * If the field element exceeds 64 bits, an error is thrown.
   *
   * @param x - The value to be range-checked.
   *
   * @throws Throws an error if the input value exceeds 64 bits.
   *
   * @example
   * ```ts
   * const x = Provable.witness(Field, () => Field(12345678n));
   * Gadgets.rangeCheck64(x); // successfully proves 64-bit range
   *
   * const xLarge = Provable.witness(Field, () => Field(12345678901234567890123456789012345678n));
   * Gadgets.rangeCheck64(xLarge); // throws an error since input exceeds 64 bits
   * ```
   *
   * **Note**: Small "negative" field element inputs are interpreted as large integers close to the field size,
   * and don't pass the 64-bit check. If you want to prove that a value lies in the int64 range [-2^63, 2^63),
   * you could use `rangeCheck64(x.add(1n << 63n))`.
   *
   * _Advanced usage_: This returns the 4 highest limbs of x, in reverse order, i.e. [x52, x40, x28, x16].
   * This is useful if you want to do a range check for 52, 40, 28, or 16 bits instead of 64,
   * by constraining some of the returned limbs to be 0.
   */
  rangeCheck64(x: Field) {
    return rangeCheck64(x);
  },

  /**
   * Asserts that the input value is in the range [0, 2^32).
   *
   * This function proves that the provided field element can be represented with 32 bits.
   * If the field element exceeds 32 bits, an error is thrown.
   *
   * @param x - The value to be range-checked.
   *
   * @throws Throws an error if the input value exceeds 32 bits.
   *
   * @example
   * ```ts
   * const x = Provable.witness(Field, () => Field(12345678n));
   * Gadgets.rangeCheck32(x); // successfully proves 32-bit range
   *
   * const xLarge = Provable.witness(Field, () => Field(12345678901234567890123456789012345678n));
   * Gadgets.rangeCheck32(xLarge); // throws an error since input exceeds 32 bits
   * ```
   *
   * **Note**: Small "negative" field element inputs are interpreted as large integers close to the field size,
   * and don't pass the 32-bit check. If you want to prove that a value lies in the int32 range [-2^31, 2^31),
   * you could use `rangeCheck32(x.add(1n << 31n))`.
   */
  rangeCheck32(x: Field) {
    return rangeCheck32(x);
  },

  /**
   * Asserts that the input value is in the range [0, 2^n). `n` must be a multiple of 16.
   *
   * This function proves that the provided field element can be represented with `n` bits.
   * If the field element exceeds `n` bits, an error is thrown.
   *
   * @param x - The value to be range-checked.
   * @param n - The number of bits to be considered for the range check.
   * @param message - Optional message to be displayed when the range check fails.
   *
   * @throws Throws an error if the input value exceeds `n` bits.
   *
   * @example
   * ```ts
   * const x = Provable.witness(Field, () => Field(12345678n));
   * Gadgets.rangeCheckN(32, x); // successfully proves 32-bit range
   *
   * const xLarge = Provable.witness(Field, () => Field(12345678901234567890123456789012345678n));
   * Gadgets.rangeCheckN(32, xLarge); // throws an error since input exceeds 32 bits
   * ```
   */
  rangeCheckN(n: number, x: Field, message?: string) {
    return rangeCheckN(n, x, message);
  },

  /**
   * Returns a boolean which being true proves that x is in the range [0, 2^n).
   *
   * **Beware**: The output being false does **not** prove that x is not in the range [0, 2^n).
   * This should not be viewed as a standalone provable method but as an advanced helper function
   * for gadgets which need a weakened form of range check.
   *
   * @param x - The value to be weakly range-checked.
   * @param n - The number of bits to be considered for the range check.
   *
   * @returns a Bool that is definitely only true if the input is in the range [0, 2^n),
   * but could also be false _even if_ the input is in the range [0, 2^n).
   *
   * @example
   * ```ts
   * const x = Provable.witness(Field, () => Field(12345678n));
   * let definitelyInRange = Gadgets.isDefinitelyInRangeN(32, x); // could be true or false
   * ```
   */
  isDefinitelyInRangeN(n: number, x: Field) {
    return isDefinitelyInRangeN(n, x);
  },
  /*
   * Asserts that the input value is in the range [0, 2^16).
   *
   * See {@link Gadgets.rangeCheck64} for analogous details and usage examples.
   */
  rangeCheck16(x: Field) {
    return rangeCheck16(x);
  },

  /**
   * Asserts that the input value is in the range [0, 2^8).
   *
   * See {@link Gadgets.rangeCheck64} for analogous details and usage examples.
   */
  rangeCheck8(x: Field) {
    return rangeCheck8(x);
  },

  /**
   * A (left and right) rotation operates similarly to the shift operation (`<<` for left and `>>` for right) in JavaScript,
   * with the distinction that the bits are circulated to the opposite end of a 64-bit representation rather than being discarded.
   * For a left rotation, this means that bits shifted off the left end reappear at the right end.
   * Conversely, for a right rotation, bits shifted off the right end reappear at the left end.
   *
   * It’s important to note that these operations are performed considering the big-endian 64-bit representation of the number,
   * where the most significant (64th) bit is on the left end and the least significant bit is on the right end.
   * The `direction` parameter is a string that accepts either `'left'` or `'right'`, determining the direction of the rotation.
   *
   * **Important:** The gadget assumes that its input is at most 64 bits in size.
   *
   * If the input exceeds 64 bits, the gadget is invalid and fails to prove correct execution of the rotation.
   * To safely use `rotate64()`, you need to make sure that the value passed in is range-checked to 64 bits;
   * for example, using {@link Gadgets.rangeCheck64}.
   *
   * You can find more details about the implementation in the [Mina book](https://o1-labs.github.io/proof-systems/specs/kimchi.html?highlight=gates#rotation)
   *
   * @param field {@link Field} element to rotate.
   * @param bits amount of bits to rotate this {@link Field} element with.
   * @param direction left or right rotation direction.
   *
   * @throws Throws an error if the input value exceeds 64 bits.
   *
   * @example
   * ```ts
   * const x = Provable.witness(Field, () => Field(0b001100));
   * const y = Gadgets.rotate64(x, 2, 'left'); // left rotation by 2 bits
   * const z = Gadgets.rotate64(x, 2, 'right'); // right rotation by 2 bits
   * y.assertEquals(0b110000);
   * z.assertEquals(0b000011);
   *
   * const xLarge = Provable.witness(Field, () => Field(12345678901234567890123456789012345678n));
   * Gadgets.rotate64(xLarge, 32, "left"); // throws an error since input exceeds 64 bits
   * ```
   */
  rotate64(field: Field, bits: number, direction: 'left' | 'right' = 'left') {
    return rotate64(field, bits, direction);
  },
  /**
   * A (left and right) rotation operates similarly to the shift operation (`<<` for left and `>>` for right) in JavaScript,
   * with the distinction that the bits are circulated to the opposite end of a 32-bit representation rather than being discarded.
   * For a left rotation, this means that bits shifted off the left end reappear at the right end.
   * Conversely, for a right rotation, bits shifted off the right end reappear at the left end.
   *
   * It’s important to note that these operations are performed considering the big-endian 32-bit representation of the number,
   * where the most significant (32th) bit is on the left end and the least significant bit is on the right end.
   * The `direction` parameter is a string that accepts either `'left'` or `'right'`, determining the direction of the rotation.
   *
   * **Important:** The gadget assumes that its input is at most 32 bits in size.
   *
   * If the input exceeds 32 bits, the gadget is invalid and fails to prove correct execution of the rotation.
   * To safely use `rotate32()`, you need to make sure that the value passed in is range-checked to 32 bits;
   * for example, using {@link Gadgets.rangeCheck32}.
   *
   *
   * @param field {@link Field} element to rotate.
   * @param bits amount of bits to rotate this {@link Field} element with.
   * @param direction left or right rotation direction.
   *
   * @throws Throws an error if the input value exceeds 32 bits.
   *
   * @example
   * ```ts
   * const x = Provable.witness(Field, () => Field(0b001100));
   * const y = Gadgets.rotate32(x, 2, 'left'); // left rotation by 2 bits
   * const z = Gadgets.rotate32(x, 2, 'right'); // right rotation by 2 bits
   * y.assertEquals(0b110000);
   * z.assertEquals(0b000011);
   *
   * const xLarge = Provable.witness(Field, () => Field(12345678901234567890123456789012345678n));
   * Gadgets.rotate32(xLarge, 32, "left"); // throws an error since input exceeds 32 bits
   * ```
   */
  rotate32(field: Field, bits: number, direction: 'left' | 'right' = 'left') {
    return rotate32(field, bits, direction);
  },
  /**
   * Bitwise XOR gadget on {@link Field} elements. Equivalent to the [bitwise XOR `^` operator in JavaScript](https://developer.mozilla.org/en-US/docs/Web/JavaScript/Reference/Operators/Bitwise_XOR).
   * A XOR gate works by comparing two bits and returning `1` if two bits differ, and `0` if two bits are equal.
   *
   * This gadget builds a chain of XOR gates recursively. Each XOR gate can verify 16 bit at most. If your input elements exceed 16 bit, another XOR gate will be added to the chain.
   *
   * The `length` parameter lets you define how many bits should be compared. `length` is rounded to the nearest multiple of 16, `paddedLength = ceil(length / 16) * 16`, and both input values are constrained to fit into `paddedLength` bits. The output is guaranteed to have at most `paddedLength` bits as well.
   *
   * **Note:** Specifying a larger `length` parameter adds additional constraints.
   *
   * It is also important to mention that specifying a smaller `length` allows the verifier to infer the length of the original input data (e.g. smaller than 16 bit if only one XOR gate has been used).
   * A zkApp developer should consider these implications when choosing the `length` parameter and carefully weigh the trade-off between increased amount of constraints and security.
   *
   * **Important:** Both {@link Field} elements need to fit into `2^paddedLength - 1`. Otherwise, an error is thrown and no proof can be generated.
   *
   * For example, with `length = 2` (`paddedLength = 16`), `xor()` will fail for any input that is larger than `2**16`.
   *
   * You can find more details about the implementation in the [Mina book](https://o1-labs.github.io/proof-systems/specs/kimchi.html?highlight=gates#xor-1)
   *
   * @param a {@link Field} element to compare.
   * @param b {@link Field} element to compare.
   * @param length amount of bits to compare.
   *
   * @throws Throws an error if the input values exceed `2^paddedLength - 1`.
   *
   * @example
   * ```ts
   * let a = Field(0b0101);
   * let b = Field(0b0011);
   *
   * let c = Gadgets.xor(a, b, 4); // xor-ing 4 bits
   * c.assertEquals(0b0110);
   * ```
   */
  xor(a: Field, b: Field, length: number) {
    return xor(a, b, length);
  },

  /**
   * Bitwise NOT gate on {@link Field} elements. Similar to the [bitwise
   * NOT `~` operator in JavaScript](https://developer.mozilla.org/en-US/docs/
   * Web/JavaScript/Reference/Operators/Bitwise_NOT).
   *
   * **Note:** The NOT gate only operates over the amount
   * of bits specified by the `length` parameter.
   *
   * A NOT gate works by returning `1` in each bit position if the
   * corresponding bit of the operand is `0`, and returning `0` if the
   * corresponding bit of the operand is `1`.
   *
   * The `length` parameter lets you define how many bits to NOT.
   *
   * **Note:** Specifying a larger `length` parameter adds additional constraints. The operation will fail if the length or the input value is larger than 254.
   *
   * NOT is implemented in two different ways. If the `checked` parameter is set to `true`
   * the {@link Gadgets.xor} gadget is reused with a second argument to be an
   * all one bitmask the same length. This approach needs as many rows as an XOR would need
   * for a single negation. If the `checked` parameter is set to `false`, NOT is
   * implemented as a subtraction of the input from the all one bitmask. This
   * implementation is returned by default if no `checked` parameter is provided.
   *
   * You can find more details about the implementation in the [Mina book](https://o1-labs.github.io/proof-systems/specs/kimchi.html?highlight=gates#not)
   *
   * @example
   * ```ts
   * // not-ing 4 bits with the unchecked version
   * let a = Field(0b0101);
   * let b = Gadgets.not(a,4,false);
   *
   * b.assertEquals(0b1010);
   *
   * // not-ing 4 bits with the checked version utilizing the xor gadget
   * let a = Field(0b0101);
   * let b = Gadgets.not(a,4,true);
   *
   * b.assertEquals(0b1010);
   * ```
   *
   * @param a - The value to apply NOT to. The operation will fail if the value is larger than 254.
   * @param length - The number of bits to be considered for the NOT operation.
   * @param checked - Optional boolean to determine if the checked or unchecked not implementation is used. If it
   * is set to `true` the {@link Gadgets.xor} gadget is reused. If it is set to `false`, NOT is implemented
   *  as a subtraction of the input from the all one bitmask. It is set to `false` by default if no parameter is provided.
   *
   * @throws Throws an error if the input value exceeds 254 bits.
   */
  not(a: Field, length: number, checked: boolean = false) {
    return not(a, length, checked);
  },

  /**
   * Performs a left shift operation on the provided {@link Field} element.
   * This operation is similar to the `<<` shift operation in JavaScript,
   * where bits are shifted to the left, and the overflowing bits are discarded.
   *
   * It’s important to note that these operations are performed considering the big-endian 64-bit representation of the number,
   * where the most significant (64th) bit is on the left end and the least significant bit is on the right end.
   *
   * **Important:** The gadgets assumes that its input is at most 64 bits in size.
   *
   * If the input exceeds 64 bits, the gadget is invalid and fails to prove correct execution of the shift.
   * Therefore, to safely use `leftShift()`, you need to make sure that the values passed in are range checked to 64 bits.
   * For example, this can be done with {@link Gadgets.rangeCheck64}.
   *
   * @param field {@link Field} element to shift.
   * @param bits Amount of bits to shift the {@link Field} element to the left. The amount should be between 0 and 64 (or else the shift will fail).
   *
   * @throws Throws an error if the input value exceeds 64 bits.
   *
   * @example
   * ```ts
   * const x = Provable.witness(Field, () => Field(0b001100)); // 12 in binary
   * const y = Gadgets.leftShift64(x, 2); // left shift by 2 bits
   * y.assertEquals(0b110000); // 48 in binary
   *
   * const xLarge = Provable.witness(Field, () => Field(12345678901234567890123456789012345678n));
   * leftShift64(xLarge, 32); // throws an error since input exceeds 64 bits
   * ```
   */
  leftShift64(field: Field, bits: number) {
    return leftShift64(field, bits);
  },

  /**
   * Performs a left shift operation on the provided {@link Field} element.
   * This operation is similar to the `<<` shift operation in JavaScript,
   * where bits are shifted to the left, and the overflowing bits are discarded.
   *
   * It’s important to note that these operations are performed considering the big-endian 32-bit representation of the number,
   * where the most significant (32th) bit is on the left end and the least significant bit is on the right end.
   *
   * **Important:** The gadgets assumes that its input is at most 32 bits in size.
   *
   * The output is range checked to 32 bits.
   *
   * @param field {@link Field} element to shift.
   * @param bits Amount of bits to shift the {@link Field} element to the left. The amount should be between 0 and 32 (or else the shift will fail).
   *
   * @example
   * ```ts
   * const x = Provable.witness(Field, () => Field(0b001100)); // 12 in binary
   * const y = Gadgets.leftShift32(x, 2); // left shift by 2 bits
   * y.assertEquals(0b110000); // 48 in binary
   * ```
   */
  leftShift32(field: Field, bits: number) {
    return leftShift32(field, bits);
  },
  /**
   * Performs a right shift operation on the provided {@link Field} element.
   * This is similar to the `>>` shift operation in JavaScript, where bits are moved to the right.
   * The `rightShift64` function utilizes the rotation method internally to implement this operation.
   *
   * * It’s important to note that these operations are performed considering the big-endian 64-bit representation of the number,
   * where the most significant (64th) bit is on the left end and the least significant bit is on the right end.
   *
   * **Important:** The gadgets assumes that its input is at most 64 bits in size.
   *
   * If the input exceeds 64 bits, the gadget is invalid and fails to prove correct execution of the shift.
   * To safely use `rightShift64()`, you need to make sure that the value passed in is range-checked to 64 bits;
   * for example, using {@link Gadgets.rangeCheck64}.
   *
   * @param field {@link Field} element to shift.
   * @param bits Amount of bits to shift the {@link Field} element to the right. The amount should be between 0 and 64 (or else the shift will fail).
   *
   * @throws Throws an error if the input value exceeds 64 bits.
   *
   * @example
   * ```ts
   * const x = Provable.witness(Field, () => Field(0b001100)); // 12 in binary
   * const y = Gadgets.rightShift64(x, 2); // right shift by 2 bits
   * y.assertEquals(0b000011); // 3 in binary
   *
   * const xLarge = Provable.witness(Field, () => Field(12345678901234567890123456789012345678n));
   * rightShift64(xLarge, 32); // throws an error since input exceeds 64 bits
   * ```
   */
  rightShift64(field: Field, bits: number) {
    return rightShift64(field, bits);
  },
  /**
   * Bitwise AND gadget on {@link Field} elements. Equivalent to the [bitwise AND `&` operator in JavaScript](https://developer.mozilla.org/en-US/docs/Web/JavaScript/Reference/Operators/Bitwise_AND).
   * The AND gate works by comparing two bits and returning `1` if both bits are `1`, and `0` otherwise.
   *
   * It can be checked by a double generic gate that verifies the following relationship between the values below (in the process it also invokes the {@link Gadgets.xor} gadget which will create additional constraints depending on `length`).
   *
   * The generic gate verifies:\
   * `a + b = sum` and the conjunction equation `2 * and = sum - xor`\
   * Where:\
   * `a + b = sum`\
   * `a ^ b = xor`\
   * `a & b = and`
   *
   * You can find more details about the implementation in the [Mina book](https://o1-labs.github.io/proof-systems/specs/kimchi.html?highlight=gates#and)
   *
   * The `length` parameter lets you define how many bits should be compared. `length` is rounded to the nearest multiple of 16, `paddedLength = ceil(length / 16) * 16`, and both input values are constrained to fit into `paddedLength` bits. The output is guaranteed to have at most `paddedLength` bits as well.
   *
   * **Note:** Specifying a larger `length` parameter adds additional constraints.
   *
   * **Note:** Both {@link Field} elements need to fit into `2^paddedLength - 1`. Otherwise, an error is thrown and no proof can be generated.
   * For example, with `length = 2` (`paddedLength = 16`), `and()` will fail for any input that is larger than `2**16`.
   *
   * @example
   * ```typescript
   * let a = Field(3);    // ... 000011
   * let b = Field(5);    // ... 000101
   *
   * let c = Gadgets.and(a, b, 2);    // ... 000001
   * c.assertEquals(1);
   * ```
   */
  and(a: Field, b: Field, length: number) {
    return and(a, b, length);
  },

  /**
   * Multi-range check.
   *
   * Proves that x, y, z are all in the range [0, 2^88).
   *
   * This takes 4 rows, so it checks 88*3/4 = 66 bits per row. This is slightly more efficient
   * than 64-bit range checks, which can do 64 bits in 1 row.
   *
   * In particular, the 3x88-bit range check supports bigints up to 264 bits, which in turn is enough
   * to support foreign field multiplication with moduli up to 2^259.
   *
   * @example
   * ```ts
   * Gadgets.multiRangeCheck([x, y, z]);
   * ```
   *
   * @throws Throws an error if one of the input values exceeds 88 bits.
   */
  multiRangeCheck(limbs: Field3) {
    multiRangeCheck(limbs);
  },

  /**
   * Compact multi-range check
   *
   * This is a variant of {@link multiRangeCheck} where the first two variables are passed in
   * combined form xy = x + 2^88*y.
   *
   * The gadget
   * - splits up xy into x and y
   * - proves that xy = x + 2^88*y
   * - proves that x, y, z are all in the range [0, 2^88).
   *
   * The split form [x, y, z] is returned.
   *
   * @example
   * ```ts
   * let [x, y] = Gadgets.compactMultiRangeCheck([xy, z]);
   * ```
   *
   * @throws Throws an error if `xy` exceeds 2*88 = 176 bits, or if z exceeds 88 bits.
   */
  compactMultiRangeCheck(xy: Field, z: Field) {
    return compactMultiRangeCheck(xy, z);
  },

  /**
   * Checks that three {@link Field} elements are in the range [0, 2^12) (using only one row).
   *
   * Internally, this gadget relies on the 12-bit [range check table](https://github.com/o1-labs/proof-systems/blob/master/kimchi/src/circuits/lookup/tables/mod.rs).
   * All three inputs are checked to be included in that table.
   *
   * It's possible to use this as a range check for bit lengths n < 12, by passing in _two values_.
   * - the value to be checked, `x`, to prove that x in [0, 2^12)
   * - x scaled by 2^(12 - n), to prove that either x in [0, 2^n) or `x * 2^(12 - n)` overflows the field size (which is excluded by the first check)
   *
   * Note that both of these checks are necessary to prove x in [0, 2^n).
   *
   * You can find more details about lookups in the [Mina book](https://o1-labs.github.io/proof-systems/specs/kimchi.html?highlight=lookup%20gate#lookup)
   *
   * @param v0 - The first {@link Field} element to be checked.
   * @param v1 - The second {@link Field} element to be checked.
   * @param v2 - The third {@link Field} element to be checked.
   *
   * @throws Throws an error if one of the input values exceeds 2^12.
   *
   * @example
   * ```typescript
   * let a = Field(4000);
   * rangeCheck3x12(a, Field(0), Field(0)); // works, since `a` is less than 12 bits
   *
   * let aScaled = a.mul(1 << 4); // scale `a`, to assert that it's less than 8 bits
   * rangeCheck3x12(a, aScaled, Field(0)); // throws an error, since  `a` is greater than 8 bits (and so `aScaled` is greater than 12 bits)
   * ```
   */
  rangeCheck3x12(v0: Field, v1: Field, v2: Field) {
    return rangeCheck3x12(v0, v1, v2);
  },

  /**
   * In-circuit check that up to 3 pairs of index and value are in the runtime
   * table given by the identifier. Each given pair is a tuple composed of a
   * bigint and a Field.
   *
   * Internally, it creates a lookup gate for the three pairs. If fewer pairs are
   * given, the remaining pairs are duplicates of the first one.
   *
   * @param id
   * @param pair0
   * @param pair1
   * @param pair2
   */
  inTable(
    id: number,
    pair0: [bigint, Field],
    pair1?: [bigint, Field] | undefined,
    pair2?: [bigint, Field] | undefined
  ) {
    return inTable(id, pair0, pair1, pair2);
  },

  /**
   * Gadgets for foreign field operations.
   *
   * A _foreign field_ is a finite field different from the native field of the proof system.
   *
   * The `ForeignField` namespace exposes operations like modular addition and multiplication,
   * which work for any finite field of size less than 2^259.
   *
   * Foreign field elements are represented as 3 limbs of native field elements.
   * Each limb holds 88 bits of the total, in little-endian order.
   *
   * All `ForeignField` gadgets expect that their input limbs are constrained to the range [0, 2^88).
   * Range checks on outputs are added by the gadget itself.
   */
  ForeignField: {
    /**
     * Foreign field addition: `x + y mod f`
     *
     * The modulus `f` does not need to be prime.
     *
     * Inputs and outputs are 3-tuples of native Fields.
     * Each input limb is assumed to be in the range [0, 2^88), and the gadget is invalid if this is not the case.
     * The result limbs are guaranteed to be in the same range.
     *
     * @example
     * ```ts
     * let x = Provable.witness(Field3, () => 9n);
     * let y = Provable.witness(Field3, () => 10n);
     *
     * // range check x and y
     * Gadgets.multiRangeCheck(x);
     * Gadgets.multiRangeCheck(y);
     *
     * // compute x + y mod 17
     * let z = ForeignField.add(x, y, 17n);
     *
     * Provable.log(z); // ['2', '0', '0'] = limb representation of 2 = 9 + 10 mod 17
     * ```
     *
     * **Warning**: The gadget does not assume that inputs are reduced modulo f,
     * and does not prove that the result is reduced modulo f.
     * It only guarantees that the result is in the correct residue class.
     *
     * @param x left summand
     * @param y right summand
     * @param f modulus
     * @returns x + y mod f
     */
    add(x: Field3, y: Field3, f: bigint) {
      return ForeignField.add(x, y, f);
    },

    /**
     * Foreign field subtraction: `x - y mod f`
     *
     * See {@link Gadgets.ForeignField.add} for assumptions and usage examples.
     *
     * @throws fails if `x - y < -f`, where the result cannot be brought back to a positive number by adding `f` once.
     */
    sub(x: Field3, y: Field3, f: bigint) {
      return ForeignField.sub(x, y, f);
    },

    /**
     * Foreign field negation: `-x mod f = f - x`
     *
     * See {@link ForeignField.add} for assumptions and usage examples.
     *
     * @throws fails if `x > f`, where `f - x < 0`.
     */
    neg(x: Field3, f: bigint) {
      return ForeignField.negate(x, f);
    },

    /**
     * Foreign field sum: `xs[0] + signs[0] * xs[1] + ... + signs[n-1] * xs[n] mod f`
     *
     * This gadget takes a list of inputs and a list of signs (of size one less than the inputs),
     * and computes a chain of additions or subtractions, depending on the sign.
     * A sign is of type `1n | -1n`, where `1n` represents addition and `-1n` represents subtraction.
     *
     * **Note**: For 3 or more inputs, `sum()` uses fewer constraints than a sequence of `add()` and `sub()` calls,
     * because we can avoid range checks on intermediate results.
     *
     * See {@link Gadgets.ForeignField.add} for assumptions on inputs.
     *
     * @example
     * ```ts
     * let x = Provable.witness(Field3, () => 4n);
     * let y = Provable.witness(Field3, () => 5n);
     * let z = Provable.witness(Field3, () => 10n);
     *
     * // range check x, y, z
     * Gadgets.multiRangeCheck(x);
     * Gadgets.multiRangeCheck(y);
     * Gadgets.multiRangeCheck(z);
     *
     * // compute x + y - z mod 17
     * let sum = ForeignField.sum([x, y, z], [1n, -1n], 17n);
     *
     * Provable.log(sum); // ['16', '0', '0'] = limb representation of 16 = 4 + 5 - 10 mod 17
     * ```
     */
    sum(xs: Field3[], signs: (1n | -1n)[], f: bigint) {
      return ForeignField.sum(xs, signs, f);
    },

    /**
     * Foreign field multiplication: `x * y mod f`
     *
     * The modulus `f` does not need to be prime, but has to be smaller than 2^259.
     *
     * **Assumptions**: In addition to the assumption that input limbs are in the range [0, 2^88), as in all foreign field gadgets,
     * this assumes an additional bound on the inputs: `x * y < 2^264 * p`, where p is the native modulus.
     * We usually assert this bound by proving that `x[2] < f[2] + 1`, where `x[2]` is the most significant limb of x.
     * To do this, we use an 88-bit range check on `2^88 - x[2] - (f[2] + 1)`, and same for y.
     * The implication is that x and y are _almost_ reduced modulo f.
     *
     * All of the above assumptions are checked by {@link Gadgets.ForeignField.assertAlmostReduced}.
     *
     * **Warning**: This gadget does not add the extra bound check on the result.
     * So, to use the result in another foreign field multiplication, you have to add the bound check on it yourself, again.
     *
     * @example
     * ```ts
     * // example modulus: secp256k1 prime
     * let f = (1n << 256n) - (1n << 32n) - 0b1111010001n;
     *
     * let x = Provable.witness(Field3, () => f - 1n);
     * let y = Provable.witness(Field3, () => f - 2n);
     *
     * // range check x, y and prove additional bounds x[2] <= f[2]
     * ForeignField.assertAlmostReduced([x, y], f);
     *
     * // compute x * y mod f
     * let z = ForeignField.mul(x, y, f);
     *
     * Provable.log(z); // ['2', '0', '0'] = limb representation of 2 = (-1)*(-2) mod f
     * ```
     */
    mul(x: Field3, y: Field3, f: bigint) {
      return ForeignField.mul(x, y, f);
    },

    /**
     * Foreign field inverse: `x^(-1) mod f`
     *
     * See {@link Gadgets.ForeignField.mul} for assumptions on inputs and usage examples.
     *
     * This gadget adds an extra bound check on the result, so it can be used directly in another foreign field multiplication.
     */
    inv(x: Field3, f: bigint) {
      return ForeignField.inv(x, f);
    },

    /**
     * Foreign field division: `x * y^(-1) mod f`
     *
     * See {@link Gadgets.ForeignField.mul} for assumptions on inputs and usage examples.
     *
     * This gadget adds an extra bound check on the result, so it can be used directly in another foreign field multiplication.
     *
     * @throws Different than {@link Gadgets.ForeignField.mul}, this fails on unreduced input `x`, because it checks that `x === (x/y)*y` and the right side will be reduced.
     */
    div(x: Field3, y: Field3, f: bigint) {
      return ForeignField.div(x, y, f);
    },

    /**
     * Optimized multiplication of sums in a foreign field, for example: `(x - y)*z = a + b + c mod f`
     *
     * Note: This is much more efficient than using {@link Gadgets.ForeignField.add} and {@link Gadgets.ForeignField.sub} separately to
     * compute the multiplication inputs and outputs, and then using {@link Gadgets.ForeignField.mul} to constrain the result.
     *
     * The sums passed into this method are "lazy sums" created with {@link Gadgets.ForeignField.Sum}.
     * You can also pass in plain {@link Field3} elements.
     *
     * **Assumptions**: The assumptions on the _summands_ are analogous to the assumptions described in {@link Gadgets.ForeignField.mul}:
     * - each summand's limbs are in the range [0, 2^88)
     * - summands that are part of a multiplication input satisfy `x[2] <= f[2]`
     *
     * @throws if the modulus is so large that the second assumption no longer suffices for validity of the multiplication.
     * For small sums and moduli < 2^256, this will not fail.
     *
     * @throws if the provided multiplication result is not correct modulo f.
     *
     * @example
     * ```ts
     * // range-check x, y, z, a, b, c
     * ForeignField.assertAlmostReduced([x, y, z], f);
     * Gadgets.multiRangeCheck(a);
     * Gadgets.multiRangeCheck(b);
     * Gadgets.multiRangeCheck(c);
     *
     * // create lazy input sums
     * let xMinusY = ForeignField.Sum(x).sub(y);
     * let aPlusBPlusC = ForeignField.Sum(a).add(b).add(c);
     *
     * // assert that (x - y)*z = a + b + c mod f
     * ForeignField.assertMul(xMinusY, z, aPlusBPlusC, f);
     * ```
     */
    assertMul(
      x: Field3 | ForeignFieldSum,
      y: Field3 | ForeignFieldSum,
      z: Field3 | ForeignFieldSum,
      f: bigint
    ) {
      return ForeignField.assertMul(x, y, z, f);
    },

    /**
     * Lazy sum of {@link Field3} elements, which can be used as input to {@link Gadgets.ForeignField.assertMul}.
     */
    Sum(x: Field3) {
      return ForeignField.Sum(x);
    },

    /**
     * Prove that each of the given {@link Field3} elements is "almost" reduced modulo f,
     * i.e., satisfies the assumptions required by {@link Gadgets.ForeignField.mul} and other gadgets:
     * - each limb is in the range [0, 2^88)
     * - the most significant limb is less or equal than the modulus, x[2] <= f[2]
     *
     * **Note**: This method is most efficient when the number of input elements is a multiple of 3.
     *
     * @throws if any of the assumptions is violated.
     *
     * @example
     * ```ts
     * let x = Provable.witness(Field3, () => 4n);
     * let y = Provable.witness(Field3, () => 5n);
     * let z = Provable.witness(Field3, () => 10n);
     *
     * ForeignField.assertAlmostReduced([x, y, z], f);
     *
     * // now we can use x, y, z as inputs to foreign field multiplication
     * let xy = ForeignField.mul(x, y, f);
     * let xyz = ForeignField.mul(xy, z, f);
     *
     * // since xy is an input to another multiplication, we need to prove that it is almost reduced again!
     * ForeignField.assertAlmostReduced([xy], f); // TODO: would be more efficient to batch this with 2 other elements
     * ```
     */
    assertAlmostReduced(xs: Field3[], f: bigint, { skipMrc = false } = {}) {
      ForeignField.assertAlmostReduced(xs, f, skipMrc);
    },

    /**
     * Prove that x < f for any constant f < 2^264, or for another `Field3` f.
     *
     * If f is a finite field modulus, this means that the given field element is fully reduced modulo f.
     * This is a stronger statement than {@link ForeignField.assertAlmostReduced}
     * and also uses more constraints; it should not be needed in most use cases.
     *
     * **Note**: This assumes that the limbs of x are in the range [0, 2^88), in contrast to
     * {@link ForeignField.assertAlmostReduced} which adds that check itself.
     *
     * @throws if x is greater or equal to f.
     *
     * @example
     * ```ts
     * let x = Provable.witness(Field3, () => 0x1235n);
     *
     *  // range check limbs of x
     * Gadgets.multiRangeCheck(x);
     *
     * // prove that x is fully reduced mod f
     * Gadgets.ForeignField.assertLessThan(x, f);
     * ```
     */
    assertLessThan(x: Field3, f: bigint | Field3) {
      ForeignField.assertLessThan(x, f);
    },

    /**
     * Prove that x <= f for any constant f < 2^264, or for another `Field3` f.
     *
     * See {@link ForeignField.assertLessThan} for details and usage examples.
     */
    assertLessThanOrEqual(x: Field3, f: bigint | Field3) {
      ForeignField.assertLessThanOrEqual(x, f);
    },
  },

  /**
   * Helper methods to interact with 3-limb vectors of Fields.
   *
   * **Note:** This interface does not contain any provable methods.
   */
  Field3,
  /**
   * Division modulo 2^32. The operation decomposes a {@link Field} element in the range [0, 2^64) into two 32-bit limbs, `remainder` and `quotient`, using the following equation: `n = quotient * 2^32 + remainder`.
   *
   * **Note:** The gadget acts as a proof that the input is in the range [0, 2^64). If the input exceeds 64 bits, the gadget fails.
   *
   * Asserts that both `remainder` and `quotient` are in the range [0, 2^32) using {@link Gadgets.rangeCheck32}.
   *
   * @example
   * ```ts
   * let n = Field((1n << 32n) + 8n)
   * let { remainder, quotient } = Gadgets.divMod32(n);
   * // remainder = 8, quotient = 1
   *
   * n.assertEquals(quotient.mul(1n << 32n).add(remainder));
   * ```
   */
  divMod32,

  /**
   * Addition modulo 2^32. The operation adds two {@link Field} elements in the range [0, 2^64] and returns the result modulo 2^32.
   *
   * Asserts that the result is in the range [0, 2^32) using {@link Gadgets.rangeCheck32}.
   *
   * It uses {@link Gadgets.divMod32} internally by adding the two {@link Field} elements and then decomposing the result into `remainder` and `quotient` and returning the `remainder`.
   *
   * **Note:** The gadget assumes both inputs to be in the range [0, 2^64). When called with non-range-checked inputs, be aware that the sum `a + b` can overflow the native field and the gadget can succeed but return an invalid result.
   *
   * @example
   * ```ts
   * let a = Field(8n);
   * let b = Field(1n << 32n);
   *
   * Gadgets.addMod32(a, b).assertEquals(Field(8n));
   * ```
   *    */
  addMod32,

  /**
   * Implementation of the [SHA256 hash function.](https://en.wikipedia.org/wiki/SHA-2) Hash function with 256bit output.
   *
   * Applies the SHA2-256 hash function to a list of byte-sized elements.
   *
   * The function accepts {@link Bytes} as the input message, which is a type that represents a static-length list of byte-sized field elements (range-checked using {@link Gadgets.rangeCheck8}).
   * Alternatively, you can pass plain `number[]`, `bigint[]` or `Uint8Array` to perform a hash outside provable code.
   *
   * Produces an output of {@link Bytes} that conforms to the chosen bit length.
   *
   * @param data - {@link Bytes} representing the message to hash.
   *
   * ```ts
   * let preimage = Bytes.fromString("hello world");
   * let digest = Gadgets.SHA256.hash(preimage);
   * ```
   *
   */
  SHA256: SHA256,
};<|MERGE_RESOLUTION|>--- conflicted
+++ resolved
@@ -29,12 +29,8 @@
 } from './foreign-field.js';
 import { divMod32, addMod32 } from './arithmetic.js';
 import { SHA256 } from './sha256.js';
-<<<<<<< HEAD
 import { rangeCheck3x12, inTable } from './lookup.js';
-=======
-import { rangeCheck3x12 } from './lookup.js';
 import { arrayGet } from './basic.js';
->>>>>>> fc16ce39
 
 export { Gadgets, Field3, ForeignFieldSum };
 
