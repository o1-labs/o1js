import { provableTuple } from '../types/struct.js';
import { Field } from '../wrapped.js';
import { assert } from '../../util/errors.js';
import { Provable } from '../provable.js';
import { rangeCheck32, rangeCheck64, rangeCheckN } from './range-check.js';

export { divMod32, addMod32, divMod64, addMod64 };

function divMod32(n: Field, nBits = 64) {
  assert(nBits >= 0 && nBits <= 255, `nBits must be in the range [0, 255], got ${nBits}`)

  // calculate the number of bits allowed for the quotient to avoid overflow
  const quotientBits = Math.max(0, nBits - 32);

<<<<<<< HEAD
=======
function divMod32(n: Field, nBits = 64) {
  assert(
    nBits >= 0 && nBits < 255,
    `nBits must be in the range [0, 255], got ${nBits}`
  );
  const quotientBits = Math.max(0, nBits - 32);
>>>>>>> 5b132c26
  if (n.isConstant()) {
    assert(
      n.toBigInt() < 1n << BigInt(nBits),
      `n needs to fit into ${nBits} bits, but got ${n.toBigInt()}`
    );

    let nBigInt = n.toBigInt();
    let q = nBigInt >> 32n;
    let r = nBigInt - (q << 32n);
    return {
      remainder: new Field(r),
      quotient: new Field(q),
    };
  }

  let [quotient, remainder] = Provable.witness(
    provableTuple([Field, Field]),
    () => {
      let nBigInt = n.toBigInt();
      let q = nBigInt >> 32n;
      let r = nBigInt - (q << 32n);
      // why do we have to do this?
      return [q, r] satisfies [bigint, bigint];
    }
  );

  if (quotientBits === 1) {
    quotient.assertBool();
  } else {
    rangeCheckN(quotientBits, quotient);
  }
  rangeCheck32(remainder);

  n.assertEquals(quotient.mul(1n << 32n).add(remainder));

  return {
    remainder,
    quotient,
  };
}

function addMod32(x: Field, y: Field) {
<<<<<<< HEAD
  return divMod32(x.add(y), 64).remainder;
}


function divMod64(n: Field, nBits = 128) {
  assert(nBits >= 0 && nBits <= 255, `nBits must be in the range [0, 255], got ${nBits}`)

  // calculate the number of bits allowed for the quotient to avoid overflow
  const quotientBits = Math.max(0, nBits - 64);

  if (n.isConstant()) {
    assert(
      n.toBigInt() < 1n << 128n,
      `n needs to fit into 128 bit, but got ${n.toBigInt()}`
    );
    let nBigInt = n.toBigInt();
    let q = nBigInt >> 64n;
    let r = nBigInt - (q << 64n);
    return {
      remainder: new Field(r),
      quotient: new Field(q),
    };
  }

  let [quotient, remainder] = Provable.witness(
    provableTuple([Field, Field]),
    () => {
      let nBigInt = n.toBigInt();
      let q = nBigInt >> 64n;
      let r = nBigInt - (q << 64n);
      return [q, r] satisfies [bigint, bigint];
    }
  );

  if (quotientBits === 1) {
    quotient.assertBool();
  } else {
    rangeCheckN(quotientBits, quotient);
  }
  rangeCheck64(remainder);

  n.assertEquals(quotient.mul(1n << 64n).add(remainder));

  return {
    remainder,
    quotient,
  };
}

function addMod64(x: Field, y: Field) {
  return divMod64(x.add(y), 128).remainder;
=======
  return divMod32(x.add(y), 33).remainder;
>>>>>>> 5b132c26
}<|MERGE_RESOLUTION|>--- conflicted
+++ resolved
@@ -7,20 +7,11 @@
 export { divMod32, addMod32, divMod64, addMod64 };
 
 function divMod32(n: Field, nBits = 64) {
-  assert(nBits >= 0 && nBits <= 255, `nBits must be in the range [0, 255], got ${nBits}`)
-
-  // calculate the number of bits allowed for the quotient to avoid overflow
-  const quotientBits = Math.max(0, nBits - 32);
-
-<<<<<<< HEAD
-=======
-function divMod32(n: Field, nBits = 64) {
   assert(
     nBits >= 0 && nBits < 255,
     `nBits must be in the range [0, 255], got ${nBits}`
   );
   const quotientBits = Math.max(0, nBits - 32);
->>>>>>> 5b132c26
   if (n.isConstant()) {
     assert(
       n.toBigInt() < 1n << BigInt(nBits),
@@ -63,8 +54,7 @@
 }
 
 function addMod32(x: Field, y: Field) {
-<<<<<<< HEAD
-  return divMod32(x.add(y), 64).remainder;
+  return divMod32(x.add(y), 33).remainder;
 }
 
 
@@ -115,7 +105,4 @@
 
 function addMod64(x: Field, y: Field) {
   return divMod64(x.add(y), 128).remainder;
-=======
-  return divMod32(x.add(y), 33).remainder;
->>>>>>> 5b132c26
 }