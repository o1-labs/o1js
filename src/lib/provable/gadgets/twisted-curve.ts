--- conflicted
+++ resolved
@@ -1,30 +1,18 @@
-<<<<<<< HEAD
 import { TwistedCurveParams } from '../../../bindings/crypto/elliptic-curve-examples.js';
-import { createCurveTwisted } from '../../../bindings/crypto/elliptic-curve.js';
 import { SHA2 } from '../gadgets/sha2.js';
-import { inverse, mod } from '../../../bindings/crypto/finite-field.js';
-=======
->>>>>>> c8a20c62
+import { mod } from '../../../bindings/crypto/finite-field.js';
 import { Provable } from '../provable.js';
 import { assert } from './common.js';
 import { Field3, ForeignField, split } from './foreign-field.js';
 import { l2Mask } from './range-check.js';
-<<<<<<< HEAD
 import { Bool } from '../bool.js';
-import { provable } from '../types/provable-derivers.js';
-import {
-  CurveTwisted,
-  GroupTwisted,
-  twistedAdd,
-  twistedDouble,
-=======
 import { provable } from '../types/provable-derivers.js';
 import {
   AffineTwistedCurve,
   GroupAffineTwisted,
   affineTwistedAdd,
+  createAffineTwistedCurve,
   affineTwistedDouble,
->>>>>>> c8a20c62
 } from '../../../bindings/crypto/elliptic-curve.js';
 import { assertPositiveInteger } from '../../../bindings/crypto/non-negative.js';
 import { sliceField3 } from './bit-slices.js';
@@ -34,13 +22,10 @@
 import { UInt8 } from '../int.js';
 import { Bytes } from '../bytes.js';
 import { Octets } from '../../util/octets.js';
+import { exists } from '../core/exists.js';
 
 // external API
-<<<<<<< HEAD
 export { TwistedCurve, Eddsa };
-=======
-export { TwistedCurve };
->>>>>>> c8a20c62
 
 // internal API
 export { Point, simpleMapToCurve, arrayGetGeneric, encode };
@@ -454,7 +439,7 @@
 }
 
 /** EdDSA over Edwards25519 */
-const Curve = createCurveTwisted(TwistedCurveParams.Edwards25519);
+const Curve = createAffineTwistedCurve(TwistedCurveParams.Edwards25519);
 const basePoint = Point.from(Curve.one);
 
 /**
