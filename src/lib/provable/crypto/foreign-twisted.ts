--- conflicted
+++ resolved
@@ -1,12 +1,7 @@
 import {
   TwistedCurveParams,
-<<<<<<< HEAD
-  createCurveTwisted,
-  CurveTwisted,
-=======
   createAffineTwistedCurve,
   AffineTwistedCurve,
->>>>>>> c8a20c62
 } from '../../../bindings/crypto/elliptic-curve.js';
 import type { Group } from '../group.js';
 import { ProvablePureExtended } from '../types/struct.js';
@@ -47,12 +42,8 @@
    * let x = new ForeignTwisted({ x: 0n, y: 1n });
    * ```
    *
-<<<<<<< HEAD
-   * **Warning**: This fails for a constant input which does not represent an actual point on the curve.
-=======
    * **Warning**: This fails for a constant input which does not represent an
    *              actual point on the curve or not in the subgroup.
->>>>>>> c8a20c62
    *
    * **Note**: For now, only the edwards25519 curve is supported.
    */
@@ -228,15 +219,12 @@
 
   static assertOnCurve(g: ForeignTwisted) {
     TwistedCurve.assertOnCurve(toPoint(g), this.Bigint);
-<<<<<<< HEAD
-=======
   }
 
   static assertInSubgroup(g: ForeignTwisted) {
     if (this.Bigint.hasCofactor) {
       TwistedCurve.assertInSubgroup(toPoint(g), this.Bigint);
     }
->>>>>>> c8a20c62
   }
 
   /**
