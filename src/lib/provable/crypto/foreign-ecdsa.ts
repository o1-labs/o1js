import { provableFromClass } from '../types/provable-derivers.js';
import { CurveParams } from '../../../bindings/crypto/elliptic-curve.js';
import { ProvablePureExtended } from '../types/struct.js';
import {
  FlexiblePoint,
  ForeignCurve,
  createForeignCurve,
  toPoint,
} from './foreign-curve.js';
import { AlmostForeignField } from '../foreign-field.js';
import { assert } from '../gadgets/common.js';
import { Field3 } from '../gadgets/foreign-field.js';
import { Ecdsa } from '../gadgets/elliptic-curve.js';
import { l, multiRangeCheck } from '../gadgets/range-check.js';
import { Keccak } from './keccak.js';
import { Bytes } from '../wrapped-classes.js';
import { UInt8 } from '../int.js';
import type { Bool } from '../bool.js';

// external API
export { createEcdsa, EcdsaSignature };

type FlexibleSignature =
  | EcdsaSignature
  | {
      r: AlmostForeignField | Field3 | bigint | number;
      s: AlmostForeignField | Field3 | bigint | number;
    };

class EcdsaSignature {
  r: AlmostForeignField;
  s: AlmostForeignField;

  /**
   * Create a new {@link EcdsaSignature} from an object containing the scalars r and s.
   * @param signature
   */
  constructor(signature: {
    r: AlmostForeignField | Field3 | bigint | number;
    s: AlmostForeignField | Field3 | bigint | number;
  }) {
    this.r = new this.Constructor.Curve.Scalar(signature.r);
    this.s = new this.Constructor.Curve.Scalar(signature.s);
  }

  /**
   * Coerce the input to a {@link EcdsaSignature}.
   */
  static from(signature: FlexibleSignature): EcdsaSignature {
    if (signature instanceof this) return signature;
    return new this(signature);
  }

  /**
   * Create an {@link EcdsaSignature} from a raw 130-char hex string as used in
   * [Ethereum transactions](https://ethereum.org/en/developers/docs/transactions/#typed-transaction-envelope).
   */
  static fromHex(rawSignature: string): EcdsaSignature {
    let s = Ecdsa.Signature.fromHex(rawSignature);
    return new this(s);
  }

  /**
   * Convert this signature to an object with bigint fields.
   */
  toBigInt() {
    return { r: this.r.toBigInt(), s: this.s.toBigInt() };
  }

  /**
   * Verify the ECDSA signature given the message (an array of bytes) and public key (a {@link Curve} point).
   *
   * **Important:** This method returns a {@link Bool} which indicates whether the signature is valid.
   * So, to actually prove validity of a signature, you need to assert that the result is true.
   *
   * @throws if one of the signature scalars is zero or if the public key is not on the curve.
   *
   * @example
   * ```ts
   * // create classes for your curve
   * class Secp256k1 extends createForeignCurve(Crypto.CurveParams.Secp256k1) {}
   * class Scalar extends Secp256k1.Scalar {}
   * class Ecdsa extends createEcdsa(Secp256k1) {}
   *
   * let message = 'my message';
   * let messageBytes = new TextEncoder().encode(message);
   *
   * // outside provable code: create inputs
   * let privateKey = Scalar.random();
   * let publicKey = Secp256k1.generator.scale(privateKey);
   * let signature = Ecdsa.sign(messageBytes, privateKey.toBigInt());
   *
   * // ...
   * // in provable code: create input witnesses (or use method inputs, or constants)
   * let pk = Provable.witness(Secp256k1, () => publicKey);
   * let msg = Provable.witness(Provable.Array(Field, 9), () => messageBytes.map(Field));
   * let sig = Provable.witness(Ecdsa, () => signature);
   *
   * // verify signature
   * let isValid = sig.verify(msg, pk);
   * isValid.assertTrue('signature verifies');
   * ```
   */
  verify(message: Bytes, publicKey: FlexiblePoint): Bool {
    let msgHashBytes = Keccak.ethereum(message);
    let msgHash = keccakOutputToScalar(msgHashBytes, this.Constructor.Curve);
    return this.verifySignedHash(msgHash, publicKey);
  }

  /**
   * Verify the ECDSA signature given the message hash (a {@link Scalar}) and public key (a {@link Curve} point).
   *
   * This is a building block of {@link EcdsaSignature.verify}, where the input message is also hashed.
   * In contrast, this method just takes the message hash (a curve scalar) as input, giving you flexibility in
   * choosing the hashing algorithm.
   */
  verifySignedHash(
    msgHash: AlmostForeignField | bigint,
    publicKey: FlexiblePoint
  ): Bool {
    let msgHash_ = this.Constructor.Curve.Scalar.from(msgHash);
    let publicKey_ = this.Constructor.Curve.from(publicKey);
    return Ecdsa.verify(
      this.Constructor.Curve.Bigint,
      toObject(this),
      msgHash_.value,
      toPoint(publicKey_)
    );
  }

  /**
   * Create an {@link EcdsaSignature} by signing a message with a private key.
   *
   * Note: This method is not provable, and only takes JS bigints as input.
   */
  static sign(message: (bigint | number)[] | Uint8Array, privateKey: bigint) {
    let msgHashBytes = Keccak.ethereum(message);
    let msgHash = keccakOutputToScalar(msgHashBytes, this.Curve);
    return this.signHash(msgHash.toBigInt(), privateKey);
  }

  /**
   * Create an {@link EcdsaSignature} by signing a message hash with a private key.
   *
   * This is a building block of {@link EcdsaSignature.sign}, where the input message is also hashed.
   * In contrast, this method just takes the message hash (a curve scalar) as input, giving you flexibility in
   * choosing the hashing algorithm.
   *
   * Note: This method is not provable, and only takes JS bigints as input.
   */
  static signHash(msgHash: bigint, privateKey: bigint) {
    let { r, s } = Ecdsa.sign(this.Curve.Bigint, msgHash, privateKey);
    return new this({ r, s });
  }

  static check(signature: EcdsaSignature) {
    multiRangeCheck(signature.r.value);
    multiRangeCheck(signature.s.value);
    // more efficient than the automatic check, which would do this for each scalar separately
    this.Curve.Scalar.assertAlmostReduced(signature.r, signature.s);
  }

  // dynamic subclassing infra
  get Constructor() {
    return this.constructor as typeof EcdsaSignature;
  }
  static _Curve?: typeof ForeignCurve;
  static _provable?: ProvablePureExtended<
    EcdsaSignature,
    { r: bigint; s: bigint },
    { r: string; s: string }
  >;

  /**
   * The {@link ForeignCurve} on which the ECDSA signature is defined.
   */
  static get Curve() {
    assert(this._Curve !== undefined, 'EcdsaSignature not initialized');
    return this._Curve;
  }
  /**
   * `Provable<EcdsaSignature>`
   */
  static get provable() {
    assert(this._provable !== undefined, 'EcdsaSignature not initialized');
    return this._provable;
  }
}

/**
 * Create a class {@link EcdsaSignature} for verifying ECDSA signatures on the given curve.
 */
function createEcdsa(
  curve: CurveParams | typeof ForeignCurve
): typeof EcdsaSignature {
  let Curve0: typeof ForeignCurve =
    'b' in curve ? createForeignCurve(curve) : curve;
  class Curve extends Curve0 {}

  class Signature extends EcdsaSignature {
    static _Curve = Curve;
    static _provable = provableFromClass(Signature, {
      r: Curve.Scalar,
      s: Curve.Scalar,
    });
  }

  return Signature;
}

<<<<<<< HEAD
=======
/**
 * Create a class {@link EcdsaSignatureV2} for verifying ECDSA signatures on the given curve.
 */
function createEcdsaV2(
  curve: CurveParams | typeof ForeignCurveV2
): typeof EcdsaSignatureV2 {
  let Curve0: typeof ForeignCurveV2 =
    'b' in curve ? createForeignCurveV2(curve) : curve;
  class Curve extends Curve0 {}

  class Signature extends EcdsaSignatureV2 {
    static _Curve = Curve;
    static _provable = provableFromClass(Signature, {
      r: Curve.Scalar,
      s: Curve.Scalar,
    });
  }

  return Signature;
}

>>>>>>> 66797a58
function toObject(signature: EcdsaSignature) {
  return { r: signature.r.value, s: signature.s.value };
}

/**
 * Provable method to convert keccak256 hash output to ECDSA scalar = "message hash"
 *
 * Spec from [Wikipedia](https://en.wikipedia.org/wiki/Elliptic_Curve_Digital_Signature_Algorithm):
 *
 * > Let z be the L_n leftmost bits of e, where L_{n} is the bit length of the group order n.
 * > (Note that z can be greater than n but not longer.)
 *
 * The output z is used as input to a multiplication:
 *
 * > Calculate u_1 = z s^(-1) mod n ...
 *
 * That means we don't need to reduce z mod n: The fact that it has bitlength <= n makes it
 * almost reduced which is enough for the multiplication to be correct.
 * (using a weaker notion of "almost reduced" than what we usually prove, but sufficient for all uses of it: `z < 2^ceil(log(n))`)
 *
 * In summary, this method just:
 * - takes a 32 bytes hash
 * - converts them to 3 limbs which collectively have L_n <= 256 bits
 */
function keccakOutputToScalar(hash: Bytes, Curve: typeof ForeignCurve) {
  const L_n = Curve.Scalar.sizeInBits;
  // keep it simple for now, avoid dealing with dropping bits
  // TODO: what does "leftmost bits" mean? big-endian or little-endian?
  // @noble/curves uses a right shift, dropping the least significant bits:
  // https://github.com/paulmillr/noble-curves/blob/4007ee975bcc6410c2e7b504febc1d5d625ed1a4/src/abstract/weierstrass.ts#L933
  assert(L_n === 256, `Scalar sizes ${L_n} !== 256 not supported`);
  assert(hash.length === 32, `hash length ${hash.length} !== 32 not supported`);

  // piece together into limbs
  // bytes are big-endian, so the first byte is the most significant
  assert(l === 88n);
  let x2 = bytesToLimbBE(hash.bytes.slice(0, 10));
  let x1 = bytesToLimbBE(hash.bytes.slice(10, 21));
  let x0 = bytesToLimbBE(hash.bytes.slice(21, 32));

  return new Curve.Scalar.AlmostReduced([x0, x1, x2]);
}

function bytesToLimbBE(bytes_: UInt8[]) {
  let bytes = bytes_.map((x) => x.value);
  let n = bytes.length;
  let limb = bytes[0];
  for (let i = 1; i < n; i++) {
    limb = limb.mul(1n << 8n).add(bytes[i]);
  }
  return limb.seal();
}<|MERGE_RESOLUTION|>--- conflicted
+++ resolved
@@ -208,30 +208,6 @@
   return Signature;
 }
 
-<<<<<<< HEAD
-=======
-/**
- * Create a class {@link EcdsaSignatureV2} for verifying ECDSA signatures on the given curve.
- */
-function createEcdsaV2(
-  curve: CurveParams | typeof ForeignCurveV2
-): typeof EcdsaSignatureV2 {
-  let Curve0: typeof ForeignCurveV2 =
-    'b' in curve ? createForeignCurveV2(curve) : curve;
-  class Curve extends Curve0 {}
-
-  class Signature extends EcdsaSignatureV2 {
-    static _Curve = Curve;
-    static _provable = provableFromClass(Signature, {
-      r: Curve.Scalar,
-      s: Curve.Scalar,
-    });
-  }
-
-  return Signature;
-}
-
->>>>>>> 66797a58
 function toObject(signature: EcdsaSignature) {
   return { r: signature.r.value, s: signature.s.value };
 }
