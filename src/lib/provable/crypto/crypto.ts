import {
  CurveParams as CurveParams_,
  TwistedCurveParams as TwistedCurveParams_,
} from '../../../bindings/crypto/elliptic-curve-examples.js';
import {
  CurveAffine,
<<<<<<< HEAD
  CurveTwisted,
  createCurveAffine,
  createCurveTwisted,
=======
  AffineTwistedCurve,
  createCurveAffine,
  createAffineTwistedCurve,
>>>>>>> 8196abb7
} from '../../../bindings/crypto/elliptic-curve.js';

// crypto namespace
const Crypto = {
  /**
   * Create elliptic curve arithmetic methods in affine coordinates.
   */
  createCurve(params: Crypto.CurveParams): Crypto.Curve {
    return createCurveAffine(params);
  },
  /**
<<<<<<< HEAD
   * Create twisted elliptic curve arithmetic methods.
   */
  createCurveTwisted(params: Crypto.TwistedCurveParams): Crypto.TwistedCurve {
    return createCurveTwisted(params);
=======
   * Create twisted elliptic curve arithmetic methods in affine coordinates.
   */
  createCurveTwisted(params: Crypto.TwistedCurveParams): Crypto.TwistedCurve {
    return createAffineTwistedCurve(params);
>>>>>>> 8196abb7
  },
  /**
   * Parameters defining an elliptic curve in short Weierstraß form
   * y^2 = x^3 + ax + b
   */
  CurveParams: CurveParams_,
  /**
   * Parameters defining an elliptic curve in twisted Edwards form
   * a * x^2 + y^2 = 1 + d * x^2 * y^2
   */
  TwistedCurveParams: TwistedCurveParams_,
};

namespace Crypto {
  /**
   * Parameters defining an elliptic curve in short Weierstraß form
   * and affine coordinates
   * y^2 = x^3 + ax + b
   */
  export type CurveParams = CurveParams_;

  /**
   * Parameters defining an elliptic curve in twisted Edwards form
<<<<<<< HEAD
=======
   * and affine coordinates
>>>>>>> 8196abb7
   * a * x^2 + y^2 = 1 + d * x^2 * y^2
   */
  export type TwistedCurveParams = TwistedCurveParams_;

  export type Curve = CurveAffine;

<<<<<<< HEAD
  export type TwistedCurve = CurveTwisted;
=======
  export type TwistedCurve = AffineTwistedCurve;
>>>>>>> 8196abb7
}
export { Crypto };<|MERGE_RESOLUTION|>--- conflicted
+++ resolved
@@ -4,15 +4,9 @@
 } from '../../../bindings/crypto/elliptic-curve-examples.js';
 import {
   CurveAffine,
-<<<<<<< HEAD
-  CurveTwisted,
-  createCurveAffine,
-  createCurveTwisted,
-=======
   AffineTwistedCurve,
   createCurveAffine,
   createAffineTwistedCurve,
->>>>>>> 8196abb7
 } from '../../../bindings/crypto/elliptic-curve.js';
 
 // crypto namespace
@@ -24,17 +18,10 @@
     return createCurveAffine(params);
   },
   /**
-<<<<<<< HEAD
-   * Create twisted elliptic curve arithmetic methods.
-   */
-  createCurveTwisted(params: Crypto.TwistedCurveParams): Crypto.TwistedCurve {
-    return createCurveTwisted(params);
-=======
    * Create twisted elliptic curve arithmetic methods in affine coordinates.
    */
   createCurveTwisted(params: Crypto.TwistedCurveParams): Crypto.TwistedCurve {
     return createAffineTwistedCurve(params);
->>>>>>> 8196abb7
   },
   /**
    * Parameters defining an elliptic curve in short Weierstraß form
@@ -58,20 +45,13 @@
 
   /**
    * Parameters defining an elliptic curve in twisted Edwards form
-<<<<<<< HEAD
-=======
    * and affine coordinates
->>>>>>> 8196abb7
    * a * x^2 + y^2 = 1 + d * x^2 * y^2
    */
   export type TwistedCurveParams = TwistedCurveParams_;
 
   export type Curve = CurveAffine;
 
-<<<<<<< HEAD
-  export type TwistedCurve = CurveTwisted;
-=======
   export type TwistedCurve = AffineTwistedCurve;
->>>>>>> 8196abb7
 }
 export { Crypto };