--- conflicted
+++ resolved
@@ -1297,10 +1297,6 @@
   mod(y: UInt64 | number | string | bigint | UInt32) {
     let y_ = UInt64.from(y);
     let rest = this.magnitude.divMod(y_).rest.value;
-<<<<<<< HEAD
-    let isNonNegative = this.isNonNegative();
-    rest = Provable.if(isNonNegative, rest, y_.value.sub(rest));
-=======
     let isNonNegative = this.magnitude
       .equals(UInt64.zero)
       .or(this.sgn.isPositive());
@@ -1309,7 +1305,6 @@
       rest,
       y_.value.sub(rest)
     );
->>>>>>> d94206d8
     return new Int64(new UInt64(rest.value));
   }
 
