--- conflicted
+++ resolved
@@ -281,15 +281,6 @@
   }
 }
 
-<<<<<<< HEAD
-function equal<T>(type: Provable<T>, x: T, y: T) {
-  // when comparing two values of the same type, we use the type's canonical form
-  // otherwise, the case where `equal()` returns false is misleading (two values can differ as field elements but be "equal")
-  x = type.toCanonical?.(x) ?? x;
-  y = type.toCanonical?.(y) ?? y;
-  let xs = type.toFields(x);
-  let ys = type.toFields(y);
-=======
 function equal<T>(type: FlexibleProvableType<T>, x: T, y: T) {
   let provable = ProvableType.get(type) as Provable<T>;
   // when comparing two values of the same type, we use the type's canonical form
@@ -298,7 +289,6 @@
   y = provable.toCanonical?.(y) ?? y;
   let xs = provable.toFields(x);
   let ys = provable.toFields(y);
->>>>>>> de94d837
   return xs.map((x, i) => x.equals(ys[i])).reduce(Bool.and);
 }
 
