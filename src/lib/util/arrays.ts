import { assert } from './errors.js';

export { chunk, chunkString, zip, pad };

function chunk<T>(array: T[], size: number): T[][] {
  assert(
    array.length % size === 0,
<<<<<<< HEAD
    'chunk(): invalid input length, it must be a multiple of ${size}'
=======
    `chunk(): invalid input length, it must be a multiple of ${size}`
>>>>>>> cb0b2709
  );
  return Array.from({ length: array.length / size }, (_, i) =>
    array.slice(size * i, size * (i + 1))
  );
}

function chunkString(str: string, size: number): string[] {
  return chunk([...str], size).map((c) => c.join(''));
}

function zip<T, S>(a: T[], b: S[]) {
<<<<<<< HEAD
  assert(a.length === b.length, 'zip(): arrays of unequal length');
=======
  assert(
    a.length <= b.length,
    'zip(): second array must be at least as long as the first array'
  );
>>>>>>> cb0b2709
  return a.map((a, i): [T, S] => [a, b[i]!]);
}

function pad<T>(array: T[], size: number, value: T): T[] {
  assert(
    array.length <= size,
    `target size ${size} should be greater or equal than the length of the array ${array.length}`
  );
  return array.concat(Array.from({ length: size - array.length }, () => value));
}<|MERGE_RESOLUTION|>--- conflicted
+++ resolved
@@ -5,11 +5,7 @@
 function chunk<T>(array: T[], size: number): T[][] {
   assert(
     array.length % size === 0,
-<<<<<<< HEAD
-    'chunk(): invalid input length, it must be a multiple of ${size}'
-=======
     `chunk(): invalid input length, it must be a multiple of ${size}`
->>>>>>> cb0b2709
   );
   return Array.from({ length: array.length / size }, (_, i) =>
     array.slice(size * i, size * (i + 1))
@@ -21,14 +17,10 @@
 }
 
 function zip<T, S>(a: T[], b: S[]) {
-<<<<<<< HEAD
-  assert(a.length === b.length, 'zip(): arrays of unequal length');
-=======
   assert(
     a.length <= b.length,
     'zip(): second array must be at least as long as the first array'
   );
->>>>>>> cb0b2709
   return a.map((a, i): [T, S] => [a, b[i]!]);
 }
 
