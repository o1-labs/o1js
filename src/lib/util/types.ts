import { assert } from '../errors.js';

<<<<<<< HEAD
export { Tuple, TupleN, AnyTuple, TupleMap };
=======
export { AnyFunction, Tuple, TupleN, AnyTuple, TupleMap };

type AnyFunction = (...args: any) => any;
>>>>>>> d68441b0

type Tuple<T> = [T, ...T[]] | [];
type AnyTuple = Tuple<any>;

type TupleMap<T extends Tuple<any>, B> = [
  ...{
    [i in keyof T]: B;
  }
];

const Tuple = {
  map<T extends Tuple<any>, B>(
    tuple: T,
    f: (a: T[number]) => B
  ): TupleMap<T, B> {
    return tuple.map(f) as any;
  },
};

/**
 * tuple type that has the length as generic parameter
 */
type TupleN<T, N extends number> = N extends N
  ? number extends N
    ? [...T[]] // N is not typed as a constant => fall back to array
    : [...TupleRec<T, N, []>]
  : never;

const TupleN = {
  map<T extends Tuple<any>, B>(
    tuple: T,
    f: (a: T[number]) => B
  ): TupleMap<T, B> {
    return tuple.map(f) as any;
  },

  fromArray<T, N extends number>(n: N, arr: T[]): TupleN<T, N> {
    assert(
      arr.length === n,
      `Expected array of length ${n}, got ${arr.length}`
    );
    return arr as any;
  },

  hasLength<T, N extends number>(n: N, tuple: T[]): tuple is TupleN<T, N> {
    return tuple.length === n;
  },
};

type TupleRec<T, N extends number, R extends unknown[]> = R['length'] extends N
  ? R
  : TupleRec<T, N, [T, ...R]>;<|MERGE_RESOLUTION|>--- conflicted
+++ resolved
@@ -1,12 +1,8 @@
 import { assert } from '../errors.js';
 
-<<<<<<< HEAD
-export { Tuple, TupleN, AnyTuple, TupleMap };
-=======
 export { AnyFunction, Tuple, TupleN, AnyTuple, TupleMap };
 
 type AnyFunction = (...args: any) => any;
->>>>>>> d68441b0
 
 type Tuple<T> = [T, ...T[]] | [];
 type AnyTuple = Tuple<any>;
