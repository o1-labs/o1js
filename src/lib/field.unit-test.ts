import { ProvablePure } from '../snarky.js';
import { Field } from './core.js';
import { Field as Fp } from '../provable/field-bigint.js';
import { test, Random } from './testing/property.js';
import { deepEqual, throws } from 'node:assert/strict';
import { Provable } from './provable.js';
import { Binable } from '../bindings/lib/binable.js';
import { ProvableExtended } from './circuit-value.js';
import { FieldType } from './field.js';
import {
  equivalentProvable as equivalent,
  oneOf,
  field,
  bigintField,
  throwError,
  unit,
  bool,
  Spec,
} from './testing/equivalent.js';

// types
Field satisfies Provable<Field>;
Field satisfies ProvablePure<Field>;
Field satisfies ProvableExtended<Field>;
Field satisfies Binable<Field>;

// constructor
test(Random.field, Random.json.field, (x, y, assert) => {
  let z = Field(x);
  assert(z instanceof Field);
  assert(z.toBigInt() === x);
  assert(z.toString() === x.toString());
  assert(z.isConstant());
  deepEqual(z.toConstant(), z);

  assert((z = new Field(x)) instanceof Field && z.toBigInt() === x);
  assert((z = Field(z)) instanceof Field && z.toBigInt() === x);
  assert((z = Field(z.value)) instanceof Field && z.toBigInt() === x);

  z = Field(y);
  assert(z instanceof Field);
  assert(z.toString() === y);
  deepEqual(Field.fromJSON(y), z);
  assert(z.toJSON() === y);
});

// handles small numbers
test(Random.nat(1000), (n, assert) => {
  assert(Field(n).toString() === String(n));
});
// handles large numbers 2^31 <= x < 2^53
test(Random.int(2 ** 31, Number.MAX_SAFE_INTEGER), (n, assert) => {
  assert(Field(n).toString() === String(n));
});
// handles negative numbers
test(Random.uint32, (n) => {
  deepEqual(Field(-n), Field(n).neg());
});
// throws on fractional numbers
test.negative(Random.int(-10, 10), Random.fraction(1), (x, f) => {
  Field(x + f);
});
// correctly overflows the field
test(Random.field, Random.int(-5, 5), (x, k) => {
  deepEqual(Field(x + BigInt(k) * Field.ORDER), Field(x));
});

// Field | bigint parameter
let fieldOrBigint = oneOf(field, bigintField);

// special generator
let SmallField = Random.reject(
  Random.field,
  (x) => x.toString(2).length > Fp.sizeInBits - 2
);
<<<<<<< HEAD

let {
  equivalent1,
  equivalent2,
  equivalentBool2,
  equivalentVoid1,
  equivalentVoid2,
} = createEquivalenceTesters(Field, Field);
=======
let smallField: Spec<bigint, Field> = { ...field, rng: SmallField };
let smallBigint: Spec<bigint, bigint> = { ...bigintField, rng: SmallField };
let smallFieldOrBigint = oneOf(smallField, smallBigint);
>>>>>>> 451e7348

// arithmetic, both in- and outside provable code
let equivalent1 = equivalent({ from: [field], to: field });
let equivalent2 = equivalent({ from: [field, fieldOrBigint], to: field });

equivalent2(Fp.add, (x, y) => x.add(y));
equivalent1(Fp.negate, (x) => x.neg());
equivalent2(Fp.sub, (x, y) => x.sub(y));
equivalent2(Fp.mul, (x, y) => x.mul(y));
equivalent1(
  (x) => Fp.inverse(x) ?? throwError('division by 0'),
  (x) => x.inv()
);
equivalent2(
  (x, y) => Fp.div(x, y) ?? throwError('division by 0'),
  (x, y) => x.div(y)
);
equivalent1(Fp.square, (x) => x.square());
equivalent1(
  (x) => Fp.sqrt(x) ?? throwError('no sqrt'),
  (x) => x.sqrt()
);
<<<<<<< HEAD
equivalentBool2(
  (x, y) => x.equals(y),
  (x, y) => x === y
);
equivalentBool2(
  (x, y) => x.lessThan(y),
  (x, y) => x < y,
  SmallField
);
equivalentBool2(
  (x, y) => x.lessThanOrEqual(y),
  (x, y) => x <= y,
  SmallField
=======
equivalent({ from: [field, fieldOrBigint], to: bool })(
  (x, y) => x === y,
  (x, y) => x.equals(y)
);

equivalent({ from: [smallField, smallFieldOrBigint], to: bool })(
  (x, y) => x < y,
  (x, y) => x.lessThan(y)
);
equivalent({ from: [smallField, smallFieldOrBigint], to: bool })(
  (x, y) => x <= y,
  (x, y) => x.lessThanOrEqual(y)
>>>>>>> 451e7348
);
equivalent({ from: [field, fieldOrBigint], to: unit })(
  (x, y) => x === y || throwError('not equal'),
  (x, y) => x.assertEquals(y)
);
equivalent({ from: [field, fieldOrBigint], to: unit })(
  (x, y) => x !== y || throwError('equal'),
  (x, y) => x.assertNotEquals(y)
);
equivalent({ from: [smallField, smallFieldOrBigint], to: unit })(
  (x, y) => x < y || throwError('not less than'),
  (x, y) => x.assertLessThan(y)
);
equivalent({ from: [smallField, smallFieldOrBigint], to: unit })(
  (x, y) => x <= y || throwError('not less than or equal'),
  (x, y) => x.assertLessThanOrEqual(y)
);
equivalent({ from: [field], to: unit })(
  (x) => x === 0n || x === 1n || throwError('not boolean'),
  (x) => x.assertBool()
);
equivalent({ from: [smallField], to: bool })(
  (x) => (x & 1n) === 0n,
  (x) => x.isEven()
);

// non-constant field vars
test(Random.field, (x0, assert) => {
  Provable.runAndCheck(() => {
    // Var
    let x = Provable.witness(Field, () => Field(x0));
    assert(x.value[0] === FieldType.Var);
    assert(typeof x.value[1] === 'number');
    throws(() => x.toConstant());
    throws(() => x.toBigInt());
    Provable.asProver(() => assert(x.toBigInt() === x0));

    // Scale
    let z = x.mul(2);
    assert(z.value[0] === FieldType.Scale);
    throws(() => x.toConstant());

    // Add
    let u = z.add(x);
    assert(u.value[0] === FieldType.Add);
    throws(() => x.toConstant());
    Provable.asProver(() => assert(u.toBigInt() === Fp.mul(x0, 3n)));

    // seal
    let v = u.seal();
    assert(v.value[0] === FieldType.Var);
    Provable.asProver(() => assert(v.toBigInt() === Fp.mul(x0, 3n)));

    // Provable.witness / assertEquals / assertNotEquals
    let w0 = Provable.witness(Field, () => v.mul(5).add(1));
    let w1 = x.mul(15).add(1);
    w0.assertEquals(w1);
    throws(() => w0.assertNotEquals(w1));

    let w2 = Provable.witness(Field, () => w0.add(1));
    w0.assertNotEquals(w2);
    throws(() => w0.assertEquals(w2));
  });
});

// some provable operations
test(Random.field, Random.field, (x0, y0, assert) => {
  Provable.runAndCheck(() => {
    // equals
    let x = Provable.witness(Field, () => Field(x0));
    let y = Provable.witness(Field, () => Field(y0));

    let b = x.equals(y);
    b.assertEquals(x0 === y0);
    Provable.asProver(() => assert(b.toBoolean() === (x0 === y0)));

    let c = x.equals(x0);
    c.assertEquals(true);
    Provable.asProver(() => assert(c.toBoolean()));

    // mul
    let z = x.mul(y);
    Provable.asProver(() => assert(z.toBigInt() === Fp.mul(x0, y0)));

    // toBits / fromBits
    let bits = Fp.toBits(x0);
    let x1 = Provable.witness(Field, () => Field.fromBits(bits));
    let bitsVars = x1.toBits();
    Provable.asProver(() =>
      assert(bitsVars.every((b, i) => b.toBoolean() === bits[i]))
    );
  });
});<|MERGE_RESOLUTION|>--- conflicted
+++ resolved
@@ -73,20 +73,9 @@
   Random.field,
   (x) => x.toString(2).length > Fp.sizeInBits - 2
 );
-<<<<<<< HEAD
-
-let {
-  equivalent1,
-  equivalent2,
-  equivalentBool2,
-  equivalentVoid1,
-  equivalentVoid2,
-} = createEquivalenceTesters(Field, Field);
-=======
 let smallField: Spec<bigint, Field> = { ...field, rng: SmallField };
 let smallBigint: Spec<bigint, bigint> = { ...bigintField, rng: SmallField };
 let smallFieldOrBigint = oneOf(smallField, smallBigint);
->>>>>>> 451e7348
 
 // arithmetic, both in- and outside provable code
 let equivalent1 = equivalent({ from: [field], to: field });
@@ -109,21 +98,6 @@
   (x) => Fp.sqrt(x) ?? throwError('no sqrt'),
   (x) => x.sqrt()
 );
-<<<<<<< HEAD
-equivalentBool2(
-  (x, y) => x.equals(y),
-  (x, y) => x === y
-);
-equivalentBool2(
-  (x, y) => x.lessThan(y),
-  (x, y) => x < y,
-  SmallField
-);
-equivalentBool2(
-  (x, y) => x.lessThanOrEqual(y),
-  (x, y) => x <= y,
-  SmallField
-=======
 equivalent({ from: [field, fieldOrBigint], to: bool })(
   (x, y) => x === y,
   (x, y) => x.equals(y)
@@ -136,7 +110,6 @@
 equivalent({ from: [smallField, smallFieldOrBigint], to: bool })(
   (x, y) => x <= y,
   (x, y) => x.lessThanOrEqual(y)
->>>>>>> 451e7348
 );
 equivalent({ from: [field, fieldOrBigint], to: unit })(
   (x, y) => x === y || throwError('not equal'),
