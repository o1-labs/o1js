// This is for an account where any of a list of public keys can update the state

import { Circuit, Ledger, Field } from '../snarky';
import { UInt32, UInt64 } from './int';
import { PrivateKey, PublicKey } from './signature';
import {
  addMissingSignatures,
  FeePayer,
  Parties,
  Party,
  ZkappStateLength,
} from './party';
import { toParties } from './party-conversion';
import * as Fetch from './fetch';

export {
  createUnsignedTransaction,
  createTransaction,
  BerkeleyQANet,
  LocalBlockchain,
  nextTransactionId,
  CurrentTransaction,
  setCurrentTransaction,
  setActiveInstance,
  transaction,
  currentSlot,
  getAccount,
  getBalance,
};

interface TransactionId {
  wait(): Promise<void>;
}

interface Transaction {
  transaction: Parties;
  toJSON(): string;
  sign(): void;
  send(): TransactionId;
}

type Account = Fetch.Account;

let nextTransactionId: { value: number } = { value: 0 };

type FetchMode = 'fetch' | 'cached' | 'test';
type CurrentTransaction =
  | undefined
  | {
      sender?: PrivateKey;
      parties: Party[];
      nextPartyIndex: number;
      fetchMode: FetchMode;
    };

export let currentTransaction: CurrentTransaction = undefined;
function setCurrentTransaction(transaction: CurrentTransaction) {
  currentTransaction = transaction;
}

<<<<<<< HEAD
type SenderSpec =
  | PrivateKey
  | { privateKey: PrivateKey; fee?: number | string | UInt64 }
  | undefined;
=======
interface Mina {
  accountCreationFee(): UInt32;
  transaction(sender: PrivateKey, f: () => unknown): Transaction;
  currentSlot(): UInt32;
  getAccount(publicKey: PublicKey): Account;
}
>>>>>>> 4600f19b

function createUnsignedTransaction(
  f: () => unknown,
  { fetchMode = 'cached' as FetchMode } = {}
) {
  return createTransaction(undefined, f, { fetchMode });
}
function createTransaction(
  sender:
    | PrivateKey
    | { privateKey: PrivateKey; fee?: number | string | UInt64 }
    | undefined,
  f: () => unknown,
  { fetchMode = 'cached' as FetchMode } = {}
) {
  if (currentTransaction !== undefined) {
    throw new Error('Cannot start new transaction within another transaction');
  }
  let senderKey = sender instanceof PrivateKey ? sender : sender?.privateKey;
  let fee = sender instanceof PrivateKey ? undefined : sender?.fee;

  currentTransaction = {
    sender: senderKey,
    parties: [],
    nextPartyIndex: 0,
    fetchMode,
  };

  try {
    Circuit.runAndCheckSync(f);
  } catch (err) {
    currentTransaction = undefined;
    // TODO would be nice if the error would be a bit more descriptive about what failed
    throw err;
  }

  let feePayer: FeePayer;
  if (senderKey !== undefined) {
    // if senderKey is provided, fetch account to get nonce and mark to be signed
    let senderAddress = senderKey.toPublicKey();
    let senderAccount = getAccount(senderAddress);
    feePayer = Party.defaultFeePayer(
      senderAddress,
      senderKey,
      senderAccount.nonce
    );
    if (fee !== undefined) {
      feePayer.balance.subInPlace(
        fee instanceof UInt64 ? fee : UInt64.fromString(String(fee))
      );
    }
  } else {
    // otherwise use a dummy fee payer that has to be filled in later
    feePayer = Party.dummyFeePayer();
  }

  let transaction = { otherParties: currentTransaction.parties, feePayer };

  nextTransactionId.value += 1;
  currentTransaction = undefined;
  return {
    transaction,

    sign(additionalKeys?: PrivateKey[]) {
      this.transaction = addMissingSignatures(this.transaction, additionalKeys);
      return this;
    },

    toJSON() {
      return Ledger.partiesToJson(toParties(this.transaction));
    },

    // TODO: this is untested, investigate if useful
    toGraphQL() {
      return `mutation MyMutation {
        __typename
        sendZkapp(input: ${Ledger.partiesToGraphQL(
          toParties(this.transaction)
        )})}`;
    },
  };
}

interface Mina {
  transaction(sender: SenderSpec, f: () => void): Promise<Transaction>;
  currentSlot(): UInt32;
  getAccount(publicKey: PublicKey): Account;
  fetchMissingAccounts(): Promise<void>;
}
interface MockMina extends Mina {
  addAccount(publicKey: PublicKey, balance: string): void;
  /**
   * An array of 10 test accounts that have been pre-filled with
   * 30000000000 units of currency.
   */
  testAccounts: Array<{ publicKey: PublicKey; privateKey: PrivateKey }>;
  applyJsonTransaction: (tx: string) => void;
}
interface Testnet extends Mina {
  /**
   * An array containing test accounts that are pre-filled with currency.
   */
  testAccounts: Array<{ publicKey: PublicKey; privateKey: PrivateKey }>;
}

const defaultAccountCreationFee = 1_000_000_000;

/**
 * A mock Mina blockchain running locally and useful for testing.
 */
<<<<<<< HEAD
function LocalBlockchain(): MockMina {
=======
export function LocalBlockchain({
  accountCreationFee = defaultAccountCreationFee as string | number,
} = {}) {
  let accountCreationFee_ = String(accountCreationFee);
>>>>>>> 4600f19b
  const msPerSlot = 3 * 60 * 1000;
  const startTime = new Date().valueOf();

  const ledger = Ledger.create([]);

  function addAccount(pk: PublicKey, balance: string) {
    ledger.addAccount(pk, balance);
  }

  let testAccounts = [];
  for (let i = 0; i < 10; ++i) {
    const largeValue = '30000000000';
    const k = PrivateKey.random();
    const pk = k.toPublicKey();
    addAccount(pk, largeValue);
    testAccounts.push({ privateKey: k, publicKey: pk });
  }

  return {
    currentSlot() {
      return UInt32.fromNumber(
        Math.ceil((new Date().valueOf() - startTime) / msPerSlot)
      );
    },
    getAccount(publicKey: PublicKey): Account {
      let ledgerAccount = ledger.getAccount(publicKey);
      if (ledgerAccount == undefined) {
        throw new Error(
          `getAccount: Could not find account for public key ${publicKey.toBase58()}`
        );
      } else {
        return {
          publicKey: publicKey,
          balance: new UInt64(ledgerAccount.balance.value),
          nonce: new UInt32(ledgerAccount.nonce.value),
          zkapp: ledgerAccount.zkapp,
        };
      }
    },
    async fetchMissingAccounts() {},
    async transaction(sender: SenderSpec, f: () => void) {
      let txn = createTransaction(sender, f);
      return {
        ...txn,
        send() {
          txn.sign();
          ledger.applyPartiesTransaction(toParties(txn.transaction));
          return { wait: async () => {} };
        },
      };
<<<<<<< HEAD
    },
    applyJsonTransaction(json: string) {
      return ledger.applyJsonTransaction(json);
    },
    addAccount,
    testAccounts,
  };
}
=======
      return a;
    }
  }

  function transaction(sender: PrivateKey, f: () => unknown) {
    let txn = createTransaction(sender, f);
    return {
      ...txn,
      send() {
        txn.sign();
        ledger.applyPartiesTransaction(
          toParties(txn.transaction),
          accountCreationFee_
        );
        return { wait: async () => {} };
      },
    };
  }

  function applyJsonTransaction(json: string) {
    return ledger.applyJsonTransaction(json, accountCreationFee_);
  }
>>>>>>> 4600f19b

function RemoteBlockchain(
  graphqlEndpoint: string,
  testAccounts = [] as {
    publicKey: PublicKey;
    privateKey: PrivateKey;
  }[]
): Testnet {
  Fetch.setGraphqlEndpoint(graphqlEndpoint);
  return {
<<<<<<< HEAD
    currentSlot() {
      throw Error(
        'currentSlot() is not implemented yet for remote blockchains.'
      );
    },
    getAccount(publicKey: PublicKey) {
      if (currentTransaction?.fetchMode === 'test') {
        Fetch.markAccountToBeFetched(publicKey, graphqlEndpoint);
        return dummyAccount(publicKey);
      }
      if (currentTransaction?.fetchMode === 'cached') {
        let account = Fetch.getCachedAccount(publicKey, graphqlEndpoint);
        if (account !== undefined) return account;
      }
      throw Error(
        `getAccount: Could not find account for public key ${publicKey.toBase58()}.\nGraphql endpoint: ${graphqlEndpoint}`
      );
    },
    async fetchMissingAccounts() {
      await Fetch.fetchMissingAccounts(graphqlEndpoint);
    },
    async transaction(sender: SenderSpec, f: () => void) {
      createTransaction(sender, f, { fetchMode: 'test' });
      await Fetch.fetchMissingAccounts(graphqlEndpoint);
      let txn = createTransaction(sender, f, { fetchMode: 'cached' });
      return {
        ...txn,
        send() {
          txn.sign();
          throw Error(
            'transaction() is not implemented yet for remote blockchains.'
          );
        },
      };
    },
=======
    accountCreationFee: () => UInt32.fromString(accountCreationFee_),
    currentSlot,
    getAccount,
    transaction,
    applyJsonTransaction,
    addAccount,
>>>>>>> 4600f19b
    testAccounts,
  };
}

function BerkeleyQANet(
  graphqlEndpoint = 'https://proxy.berkeley.minaexplorer.com/graphql'
): Testnet {
  let whaleKey = PrivateKey.fromBase58(
    'EKEtDLmauasBxaB3FsPVLHBdFHUoQMYa21y8phQwB9dV1fL4M2Cb'
  );
  let whaleAddress = PublicKey.fromBase58(
    'B62qpfgnUm7zVqi8MJHNB2m37rtgMNDbFNhC2DpMmmVpQt8x6gKv9Ww'
  );
  let testAccounts = [{ privateKey: whaleKey, publicKey: whaleAddress }];
  return RemoteBlockchain(graphqlEndpoint, testAccounts);
}

let activeInstance: Mina = {
  accountCreationFee: () => UInt32.fromNumber(defaultAccountCreationFee),
  currentSlot: () => {
    throw new Error('must call Mina.setActiveInstance first');
  },
  getAccount: (publicKey: PublicKey) => {
    if (currentTransaction?.fetchMode === 'test') {
      Fetch.markAccountToBeFetched(publicKey, Fetch.defaultGraphqlEndpoint);
      return dummyAccount(publicKey);
    }
    if (currentTransaction?.fetchMode === 'cached') {
      let account = Fetch.getCachedAccount(
        publicKey,
        Fetch.defaultGraphqlEndpoint
      );
      if (account === undefined)
        throw Error(
          `getAccount: Could not find account for public key ${publicKey.toBase58()}. Either call Mina.setActiveInstance first or explicitly add the account with addCachedAccount`
        );
      return account;
    }
    throw new Error('must call Mina.setActiveInstance first');
  },
  fetchMissingAccounts() {
    throw new Error('must call Mina.setActiveInstance first');
  },
  transaction: () => {
    throw new Error('must call Mina.setActiveInstance first');
  },
};

/**
 * Set the currently used Mina instance.
 */
function setActiveInstance(m: Mina) {
  activeInstance = m;
}

/**
 * Construct a smart contract transaction. Within the callback passed to this function,
 * you can call into the methods of smart contracts.
 *
 * ```typescript
 * transaction(async () => {
 *   await mySmartContract.update();
 *   await someOtherContract.someOtherMethod();
 * })
 * ```
 *
 * @return A transaction that can subsequently be submitted to the chain.
 */
function transaction(sender: PrivateKey, f: () => void): Promise<Transaction> {
  return activeInstance.transaction(sender, f);
}

/**
 * @return The current slot number, according to the active Mina instance.
 */
function currentSlot(): UInt32 {
  return activeInstance.currentSlot();
}

/**
 * @return The account data associated to the given public key.
 */
function getAccount(pubkey: PublicKey) {
  return activeInstance.getAccount(pubkey);
}

/**
 * @return The balance associated to the given public key.
 */
function getBalance(pubkey: PublicKey) {
  return activeInstance.getAccount(pubkey).balance;
}

<<<<<<< HEAD
function dummyAccount(pubkey?: PublicKey): Account {
  return {
    balance: UInt64.zero,
    nonce: UInt32.zero,
    publicKey: pubkey ?? PublicKey.empty(),
    zkapp: { appState: Array(ZkappStateLength).fill(Field.zero) },
  };
=======
export function accountCreationFee() {
  return activeInstance.accountCreationFee();
>>>>>>> 4600f19b
}<|MERGE_RESOLUTION|>--- conflicted
+++ resolved
@@ -26,6 +26,7 @@
   currentSlot,
   getAccount,
   getBalance,
+  accountCreationFee,
 };
 
 interface TransactionId {
@@ -58,19 +59,10 @@
   currentTransaction = transaction;
 }
 
-<<<<<<< HEAD
 type SenderSpec =
   | PrivateKey
   | { privateKey: PrivateKey; fee?: number | string | UInt64 }
   | undefined;
-=======
-interface Mina {
-  accountCreationFee(): UInt32;
-  transaction(sender: PrivateKey, f: () => unknown): Transaction;
-  currentSlot(): UInt32;
-  getAccount(publicKey: PublicKey): Account;
-}
->>>>>>> 4600f19b
 
 function createUnsignedTransaction(
   f: () => unknown,
@@ -159,6 +151,7 @@
   currentSlot(): UInt32;
   getAccount(publicKey: PublicKey): Account;
   fetchMissingAccounts(): Promise<void>;
+  accountCreationFee(): UInt32;
 }
 interface MockMina extends Mina {
   addAccount(publicKey: PublicKey, balance: string): void;
@@ -181,14 +174,10 @@
 /**
  * A mock Mina blockchain running locally and useful for testing.
  */
-<<<<<<< HEAD
-function LocalBlockchain(): MockMina {
-=======
-export function LocalBlockchain({
+function LocalBlockchain({
   accountCreationFee = defaultAccountCreationFee as string | number,
-} = {}) {
+} = {}): MockMina {
   let accountCreationFee_ = String(accountCreationFee);
->>>>>>> 4600f19b
   const msPerSlot = 3 * 60 * 1000;
   const startTime = new Date().valueOf();
 
@@ -208,6 +197,7 @@
   }
 
   return {
+    accountCreationFee: () => UInt32.fromString(accountCreationFee_),
     currentSlot() {
       return UInt32.fromNumber(
         Math.ceil((new Date().valueOf() - startTime) / msPerSlot)
@@ -235,43 +225,21 @@
         ...txn,
         send() {
           txn.sign();
-          ledger.applyPartiesTransaction(toParties(txn.transaction));
+          ledger.applyPartiesTransaction(
+            toParties(txn.transaction),
+            accountCreationFee_
+          );
           return { wait: async () => {} };
         },
       };
-<<<<<<< HEAD
     },
     applyJsonTransaction(json: string) {
-      return ledger.applyJsonTransaction(json);
+      return ledger.applyJsonTransaction(json, accountCreationFee_);
     },
     addAccount,
     testAccounts,
   };
 }
-=======
-      return a;
-    }
-  }
-
-  function transaction(sender: PrivateKey, f: () => unknown) {
-    let txn = createTransaction(sender, f);
-    return {
-      ...txn,
-      send() {
-        txn.sign();
-        ledger.applyPartiesTransaction(
-          toParties(txn.transaction),
-          accountCreationFee_
-        );
-        return { wait: async () => {} };
-      },
-    };
-  }
-
-  function applyJsonTransaction(json: string) {
-    return ledger.applyJsonTransaction(json, accountCreationFee_);
-  }
->>>>>>> 4600f19b
 
 function RemoteBlockchain(
   graphqlEndpoint: string,
@@ -280,9 +248,10 @@
     privateKey: PrivateKey;
   }[]
 ): Testnet {
+  let accountCreationFee = UInt32.fromNumber(defaultAccountCreationFee);
   Fetch.setGraphqlEndpoint(graphqlEndpoint);
   return {
-<<<<<<< HEAD
+    accountCreationFee: () => accountCreationFee,
     currentSlot() {
       throw Error(
         'currentSlot() is not implemented yet for remote blockchains.'
@@ -318,14 +287,6 @@
         },
       };
     },
-=======
-    accountCreationFee: () => UInt32.fromString(accountCreationFee_),
-    currentSlot,
-    getAccount,
-    transaction,
-    applyJsonTransaction,
-    addAccount,
->>>>>>> 4600f19b
     testAccounts,
   };
 }
@@ -419,7 +380,10 @@
   return activeInstance.getAccount(pubkey).balance;
 }
 
-<<<<<<< HEAD
+function accountCreationFee() {
+  return activeInstance.accountCreationFee();
+}
+
 function dummyAccount(pubkey?: PublicKey): Account {
   return {
     balance: UInt64.zero,
@@ -427,8 +391,4 @@
     publicKey: pubkey ?? PublicKey.empty(),
     zkapp: { appState: Array(ZkappStateLength).fill(Field.zero) },
   };
-=======
-export function accountCreationFee() {
-  return activeInstance.accountCreationFee();
->>>>>>> 4600f19b
 }