--- conflicted
+++ resolved
@@ -17,25 +17,19 @@
   CallForest,
   Authorization,
   SequenceEvents,
-<<<<<<< HEAD
   Permission,
   PermissionsFromJSON,
   partyToPublicInput,
-} from './party.js';
-=======
 } from './account_update.js';
->>>>>>> f1a6b131
+
 import * as Fetch from './fetch.js';
 import { assertPreconditionInvariants, NetworkValue } from './precondition.js';
 import { cloneCircuitValue } from './circuit_value.js';
 import { Proof, snarkContext, verify } from './proof_system.js';
 import { Context } from './global-context.js';
 import { emptyReceiptChainHash } from './hash.js';
-<<<<<<< HEAD
 import { SmartContract } from './zkapp.js';
-=======
 import { invalidTransactionError } from './errors.js';
->>>>>>> f1a6b131
 
 export {
   createTransaction,
@@ -321,8 +315,6 @@
     },
     sendTransaction(txn: Transaction) {
       txn.sign();
-
-<<<<<<< HEAD
       // checking permissions and authorization for each party
       txn.transaction.otherParties.forEach(async (party) => {
         try {
@@ -341,9 +333,7 @@
 
       let partiesJson = partiesToJson(txn.transaction);
 
-=======
       let zkappCommandJson = zkappCommandToJson(txn.transaction);
->>>>>>> f1a6b131
       try {
         ledger.applyJsonTransaction(
           JSON.stringify(zkappCommandJson),
