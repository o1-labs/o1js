--- conflicted
+++ resolved
@@ -337,19 +337,11 @@
         // if there exists no hash, this means we initialize our latest hash with the empty state
         let latestActionsHash =
           sequenceState === undefined
-<<<<<<< HEAD
-            ? Events.emptySequenceState()
-            : Ledger.fieldOfBase58(sequenceState);
-
-        let actionList = p.body.sequenceEvents;
-        let eventsHash = Events.hash(
-=======
             ? SequenceEvents.emptySequenceState()
             : Ledger.fieldOfBase58(sequenceState);
 
         let actionList = p.body.sequenceEvents;
         let eventsHash = SequenceEvents.hash(
->>>>>>> 4dfb7bfd
           actionList.map((e) => e.map((f) => Field(f)))
         );
 
@@ -357,11 +349,7 @@
           actions[addr] = {};
         }
         if (p.body.sequenceEvents.length > 0) {
-<<<<<<< HEAD
-          latestActionsHash = Events.updateSequenceState(
-=======
           latestActionsHash = SequenceEvents.updateSequenceState(
->>>>>>> 4dfb7bfd
             latestActionsHash,
             eventsHash
           );
