// This is for an account where any of a list of public keys can update the state

import { Circuit, Ledger, Field, Types } from '../snarky';
import { UInt32, UInt64 } from './int';
import { PrivateKey, PublicKey } from './signature';
import {
  addMissingProofs,
  addMissingSignatures,
  FeePayerUnsigned,
  Parties,
  partiesToJson,
  Party,
  ZkappStateLength,
  ZkappPublicInput,
<<<<<<< HEAD
  getDefaultTokenId,
=======
  CallForest,
>>>>>>> f2c33603
} from './party';
import * as Fetch from './fetch';
import { assertPreconditionInvariants, NetworkValue } from './precondition';
import { cloneCircuitValue } from './circuit_value';
import { Proof, snarkContext } from './proof_system';
import { Context } from './global-context';

export {
  createUnsignedTransaction,
  createTransaction,
  BerkeleyQANet,
  LocalBlockchain,
  currentTransaction,
  CurrentTransaction,
  setActiveInstance,
  transaction,
  currentSlot,
  getAccount,
  getBalance,
  getNetworkState,
  accountCreationFee,
  sendTransaction,
};

interface TransactionId {
  wait(): Promise<void>;
}

interface Transaction {
  transaction: Parties;
  toJSON(): string;
  toGraphqlQuery(): string;
  sign(additionalKeys?: PrivateKey[]): Transaction;
  prove(): Promise<(Proof<ZkappPublicInput> | undefined)[]>;
  send(): TransactionId;
}

type Account = Fetch.Account;

type FetchMode = 'fetch' | 'cached' | 'test';
type CurrentTransaction = {
  sender?: PrivateKey;
  parties: Party[];
  fetchMode: FetchMode;
  isFinalRunOutsideCircuit: boolean;
};

let currentTransaction = Context.create<CurrentTransaction>();

type SenderSpec =
  | PrivateKey
  | { feePayerKey: PrivateKey; fee?: number | string | UInt64; memo?: string }
  | undefined;

function createUnsignedTransaction(
  f: () => unknown,
  { fetchMode = 'cached' as FetchMode } = {}
) {
  return createTransaction(undefined, f, { fetchMode });
}

function createTransaction(
  feePayer: SenderSpec,
  f: () => unknown,
  { fetchMode = 'cached' as FetchMode, isFinalRunOutsideCircuit = true } = {}
): Transaction {
  if (currentTransaction.has()) {
    throw new Error('Cannot start new transaction within another transaction');
  }
  let feePayerKey =
    feePayer instanceof PrivateKey ? feePayer : feePayer?.feePayerKey;
  let fee = feePayer instanceof PrivateKey ? undefined : feePayer?.fee;
  let memo = feePayer instanceof PrivateKey ? '' : feePayer?.memo ?? '';

  let transactionId = currentTransaction.enter({
    sender: feePayerKey,
    parties: [],
    fetchMode,
    isFinalRunOutsideCircuit,
  });

  // run circuit
  // we have this while(true) loop because one of the smart contracts we're calling inside `f` might be calling
  // SmartContract.analyzeMethods, which would be running its methods again inside `Circuit.constraintSystem`, which
  // would throw an error when nested inside `Circuit.runAndCheck`. So if that happens, we have to run `analyzeMethods` first
  // and retry `Circuit.runAndCheck(f)`. Since at this point in the function, we don't know which smart contracts are involved,
  // we created that hack with a `bootstrap()` function that analyzeMethods sticks on the error, to call itself again.
  try {
    let err: any;
    while (true) {
      if (err !== undefined) err.bootstrap();
      try {
        snarkContext.runWith({ inRunAndCheck: true }, () =>
          Circuit.runAndCheck(f)
        );
        break;
      } catch (err_) {
        if ((err_ as any)?.bootstrap) err = err_;
        else throw err_;
      }
    }
  } catch (err) {
    currentTransaction.leave(transactionId);
    throw err;
  }
  let otherParties = CallForest.toFlatList(currentTransaction.get().parties);
  try {
    // check that on-chain values weren't used without setting a precondition
    for (let party of otherParties) {
      assertPreconditionInvariants(party);
    }
  } catch (err) {
    currentTransaction.leave(transactionId);
    throw err;
  }

  let feePayerParty: FeePayerUnsigned;
  if (feePayerKey !== undefined) {
    // if senderKey is provided, fetch account to get nonce and mark to be signed
    let senderAddress = feePayerKey.toPublicKey();
    let senderAccount = getAccount(senderAddress, getDefaultTokenId());
    feePayerParty = Party.defaultFeePayer(
      senderAddress,
      feePayerKey,
      senderAccount.nonce
    );
    if (fee !== undefined) {
      feePayerParty.body.fee =
        fee instanceof UInt64 ? fee : UInt64.fromString(String(fee));
    }
  } else {
    // otherwise use a dummy fee payer that has to be filled in later
    feePayerParty = Party.dummyFeePayer();
  }

  let transaction: Parties = { otherParties, feePayer: feePayerParty, memo };

  currentTransaction.leave(transactionId);
  let self: Transaction = {
    transaction,

    sign(additionalKeys?: PrivateKey[]) {
      self.transaction = addMissingSignatures(self.transaction, additionalKeys);
      return self;
    },

    async prove() {
      let { parties, proofs } = await addMissingProofs(self.transaction);
      self.transaction = parties;
      return proofs;
    },

    toJSON() {
      let json = partiesToJson(self.transaction);
      return JSON.stringify(json);
    },

    toGraphqlQuery() {
      return Fetch.sendZkappQuery(self.toJSON());
    },

    send() {
      return sendTransaction(self);
    },
  };
  return self;
}

interface Mina {
  transaction(sender: SenderSpec, f: () => void): Promise<Transaction>;
  currentSlot(): UInt32;
  getAccount(publicKey: PublicKey, tokenId?: Field): Account;
  getNetworkState(): NetworkValue;
  accountCreationFee(): UInt64;
  sendTransaction(transaction: Transaction): TransactionId;
}
interface MockMina extends Mina {
  addAccount(publicKey: Types.PublicKey, balance: string): void;
  /**
   * An array of 10 test accounts that have been pre-filled with
   * 30000000000 units of currency.
   */
  testAccounts: Array<{ publicKey: PublicKey; privateKey: PrivateKey }>;
  applyJsonTransaction: (tx: string) => void;
}

const defaultAccountCreationFee = 1_000_000_000;

/**
 * A mock Mina blockchain running locally and useful for testing.
 */
function LocalBlockchain({
  accountCreationFee = defaultAccountCreationFee as string | number,
} = {}): MockMina {
  const msPerSlot = 3 * 60 * 1000;
  const startTime = new Date().valueOf();

  const ledger = Ledger.create([]);

  function addAccount(pk: PublicKey, balance: string) {
    ledger.addAccount(pk, balance);
  }

  let testAccounts = [];
  for (let i = 0; i < 10; ++i) {
    const largeValue = '30000000000';
    const k = PrivateKey.random();
    const pk = k.toPublicKey();
    addAccount(pk, largeValue);
    testAccounts.push({ privateKey: k, publicKey: pk });
  }

  return {
    accountCreationFee: () => UInt64.from(accountCreationFee),
    currentSlot() {
      return UInt32.fromNumber(
        Math.ceil((new Date().valueOf() - startTime) / msPerSlot)
      );
    },
    getAccount(
      publicKey: PublicKey,
      tokenId: Field = getDefaultTokenId()
    ): Account {
      let ledgerAccount = ledger.getAccount(publicKey, tokenId);
      if (ledgerAccount == undefined) {
        throw new Error(
          `getAccount: Could not find account for public key ${publicKey.toBase58()} with the tokenId ${Ledger.fieldToBase58(
            tokenId
          )}`
        );
      } else {
        return {
          publicKey: publicKey,
          tokenId,
          balance: new UInt64(ledgerAccount.balance.value),
          nonce: new UInt32(ledgerAccount.nonce.value),
          zkapp: ledgerAccount.zkapp,
          tokenSymbol: ledgerAccount.tokenSymbol,
        };
      }
    },
    getNetworkState() {
      // TODO:
      // * enable to change the network state, to test various preconditions
      // * pass the network state to be used to applyJsonTransaction (needs JS -> OCaml transfer)
      // * could make totalCurrency consistent with the sum of account balances
      return dummyNetworkState();
    },
    sendTransaction(txn: Transaction) {
      txn.sign();
      ledger.applyJsonTransaction(
        JSON.stringify(partiesToJson(txn.transaction)),
        String(accountCreationFee)
      );
      return { wait: async () => {} };
    },
    async transaction(sender: SenderSpec, f: () => void) {
      // bad hack: run transaction just to see whether it creates proofs
      // if it doesn't, this is the last chance to run SmartContract.runOutsideCircuit, which is supposed to run only once
      // TODO: this has obvious holes if multiple zkapps are involved, but not relevant currently because we can't prove with multiple parties
      // and hopefully with upcoming work by Matt we can just run everything in the prover, and nowhere else
      let tx = createTransaction(sender, f, {
        isFinalRunOutsideCircuit: false,
      });
      let hasProofs = tx.transaction.otherParties.some(
        (party) =>
          'kind' in party.authorization &&
          party.authorization.kind === 'lazy-proof'
      );
      return createTransaction(sender, f, {
        isFinalRunOutsideCircuit: !hasProofs,
      });
    },
    applyJsonTransaction(json: string) {
      return ledger.applyJsonTransaction(json, String(accountCreationFee));
    },
    addAccount,
    testAccounts,
  };
}

function RemoteBlockchain(graphqlEndpoint: string): Mina {
  let accountCreationFee = UInt64.from(defaultAccountCreationFee);
  Fetch.setGraphqlEndpoint(graphqlEndpoint);
  return {
    accountCreationFee: () => accountCreationFee,
    currentSlot() {
      throw Error(
        'currentSlot() is not implemented yet for remote blockchains.'
      );
    },
<<<<<<< HEAD
    getAccount(
      publicKey: PublicKey,
      tokenId: Field = getDefaultTokenId()
    ): Account {
      if (currentTransaction?.fetchMode === 'test') {
        Fetch.markAccountToBeFetched(
          publicKey,
          Ledger.fieldToBase58(tokenId),
          graphqlEndpoint
        );
        let account = Fetch.getCachedAccount(
          publicKey,
          tokenId,
          graphqlEndpoint
        );
=======
    getAccount(publicKey: PublicKey) {
      if (currentTransaction()?.fetchMode === 'test') {
        Fetch.markAccountToBeFetched(publicKey, graphqlEndpoint);
        let account = Fetch.getCachedAccount(publicKey, graphqlEndpoint);
>>>>>>> f2c33603
        return account ?? dummyAccount(publicKey);
      }
      if (
        !currentTransaction.has() ||
        currentTransaction.get().fetchMode === 'cached'
      ) {
        let account = Fetch.getCachedAccount(
          publicKey,
          tokenId,
          graphqlEndpoint
        );
        if (account !== undefined) return account;
      }
      throw Error(
        `getAccount: Could not find account for public key ${publicKey.toBase58()} with the tokenId ${Ledger.fieldToBase58(
          tokenId
        )}.\nGraphql endpoint: ${graphqlEndpoint}`
      );
    },
    getNetworkState() {
      if (currentTransaction()?.fetchMode === 'test') {
        Fetch.markNetworkToBeFetched(graphqlEndpoint);
        let network = Fetch.getCachedNetwork(graphqlEndpoint);
        return network ?? dummyNetworkState();
      }
      if (
        !currentTransaction.has() ||
        currentTransaction.get().fetchMode === 'cached'
      ) {
        let network = Fetch.getCachedNetwork(graphqlEndpoint);
        if (network !== undefined) return network;
      }
      throw Error(
        `getNetworkState: Could not fetch network state from graphql endpoint ${graphqlEndpoint}`
      );
    },
    sendTransaction(txn: Transaction) {
      txn.sign();
      let sendPromise = Fetch.sendZkapp(txn.toJSON());
      return {
        async wait() {
          let [response, error] = await sendPromise;
          if (error === undefined) {
            if (
              response!.data === null &&
              (response as any).errors?.length > 0
            ) {
              console.log('got graphql errors', (response as any).errors);
            } else {
              console.log('got graphql response', response);
              console.log(
                'Info: waiting for inclusion in a block is not implemented yet.'
              );
            }
          } else {
            console.log('got fetch error', error);
          }
        },
      };
    },
    async transaction(sender: SenderSpec, f: () => void) {
      let tx = createTransaction(sender, f, {
        fetchMode: 'test',
        isFinalRunOutsideCircuit: false,
      });
      await Fetch.fetchMissingData(graphqlEndpoint);
      let hasProofs = tx.transaction.otherParties.some(
        (party) =>
          'kind' in party.authorization &&
          party.authorization.kind === 'lazy-proof'
      );
      return createTransaction(sender, f, {
        fetchMode: 'cached',
        isFinalRunOutsideCircuit: !hasProofs,
      });
    },
  };
}

function BerkeleyQANet(graphqlEndpoint: string) {
  return RemoteBlockchain(graphqlEndpoint);
}

let activeInstance: Mina = {
  accountCreationFee: () => UInt64.from(defaultAccountCreationFee),
  currentSlot: () => {
    throw new Error('must call Mina.setActiveInstance first');
  },
<<<<<<< HEAD
  getAccount(
    publicKey: PublicKey,
    tokenId: Field = getDefaultTokenId()
  ): Account {
    if (currentTransaction?.fetchMode === 'test') {
      Fetch.markAccountToBeFetched(
        publicKey,
        Ledger.fieldToBase58(tokenId),
        Fetch.defaultGraphqlEndpoint
      );
=======
  getAccount: (publicKey: PublicKey) => {
    if (currentTransaction()?.fetchMode === 'test') {
      Fetch.markAccountToBeFetched(publicKey, Fetch.defaultGraphqlEndpoint);
>>>>>>> f2c33603
      return dummyAccount(publicKey);
    }
    if (
      !currentTransaction.has() ||
      currentTransaction.get().fetchMode === 'cached'
    ) {
      let account = Fetch.getCachedAccount(
        publicKey,
        tokenId,
        Fetch.defaultGraphqlEndpoint
      );
      if (account === undefined)
        throw Error(
          `getAccount: Could not find account for public key ${publicKey.toBase58()} with the tokenId ${Ledger.fieldToBase58(
            tokenId
          )}.\nEither call Mina.setActiveInstance first or explicitly add the account with addCachedAccount`
        );
      return account;
    }
    throw new Error('must call Mina.setActiveInstance first');
  },
  getNetworkState() {
    throw new Error('must call Mina.setActiveInstance first');
  },
  sendTransaction() {
    throw new Error('must call Mina.setActiveInstance first');
  },
  async transaction(sender: SenderSpec, f: () => void) {
    return createTransaction(sender, f);
  },
};

/**
 * Set the currently used Mina instance.
 */
function setActiveInstance(m: Mina) {
  activeInstance = m;
}

/**
 * Construct a smart contract transaction. Within the callback passed to this function,
 * you can call into the methods of smart contracts.
 *
 * ```typescript
 * transaction(() => {
 *   myZkapp.update();
 *   someOtherZkapp.someOtherMethod();
 * })
 * ```
 *
 * @return A transaction that can subsequently be submitted to the chain.
 */
function transaction(f: () => void): Promise<Transaction>;
function transaction(sender: SenderSpec, f: () => void): Promise<Transaction>;
function transaction(
  senderOrF: SenderSpec | (() => void),
  fOrUndefined?: () => void
): Promise<Transaction> {
  let sender: SenderSpec;
  let f: () => void;
  if (fOrUndefined !== undefined) {
    sender = senderOrF as SenderSpec;
    f = fOrUndefined;
  } else {
    sender = undefined;
    f = senderOrF as () => void;
  }
  return activeInstance.transaction(sender, f);
}

/**
 * @return The current slot number, according to the active Mina instance.
 */
function currentSlot(): UInt32 {
  return activeInstance.currentSlot();
}

/**
 * @return The account data associated to the given public key.
 */
function getAccount(publicKey: PublicKey, tokenId?: Field): Account {
  return activeInstance.getAccount(publicKey, tokenId);
}

/**
 * @return Data associated with the current state of the Mina network.
 */
function getNetworkState() {
  return activeInstance.getNetworkState();
}

/**
 * @return The balance associated to the given public key.
 */
function getBalance(publicKey: PublicKey, tokenId?: Field) {
  return activeInstance.getAccount(publicKey, tokenId).balance;
}

function accountCreationFee() {
  return activeInstance.accountCreationFee();
}

function sendTransaction(txn: Transaction) {
  return activeInstance.sendTransaction(txn);
}

function dummyAccount(pubkey?: PublicKey): Account {
  return {
    balance: UInt64.zero,
    nonce: UInt32.zero,
    publicKey: pubkey ?? PublicKey.empty(),
    tokenId: getDefaultTokenId(),
    zkapp: { appState: Array(ZkappStateLength).fill(Field.zero) },
    tokenSymbol: '',
  };
}

function dummyNetworkState(): NetworkValue {
  let epochData: NetworkValue['stakingEpochData'] = {
    ledger: { hash: Field.zero, totalCurrency: UInt64.zero },
    seed: Field.zero,
    startCheckpoint: Field.zero,
    lockCheckpoint: Field.zero,
    epochLength: UInt32.zero,
  };
  return {
    snarkedLedgerHash: Field.zero,
    timestamp: UInt64.zero,
    blockchainLength: UInt32.zero,
    minWindowDensity: UInt32.zero,
    totalCurrency: UInt64.zero,
    globalSlotSinceHardFork: UInt32.zero,
    globalSlotSinceGenesis: UInt32.zero,
    stakingEpochData: epochData,
    nextEpochData: cloneCircuitValue(epochData),
  };
}<|MERGE_RESOLUTION|>--- conflicted
+++ resolved
@@ -12,11 +12,8 @@
   Party,
   ZkappStateLength,
   ZkappPublicInput,
-<<<<<<< HEAD
   getDefaultTokenId,
-=======
   CallForest,
->>>>>>> f2c33603
 } from './party';
 import * as Fetch from './fetch';
 import { assertPreconditionInvariants, NetworkValue } from './precondition';
@@ -308,28 +305,14 @@
         'currentSlot() is not implemented yet for remote blockchains.'
       );
     },
-<<<<<<< HEAD
-    getAccount(
-      publicKey: PublicKey,
-      tokenId: Field = getDefaultTokenId()
-    ): Account {
-      if (currentTransaction?.fetchMode === 'test') {
-        Fetch.markAccountToBeFetched(
-          publicKey,
-          Ledger.fieldToBase58(tokenId),
-          graphqlEndpoint
-        );
+    getAccount(publicKey: PublicKey, tokenId: Field = getDefaultTokenId()) {
+      if (currentTransaction()?.fetchMode === 'test') {
+        Fetch.markAccountToBeFetched(publicKey, tokenId, graphqlEndpoint);
         let account = Fetch.getCachedAccount(
           publicKey,
           tokenId,
           graphqlEndpoint
         );
-=======
-    getAccount(publicKey: PublicKey) {
-      if (currentTransaction()?.fetchMode === 'test') {
-        Fetch.markAccountToBeFetched(publicKey, graphqlEndpoint);
-        let account = Fetch.getCachedAccount(publicKey, graphqlEndpoint);
->>>>>>> f2c33603
         return account ?? dummyAccount(publicKey);
       }
       if (
@@ -418,22 +401,13 @@
   currentSlot: () => {
     throw new Error('must call Mina.setActiveInstance first');
   },
-<<<<<<< HEAD
-  getAccount(
-    publicKey: PublicKey,
-    tokenId: Field = getDefaultTokenId()
-  ): Account {
-    if (currentTransaction?.fetchMode === 'test') {
+  getAccount: (publicKey: PublicKey, tokenId: Field = getDefaultTokenId()) => {
+    if (currentTransaction()?.fetchMode === 'test') {
       Fetch.markAccountToBeFetched(
         publicKey,
-        Ledger.fieldToBase58(tokenId),
+        tokenId,
         Fetch.defaultGraphqlEndpoint
       );
-=======
-  getAccount: (publicKey: PublicKey) => {
-    if (currentTransaction()?.fetchMode === 'test') {
-      Fetch.markAccountToBeFetched(publicKey, Fetch.defaultGraphqlEndpoint);
->>>>>>> f2c33603
       return dummyAccount(publicKey);
     }
     if (
