import { Snarky, Provable } from '../snarky.js';
import { Field as Fp } from '../provable/field-bigint.js';
import { defineBinable } from '../bindings/lib/binable.js';
import type { NonNegativeInteger } from '../bindings/crypto/non-negative.js';
import { asProver, inCheckedComputation } from './provable-context.js';
import { Bool } from './bool.js';
import { assert } from './errors.js';

// external API
export { Field };

// internal API
export {
  FieldType,
  FieldVar,
  FieldConst,
  ConstantField,
  VarField,
  VarFieldVar,
<<<<<<< HEAD
  isField,
=======
>>>>>>> d68441b0
  withMessage,
  readVarMessage,
  toConstantField,
  toFp,
  checkBitLength,
};

type FieldConst = [0, bigint];

function constToBigint(x: FieldConst): Fp {
  return x[1];
}
function constFromBigint(x: Fp): FieldConst {
  return [0, Fp(x)];
}

const FieldConst = {
  fromBigint: constFromBigint,
  toBigint: constToBigint,
  equal(x: FieldConst, y: FieldConst) {
    return x[1] === y[1];
  },
  [0]: constFromBigint(0n),
  [1]: constFromBigint(1n),
  [-1]: constFromBigint(-1n),
};

enum FieldType {
  Constant,
  Var,
  Add,
  Scale,
}

/**
 * `FieldVar` is the core data type in snarky. It is eqivalent to `Cvar.t` in OCaml.
 * It represents a field element that is part of provable code - either a constant or a variable.
 *
 * **Variables** end up filling the witness columns of a constraint system.
 * Think of a variable as a value that has to be provided by the prover, and that has to satisfy all the
 * constraints it is involved in.
 *
 * **Constants** end up being hard-coded into the constraint system as gate coefficients.
 * Think of a constant as a value that is known publicly, at compile time, and that defines the constraint system.
 *
 * Both constants and variables can be combined into an AST using the Add and Scale combinators.
 */
type FieldVar =
  | [FieldType.Constant, FieldConst]
  | [FieldType.Var, number]
  | [FieldType.Add, FieldVar, FieldVar]
  | [FieldType.Scale, FieldConst, FieldVar];

type ConstantFieldVar = [FieldType.Constant, FieldConst];
type VarFieldVar = [FieldType.Var, number];

const FieldVar = {
  constant(x: bigint | FieldConst): ConstantFieldVar {
    let x0 = typeof x === 'bigint' ? FieldConst.fromBigint(x) : x;
    return [FieldType.Constant, x0];
  },
  isConstant(x: FieldVar): x is ConstantFieldVar {
    return x[0] === FieldType.Constant;
  },
  isVar(x: FieldVar): x is VarFieldVar {
    return x[0] === FieldType.Var;
  },
  add(x: FieldVar, y: FieldVar): FieldVar {
    if (FieldVar.isConstant(x) && x[1][1] === 0n) return y;
    if (FieldVar.isConstant(y) && y[1][1] === 0n) return x;
    if (FieldVar.isConstant(x) && FieldVar.isConstant(y)) {
      return FieldVar.constant(Fp.add(x[1][1], y[1][1]));
    }
    return [FieldType.Add, x, y];
  },
  scale(c: bigint | FieldConst, x: FieldVar): FieldVar {
    let c0 = typeof c === 'bigint' ? FieldConst.fromBigint(c) : c;
    if (c0[1] === 0n) return FieldVar.constant(0n);
    if (c0[1] === 1n) return x;
    if (FieldVar.isConstant(x)) {
      return FieldVar.constant(Fp.mul(c0[1], x[1][1]));
    }
    return [FieldType.Scale, c0, x];
  },
  [0]: [FieldType.Constant, FieldConst[0]] satisfies ConstantFieldVar,
  [1]: [FieldType.Constant, FieldConst[1]] satisfies ConstantFieldVar,
  [-1]: [FieldType.Constant, FieldConst[-1]] satisfies ConstantFieldVar,
};

type ConstantField = Field & { value: ConstantFieldVar };
type VarField = Field & { value: VarFieldVar };

/**
 * A {@link Field} is an element of a prime order [finite field](https://en.wikipedia.org/wiki/Finite_field).
 * Every other provable type is built using the {@link Field} type.
 *
 * The field is the [pasta base field](https://electriccoin.co/blog/the-pasta-curves-for-halo-2-and-beyond/) of order 2^254 + 0x224698fc094cf91b992d30ed00000001 ({@link Field.ORDER}).
 *
 * You can create a new Field from everything "field-like" (`bigint`, integer `number`, decimal `string`, `Field`).
 * @example
 * ```
 * Field(10n); // Field contruction from a big integer
 * Field(100); // Field construction from a number
 * Field("1"); // Field construction from a decimal string
 * ```
 *
 * **Beware**: Fields _cannot_ be constructed from fractional numbers or alphanumeric strings:
 * ```ts
 * Field(3.141); // ERROR: Cannot convert a float to a field element
 * Field("abc"); // ERROR: Invalid argument "abc"
 * ```
 *
 * Creating a Field from a negative number can result in unexpected behavior if you are not familiar with [modular arithmetic](https://en.wikipedia.org/wiki/Modular_arithmetic).
 * @example
 * ```
 * const x = Field(-1); // Valid Field construction from negative number
 * const y = Field(Field.ORDER - 1n); // equivalent to `x`
 * ```
 *
 * **Important**: All the functions defined on a Field (arithmetic, logic, etc.) take their arguments as "field-like". A Field itself is also defined as a "field-like" element.
 *
 * @param value - the value to convert to a {@link Field}
 *
 * @return A {@link Field} with the value converted from the argument
 */
class Field {
  value: FieldVar;

  /**
   * The order of the pasta curve that {@link Field} type build on as a `bigint`.
   * Order of the {@link Field} is 28948022309329048855892746252171976963363056481941560715954676764349967630337.
   */
  static ORDER = Fp.modulus;

  /**
   * Coerce anything "field-like" (bigint, number, string, and {@link Field}) to a Field.
   */
  constructor(x: bigint | number | string | Field | FieldVar | FieldConst) {
    if (x instanceof Field) {
      this.value = x.value;
      return;
    }
    if (Array.isArray(x)) {
      if (typeof x[1] === 'bigint') {
        // FieldConst
        this.value = FieldVar.constant(x as FieldConst);
        return;
      } else {
        // FieldVar
        this.value = x as FieldVar;
        return;
      }
    }
    // TODO this should handle common values efficiently by reading from a lookup table
    this.value = FieldVar.constant(Fp(x));
  }

  // helpers

  static from(x: bigint | number | string | Field): Field {
    if (x instanceof Field) return x;
    return new Field(x);
  }

  /**
   * Check whether this {@link Field} element is a hard-coded constant in the constraint system.
   * If a {@link Field} is constructed outside a zkApp method, it is a constant.
   *
   * @example
   * ```ts
   * console.log(Field(42).isConstant()); // true
   * ```
   *
   * @example
   * ```ts
   * \@method myMethod(x: Field) {
   *    console.log(x.isConstant()); // false
   * }
   * ```
   *
   * @return A `boolean` showing if this {@link Field} is a constant or not.
   */
  isConstant(): this is { value: ConstantFieldVar } {
    return this.value[0] === FieldType.Constant;
  }

  /**
   * Create a {@link Field} element equivalent to this {@link Field} element's value,
   * but is a constant.
   * See {@link Field.isConstant} for more information about what is a constant {@link Field}.
   *
   * @example
   * ```ts
   * const someField = Field(42);
   * someField.toConstant().assertEquals(someField); // Always true
   * ```
   *
   * @return A constant {@link Field} element equivalent to this {@link Field} element.
   */
  toConstant(): ConstantField {
    return toConstant(this, 'toConstant');
  }

  /**
   * Serialize the {@link Field} to a bigint, e.g. for printing. Trying to print a {@link Field} without this function will directly stringify the Field object, resulting in unreadable output.
   *
   * **Warning**: This operation does _not_ affect the circuit and can't be used to prove anything about the bigint representation of the {@link Field}. Use the operation only during debugging.
   *
   * @example
   * ```ts
   * const someField = Field(42);
   * console.log(someField.toBigInt());
   * ```
   *
   * @return A bigint equivalent to the bigint representation of the Field.
   */
  toBigInt() {
    let x = toConstant(this, 'toBigInt');
    return FieldConst.toBigint(x.value[1]);
  }

  /**
   * Serialize the {@link Field} to a string, e.g. for printing. Trying to print a {@link Field} without this function will directly stringify the Field object, resulting in unreadable output.
   *
   * **Warning**: This operation does _not_ affect the circuit and can't be used to prove anything about the string representation of the {@link Field}. Use the operation only during debugging.
   *
   * @example
   * ```ts
   * const someField = Field(42);
   * console.log(someField.toString());
   * ```
   *
   * @return A string equivalent to the string representation of the Field.
   */
  toString() {
    return toConstant(this, 'toString').toBigInt().toString();
  }

  /**
   * Assert that this {@link Field} is equal another "field-like" value.
   * Calling this function is equivalent to `Field(...).equals(...).assertEquals(Bool(true))`.
   * See {@link Field.equals} for more details.
   *
   * **Important**: If an assertion fails, the code throws an error.
   *
   * @param value - the "field-like" value to compare & assert with this {@link Field}.
   * @param message? - a string error message to print if the assertion fails, optional.
   */
  assertEquals(y: Field | bigint | number | string, message?: string) {
    try {
      if (this.isConstant() && isConstant(y)) {
        if (this.toBigInt() !== toFp(y)) {
          throw Error(`Field.assertEquals(): ${this} != ${y}`);
        }
        return;
      }
      Snarky.field.assertEqual(this.value, toFieldVar(y));
    } catch (err) {
      throw withMessage(err, message);
    }
  }

  /**
   * Add a "field-like" value to this {@link Field} element.
   *
   * @example
   * ```ts
   * const x = Field(3);
   * const sum = x.add(5);
   *
   * sum.assertEquals(Field(8));
   * ```
   *
   * **Warning**: This is a modular addition in the pasta field.
   * @example
   * ```ts
   * const x = Field(1);
   * const sum = x.add(Field(-7));
   *
   * // If you try to print sum - `console.log(sum.toBigInt())` - you will realize that it prints a very big integer because this is modular arithmetic, and 1 + (-7) circles around the field to become p - 6.
   * // You can use the reverse operation of addition (substraction) to prove the sum is calculated correctly.
   *
   * sum.sub(x).assertEquals(Field(-7));
   * sum.sub(Field(-7)).assertEquals(x);
   * ```
   *
   * @param value - a "field-like" value to add to the {@link Field}.
   *
   * @return A {@link Field} element equivalent to the modular addition of the two value.
   */
  add(y: Field | bigint | number | string): Field {
    if (this.isConstant() && isConstant(y)) {
      return new Field(Fp.add(this.toBigInt(), toFp(y)));
    }
    // return new AST node Add(x, y)
    let z = Snarky.field.add(this.value, toFieldVar(y));
    return new Field(z);
  }

  /**
   * Negate a {@link Field}. This is equivalent to multiplying the {@link Field} by -1.
   *
   * @example
   * ```ts
   * const negOne = Field(1).neg();
   * negOne.assertEquals(-1);
   * ```
   *
   * @example
   * ```ts
   * const someField = Field(42);
   * someField.neg().assertEquals(someField.mul(Field(-1))); // This statement is always true regardless of the value of `someField`
   * ```
   *
   * **Warning**: This is a modular negation. For details, see the {@link sub} method.
   *
   * @return A {@link Field} element that is equivalent to the element multiplied by -1.
   */
  neg() {
    if (this.isConstant()) {
      return new Field(Fp.negate(this.toBigInt()));
    }
    // return new AST node Scale(-1, x)
    let z = Snarky.field.scale(FieldConst[-1], this.value);
    return new Field(z);
  }

  /**
   * Substract another "field-like" value from this {@link Field} element.
   *
   * @example
   * ```ts
   * const x = Field(3);
   * const difference = x.sub(5);
   *
   * difference.assertEquals(Field(-2));
   * ```
   *
   * **Warning**: This is a modular substraction in the pasta field.
   *
   * @example
   * ```ts
   * const x = Field(1);
   * const difference = x.sub(Field(2));
   *
   * // If you try to print difference - `console.log(difference.toBigInt())` - you will realize that it prints a very big integer because this is modular arithmetic, and 1 - 2 circles around the field to become p - 1.
   * // You can use the reverse operation of substraction (addition) to prove the difference is calculated correctly.
   * difference.add(Field(2)).assertEquals(x);
   * ```
   *
   * @param value - a "field-like" value to substract from the {@link Field}.
   *
   * @return A {@link Field} element equivalent to the modular difference of the two value.
   */
  sub(y: Field | bigint | number | string) {
    return this.add(Field.from(y).neg());
  }

  /**
   * Checks if this {@link Field} is even. Returns `true` for even elements and `false` for odd elements.
   *
   * @example
   * ```ts
   * let a = Field(5);
   * a.isEven(); // false
   * a.isEven().assertTrue(); // throws, as expected!
   *
   * let b = Field(4);
   * b.isEven(); // true
   * b.isEven().assertTrue(); // does not throw, as expected!
   * ```
   */
  isEven() {
    if (this.isConstant()) return new Bool(this.toBigInt() % 2n === 0n);

    let [, isOddVar, xDiv2Var] = Snarky.exists(2, () => {
      let bits = Fp.toBits(this.toBigInt());
      let isOdd = bits.shift()! ? 1n : 0n;

      return [
        0,
        FieldConst.fromBigint(isOdd),
        FieldConst.fromBigint(Fp.fromBits(bits)),
      ];
    });

    let isOdd = new Field(isOddVar);
    let xDiv2 = new Field(xDiv2Var);

    // range check for 253 bits
    // WARNING: this makes use of a special property of the Pasta curves,
    // namely that a random field element is < 2^254 with overwhelming probability
    // TODO use 88-bit RCs to make this more efficient
    xDiv2.toBits(253);

    // check composition
    xDiv2.mul(2).add(isOdd).assertEquals(this);

    return new Bool(isOddVar).not();
  }

  /**
   * Multiply another "field-like" value with this {@link Field} element.
   *
   * @example
   * ```ts
   * const x = Field(3);
   * const product = x.mul(Field(5));
   *
   * product.assertEquals(Field(15));
   * ```
   *
   * @param value - a "field-like" value to multiply with the {@link Field}.
   *
   * @return A {@link Field} element equivalent to the modular difference of the two value.
   */
  mul(y: Field | bigint | number | string): Field {
    if (this.isConstant() && isConstant(y)) {
      return new Field(Fp.mul(this.toBigInt(), toFp(y)));
    }
    // if one of the factors is constant, return Scale AST node
    if (isConstant(y)) {
      let z = Snarky.field.scale(toFieldConst(y), this.value);
      return new Field(z);
    }
    if (this.isConstant()) {
      let z = Snarky.field.scale(this.value[1], y.value);
      return new Field(z);
    }
    // create a new witness for z = x*y
    let z = Snarky.existsVar(() =>
      FieldConst.fromBigint(Fp.mul(this.toBigInt(), toFp(y)))
    );
    // add a multiplication constraint
    Snarky.field.assertMul(this.value, y.value, z);
    return new Field(z);
  }

  /**
   * [Modular inverse](https://en.wikipedia.org/wiki/Modular_multiplicative_inverse) of this {@link Field} element.
   * Equivalent to 1 divided by this {@link Field}, in the sense of modular arithmetic.
   *
   * Proves that this Field is non-zero, or throws a "Division by zero" error.
   *
   * @example
   * ```ts
   * const someField = Field(42);
   * const inverse = someField.inv();
   * inverse.assertEquals(Field(1).div(example)); // This statement is always true regardless of the value of `someField`
   * ```
   *
   * **Warning**: This is a modular inverse. See {@link div} method for more details.
   *
   * @return A {@link Field} element that is equivalent to one divided by this element.
   */
  inv() {
    if (this.isConstant()) {
      let z = Fp.inverse(this.toBigInt());
      if (z === undefined) throw Error('Field.inv(): Division by zero');
      return new Field(z);
    }
    // create a witness for z = x^(-1)
    let z = Snarky.existsVar(() => {
      let z = Fp.inverse(this.toBigInt()) ?? 0n;
      return FieldConst.fromBigint(z);
    });
    // constrain x * z === 1
    Snarky.field.assertMul(this.value, z, FieldVar[1]);
    return new Field(z);
  }

  /**
   * Divide another "field-like" value through this {@link Field}.
   *
   * Proves that the denominator is non-zero, or throws a "Division by zero" error.
   *
   * @example
   * ```ts
   * const x = Field(6);
   * const quotient = x.div(Field(3));
   *
   * quotient.assertEquals(Field(2));
   * ```
   *
   * **Warning**: This is a modular division in the pasta field. You can think this as the reverse operation of modular multiplication.
   *
   * @example
   * ```ts
   * const x = Field(2);
   * const y = Field(5);
   *
   * const quotient = x.div(y);
   *
   * // If you try to print quotient - `console.log(quotient.toBigInt())` - you will realize that it prints a very big integer because this is a modular inverse.
   * // You can use the reverse operation of division (multiplication) to prove the quotient is calculated correctly.
   *
   * quotient.mul(y).assertEquals(x);
   * ```
   *
   * @param value - a "field-like" value to divide with the {@link Field}.
   *
   * @return A {@link Field} element equivalent to the modular division of the two value.
   */
  div(y: Field | bigint | number | string) {
    // this intentionally uses 2 constraints instead of 1 to avoid an unconstrained output when dividing 0/0
    // (in this version, division by 0 is strictly not allowed)
    return this.mul(Field.from(y).inv());
  }

  /**
   * Square this {@link Field} element.
   *
   * @example
   * ```ts
   * const someField = Field(7);
   * const square = someField.square();
   *
   * square.assertEquals(someField.mul(someField)); // This statement is always true regardless of the value of `someField`
   * ```
   *
   * ** Warning: This is a modular multiplication. See `mul()` method for more details.
   *
   * @return A {@link Field} element equivalent to the multiplication of the {@link Field} element with itself.
   */
  square() {
    if (this.isConstant()) {
      return new Field(Fp.square(this.toBigInt()));
    }
    // create a new witness for z = x^2
    let z = Snarky.existsVar(() =>
      FieldConst.fromBigint(Fp.square(this.toBigInt()))
    );
    // add a squaring constraint
    Snarky.field.assertSquare(this.value, z);
    return new Field(z);
  }

  /**
   * Take the square root of this {@link Field} element.
   *
   * Proves that the Field element has a square root in the finite field, or throws if it doesn't.
   *
   * @example
   * ```ts
   * let z = x.sqrt();
   * z.mul(z).assertEquals(x); // true for every `x`
   * ```
   *
   * **Warning**: This is a modular square root, which is any number z that satisfies z*z = x (mod p).
   * Note that, if a square root z exists, there also exists a second one, -z (which is different if z != 0).
   * Therefore, this method leaves an adversarial prover the choice between two different values to return.
   *
   * @return A {@link Field} element equivalent to the square root of the {@link Field} element.
   */
  sqrt() {
    if (this.isConstant()) {
      let z = Fp.sqrt(this.toBigInt());
      if (z === undefined)
        throw Error(
          `Field.sqrt(): input ${this} has no square root in the field.`
        );
      return new Field(z);
    }
    // create a witness for sqrt(x)
    let z = Snarky.existsVar(() => {
      let z = Fp.sqrt(this.toBigInt()) ?? 0n;
      return FieldConst.fromBigint(z);
    });
    // constrain z * z === x
    Snarky.field.assertSquare(z, this.value);
    return new Field(z);
  }

  /**
   * @deprecated use `x.equals(0)` which is equivalent
   */
  isZero() {
    if (this.isConstant()) {
      return new Bool(this.toBigInt() === 0n);
    }
    // create witnesses z = 1/x, or z=0 if x=0,
    // and b = 1 - zx
    let [, b, z] = Snarky.exists(2, () => {
      let x = this.toBigInt();
      let z = Fp.inverse(x) ?? 0n;
      let b = Fp.sub(1n, Fp.mul(z, x));
      return [0, FieldConst.fromBigint(b), FieldConst.fromBigint(z)];
    });
    // add constraints
    // b * x === 0
    Snarky.field.assertMul(b, this.value, FieldVar[0]);
    // z * x === 1 - b
    Snarky.field.assertMul(
      z,
      this.value,
      Snarky.field.add(FieldVar[1], Snarky.field.scale(FieldConst[-1], b))
    );
    // ^^^ these prove that b = Bool(x === 0):
    // if x = 0, the 2nd equation implies b = 1
    // if x != 0, the 1st implies b = 0
    return new Bool(b);
  }

  /**
   * Check if this {@link Field} is equal another "field-like" value.
   * Returns a {@link Bool}, which is a provable type and can be used to prove the validity of this statement.
   *
   * @example
   * ```ts
   * Field(5).equals(5).assertEquals(Bool(true));
   * ```
   *
   * @param value - the "field-like" value to compare with this {@link Field}.
   *
   * @return A {@link Bool} representing if this {@link Field} is equal another "field-like" value.
   */
  equals(y: Field | bigint | number | string): Bool {
    // x == y is equivalent to x - y == 0
    // if one of the two is constant, we just need the two constraints in `isZero`
    if (this.isConstant() || isConstant(y)) {
      return this.sub(y).isZero();
    }
    // if both are variables, we create one new variable for x-y so that `isZero` doesn't create two
    let xMinusY = Snarky.existsVar(() =>
      FieldConst.fromBigint(Fp.sub(this.toBigInt(), toFp(y)))
    );
    Snarky.field.assertEqual(this.sub(y).value, xMinusY);
    return new Field(xMinusY).isZero();
  }

  /**
   * Check if this {@link Field} is less than another "field-like" value.
   * Returns a {@link Bool}, which is a provable type and can be used prove to the validity of this statement.
   *
   * @example
   * ```ts
   * Field(2).lessThan(3).assertEquals(Bool(true));
   * ```
   *
   * **Warning**: Comparison methods only support Field elements of size <= 253 bits in provable code.
   * The method will throw if one of the inputs exceeds 253 bits.
   *
   * **Warning**: As this method compares the bigint value of a {@link Field}, it can result in unexpected behavior when used with negative inputs or modular division.
   *
   * @example
   * ```ts
   * Field(1).div(Field(3)).lessThan(Field(1).div(Field(2))).assertEquals(Bool(true)); // This code will throw an error
   * ```
   *
   * @param value - the "field-like" value to compare with this {@link Field}.
   *
   * @return A {@link Bool} representing if this {@link Field} is less than another "field-like" value.
   */
  lessThan(y: Field | bigint | number | string): Bool {
    if (this.isConstant() && isConstant(y)) {
      return new Bool(this.toBigInt() < toFp(y));
    }
    return compare(this, toFieldVar(y)).less;
  }

  /**
   * Check if this {@link Field} is less than or equal to another "field-like" value.
   * Returns a {@link Bool}, which is a provable type and can be used to prove the validity of this statement.
   *
   * @example
   * ```ts
   * Field(3).lessThanOrEqual(3).assertEquals(Bool(true));
   * ```
   *
   * **Warning**: Comparison methods only support Field elements of size <= 253 bits in provable code.
   * The method will throw if one of the inputs exceeds 253 bits.
   *
   * **Warning**: As this method compares the bigint value of a {@link Field}, it can result in unexpected behaviour when used with negative inputs or modular division.
   *
   * @example
   * ```ts
   * Field(1).div(Field(3)).lessThanOrEqual(Field(1).div(Field(2))).assertEquals(Bool(true)); // This code will throw an error
   * ```
   *
   * @param value - the "field-like" value to compare with this {@link Field}.
   *
   * @return A {@link Bool} representing if this {@link Field} is less than or equal another "field-like" value.
   */
  lessThanOrEqual(y: Field | bigint | number | string): Bool {
    if (this.isConstant() && isConstant(y)) {
      return new Bool(this.toBigInt() <= toFp(y));
    }
    return compare(this, toFieldVar(y)).lessOrEqual;
  }

  /**
   * Check if this {@link Field} is greater than another "field-like" value.
   * Returns a {@link Bool}, which is a provable type and can be used to prove the validity of this statement.
   *
   * @example
   * ```ts
   * Field(5).greaterThan(3).assertEquals(Bool(true));
   * ```
   *
   * **Warning**: Comparison methods currently only support Field elements of size <= 253 bits in provable code.
   * The method will throw if one of the inputs exceeds 253 bits.
   *
   * **Warning**: As this method compares the bigint value of a {@link Field}, it can result in unexpected behaviour when used with negative inputs or modular division.
   *
   * @example
   * ```ts
   * Field(1).div(Field(2)).greaterThan(Field(1).div(Field(3))).assertEquals(Bool(true)); // This code will throw an error
   * ```
   *
   * @param value - the "field-like" value to compare with this {@link Field}.
   *
   * @return A {@link Bool} representing if this {@link Field} is greater than another "field-like" value.
   */
  greaterThan(y: Field | bigint | number | string) {
    return Field.from(y).lessThan(this);
  }

  /**
   * Check if this {@link Field} is greater than or equal another "field-like" value.
   * Returns a {@link Bool}, which is a provable type and can be used to prove the validity of this statement.
   *
   * @example
   * ```ts
   * Field(3).greaterThanOrEqual(3).assertEquals(Bool(true));
   * ```
   *
   * **Warning**: Comparison methods only support Field elements of size <= 253 bits in provable code.
   * The method will throw if one of the inputs exceeds 253 bits.
   *
   * **Warning**: As this method compares the bigint value of a {@link Field}, it can result in unexpected behaviour when used with negative inputs or modular division.
   *
   * @example
   * ```ts
   * Field(1).div(Field(2)).greaterThanOrEqual(Field(1).div(Field(3))).assertEquals(Bool(true)); // This code will throw an error
   * ```
   *
   * @param value - the "field-like" value to compare with this {@link Field}.
   *
   * @return A {@link Bool} representing if this {@link Field} is greater than or equal another "field-like" value.
   */
  greaterThanOrEqual(y: Field | bigint | number | string) {
    return Field.from(y).lessThanOrEqual(this);
  }

  /**
   * Assert that this {@link Field} is less than another "field-like" value.
   * Calling this function is equivalent to `Field(...).lessThan(...).assertEquals(Bool(true))`.
   * See {@link Field.lessThan} for more details.
   *
   * **Important**: If an assertion fails, the code throws an error.
   *
   * **Warning**: Comparison methods only support Field elements of size <= 253 bits in provable code.
   * The method will throw if one of the inputs exceeds 253 bits.
   *
   * @param value - the "field-like" value to compare & assert with this {@link Field}.
   * @param message? - a string error message to print if the assertion fails, optional.
   */
  assertLessThan(y: Field | bigint | number | string, message?: string) {
    try {
      if (this.isConstant() && isConstant(y)) {
        if (!(this.toBigInt() < toFp(y))) {
          throw Error(`Field.assertLessThan(): expected ${this} < ${y}`);
        }
        return;
      }
      let { less } = compare(this, toFieldVar(y));
      less.assertTrue();
    } catch (err) {
      throw withMessage(err, message);
    }
  }

  /**
   * Assert that this {@link Field} is less than or equal to another "field-like" value.
   * Calling this function is equivalent to `Field(...).lessThanOrEqual(...).assertEquals(Bool(true))`.
   * See {@link Field.lessThanOrEqual} for more details.
   *
   * **Important**: If an assertion fails, the code throws an error.
   *
   * **Warning**: Comparison methods only support Field elements of size <= 253 bits in provable code.
   * The method will throw if one of the inputs exceeds 253 bits.
   *
   * @param value - the "field-like" value to compare & assert with this {@link Field}.
   * @param message? - a string error message to print if the assertion fails, optional.
   */
  assertLessThanOrEqual(y: Field | bigint | number | string, message?: string) {
    try {
      if (this.isConstant() && isConstant(y)) {
        if (!(this.toBigInt() <= toFp(y))) {
          throw Error(`Field.assertLessThan(): expected ${this} <= ${y}`);
        }
        return;
      }
      let { lessOrEqual } = compare(this, toFieldVar(y));
      lessOrEqual.assertTrue();
    } catch (err) {
      throw withMessage(err, message);
    }
  }

  /**
   * Assert that this {@link Field} is greater than another "field-like" value.
   * Calling this function is equivalent to `Field(...).greaterThan(...).assertEquals(Bool(true))`.
   * See {@link Field.greaterThan} for more details.
   *
   * **Important**: If an assertion fails, the code throws an error.
   *
   * **Warning**: Comparison methods only support Field elements of size <= 253 bits in provable code.
   * The method will throw if one of the inputs exceeds 253 bits.
   *
   * @param value - the "field-like" value to compare & assert with this {@link Field}.
   * @param message? - a string error message to print if the assertion fails, optional.
   */
  assertGreaterThan(y: Field | bigint | number | string, message?: string) {
    Field.from(y).assertLessThan(this, message);
  }

  /**
   * Assert that this {@link Field} is greater than or equal to another "field-like" value.
   * Calling this function is equivalent to `Field(...).greaterThanOrEqual(...).assertEquals(Bool(true))`.
   * See {@link Field.greaterThanOrEqual} for more details.
   *
   * **Important**: If an assertion fails, the code throws an error.
   *
   * **Warning**: Comparison methods only support Field elements of size <= 253 bits in provable code.
   * The method will throw if one of the inputs exceeds 253 bits.
   *
   * @param value - the "field-like" value to compare & assert with this {@link Field}.
   * @param message? - a string error message to print if the assertion fails, optional.
   */
  assertGreaterThanOrEqual(
    y: Field | bigint | number | string,
    message?: string
  ) {
    Field.from(y).assertLessThanOrEqual(this, message);
  }

  /**
   * Assert that this {@link Field} does not equal another field-like value.
   *
   * Note: This uses fewer constraints than `x.equals(y).assertFalse()`.
   *
   * @example
   * ```ts
   * x.assertNotEquals(0, "expect x to be non-zero");
   * ```
   */
  assertNotEquals(y: Field | bigint | number | string, message?: string) {
    try {
      if (this.isConstant() && isConstant(y)) {
        if (this.toBigInt() === toFp(y)) {
          throw Error(`Field.assertNotEquals(): ${this} = ${y}`);
        }
        return;
      }
      // inv() proves that a field element is non-zero, using 1 constraint.
      // so this takes 1-2 generic gates, while x.equals(y).assertTrue() takes 3-5
      this.sub(y).inv();
    } catch (err) {
      throw withMessage(err, message);
    }
  }

  /**
   * Assert that this {@link Field} is equal to 1 or 0 as a "field-like" value.
   * Calling this function is equivalent to `Bool.or(Field(...).equals(1), Field(...).equals(0)).assertEquals(Bool(true))`.
   *
   * **Important**: If an assertion fails, the code throws an error.
   *
   * @param value - the "field-like" value to compare & assert with this {@link Field}.
   * @param message? - a string error message to print if the assertion fails, optional.
   */
  assertBool(message?: string) {
    try {
      if (this.isConstant()) {
        let x = this.toBigInt();
        if (x !== 0n && x !== 1n) {
          throw Error(`Field.assertBool(): expected ${x} to be 0 or 1`);
        }
        return;
      }
      Snarky.field.assertBoolean(this.value);
    } catch (err) {
      throw withMessage(err, message);
    }
  }

  /**
   * Returns an array of {@link Bool} elements representing [little endian binary representation](https://en.wikipedia.org/wiki/Endianness) of this {@link Field} element.
   *
   * If you use the optional `length` argument, proves that the field element fits in `length` bits.
   * The `length` has to be between 0 and 255 and the method throws if it isn't.
   *
   * **Warning**: The cost of this operation in a zk proof depends on the `length` you specify,
   * which by default is 255 bits. Prefer to pass a smaller `length` if possible.
   *
   * @param length - the number of bits to fit the element. If the element does not fit in `length` bits, the functions throws an error.
   *
   * @return An array of {@link Bool} element representing little endian binary representation of this {@link Field}.
   */
  toBits(length?: number) {
    if (length !== undefined) checkBitLength('Field.toBits()', length);
    if (this.isConstant()) {
      let bits = Fp.toBits(this.toBigInt());
      if (length !== undefined) {
        if (bits.slice(length).some((bit) => bit))
          throw Error(`Field.toBits(): ${this} does not fit in ${length} bits`);
        return bits.slice(0, length).map((b) => new Bool(b));
      }
      return bits.map((b) => new Bool(b));
    }
    let [, ...bits] = Snarky.field.toBits(length ?? Fp.sizeInBits, this.value);
    return bits.map((b) => new Bool(b));
  }

  /**
   * Convert a bit array into a {@link Field} element using [little endian binary representation](https://en.wikipedia.org/wiki/Endianness)
   *
   * The method throws if the given bits do not fit in a single Field element. A Field element can be at most 255 bits.
   *
   * **Important**: If the given `bytes` array is an array of `booleans` or {@link Bool} elements that all are `constant`, the resulting {@link Field} element will be a constant as well. Or else, if the given array is a mixture of constants and variables of {@link Bool} type, the resulting {@link Field} will be a variable as well.
   *
   * @param bytes - An array of {@link Bool} or `boolean` type.
   *
   * @return A {@link Field} element matching the [little endian binary representation](https://en.wikipedia.org/wiki/Endianness) of the given `bytes` array.
   */
  static fromBits(bits: (Bool | boolean)[]) {
    let length = bits.length;
    checkBitLength('Field.fromBits()', length);
    if (bits.every((b) => typeof b === 'boolean' || b.toField().isConstant())) {
      let bits_ = bits
        .map((b) => (typeof b === 'boolean' ? b : b.toBoolean()))
        .concat(Array(Fp.sizeInBits - length).fill(false));
      return new Field(Fp.fromBits(bits_));
    }
    let bitsVars = bits.map((b): FieldVar => {
      if (typeof b === 'boolean') return b ? FieldVar[1] : FieldVar[0];
      return b.toField().value;
    });
    let x = Snarky.field.fromBits([0, ...bitsVars]);
    return new Field(x);
  }

  /**
   * Create a new {@link Field} element from the first `length` bits of this {@link Field} element.
   *
   * The `length` has to be a multiple of 16, and has to be between 0 and 255, otherwise the method throws.
   *
   * As {@link Field} elements are represented using [little endian binary representation](https://en.wikipedia.org/wiki/Endianness),
   * the resulting {@link Field} element will equal the original one if it fits in `length` bits.
   *
   * @param length - The number of bits to take from this {@link Field} element.
   *
   * @return A {@link Field} element that is equal to the `length` of this {@link Field} element.
   */
  rangeCheckHelper(length: number) {
    checkBitLength('Field.rangeCheckHelper()', length);
    if (length % 16 !== 0)
      throw Error(
        'Field.rangeCheckHelper(): `length` has to be a multiple of 16.'
      );
    let lengthDiv16 = length / 16;
    if (this.isConstant()) {
      let bits = Fp.toBits(this.toBigInt())
        .slice(0, length)
        .concat(Array(Fp.sizeInBits - length).fill(false));
      return new Field(Fp.fromBits(bits));
    }
    let x = Snarky.field.truncateToBits16(lengthDiv16, this.value);
    return new Field(x);
  }

  /**
   * **Warning**: This function is mainly for internal use. Normally it is not intended to be used by a zkApp developer.
   *
   * In o1js, addition and scaling (multiplication of variables by a constant) of variables is represented as an AST - [abstract syntax tree](https://en.wikipedia.org/wiki/Abstract_syntax_tree). For example, the expression `x.add(y).mul(2)` is represented as `Scale(2, Add(x, y))`.
   *
   *  A new internal variable is created only when the variable is needed in a multiplicative or any higher level constraint (for example multiplication of two {@link Field} elements) to represent the operation.
   *
   * The `seal()` function tells o1js to stop building an AST and create a new variable right away.
   *
   * @return A {@link Field} element that is equal to the result of AST that was previously on this {@link Field} element.
   */
  seal() {
    if (this.isConstant()) return this;
    let x = Snarky.field.seal(this.value);
    return VarField(x);
  }

  /**
   * A random {@link Field} element.
   *
   * @example
   * ```ts
   * console.log(Field.random().toBigInt()); // Run this code twice!
   * ```
   *
   * @return A random {@link Field} element.
   */
  static random() {
    return new Field(Fp.random());
  }

  // internal stuff

  // Provable<Field>

  /**
   * This function is the implementation of {@link Provable.toFields} for the {@link Field} type.
   *
   * Static function to serializes a {@link Field} into an array of {@link Field} elements.
   * This will be always an array of length 1, where the first and only element equals the given parameter itself.
   *
   * @param value - the {@link Field} element to cast the array from.
   *
   * @return A {@link Field} array of length 1 created from this {@link Field}.
   */
  static toFields(x: Field) {
    return [x];
  }

  /**
   * This function is the implementation of {@link Provable.toAuxiliary} for the {@link Field} type.
   *
   * As the primitive {@link Field} type has no auxiliary data associated with it, this function will always return an empty array.
   *
   * @param value - The {@link Field} element to get the auxiliary data of, optional. If not provided, the function returns an empty array.
   */
  static toAuxiliary(): [] {
    return [];
  }

  /**
   * This function is the implementation of {@link Provable.sizeInFields} for the {@link Field} type.
   *
   * Size of the {@link Field} type is 1, as it is the primitive type.
   * This function returns a regular number, so you cannot use it to prove something on chain. You can use it during debugging or to understand the memory complexity of some type.
   *
   * @example
   * ```ts
   * console.log(Field.sizeInFields()); // Prints 1
   * ```
   *
   * @return A number representing the size of the {@link Field} type in terms of {@link Field} type itself.
   */
  static sizeInFields() {
    return 1;
  }

  /**
   * Implementation of {@link Provable.fromFields} for the {@link Field} type.
   *
   * **Warning**: This function is designed for internal use. It is not intended to be used by a zkApp developer.
   *
   * Creates a {@link Field} from an array of Fields of length 1.
   *
   * @param fields - an array of length 1 serialized from {@link Field} elements.
   *
   * @return The first {@link Field} element of the given array.
   */
  static fromFields([x]: Field[]) {
    return x;
  }

  /**
   * This function is the implementation of {@link Provable.check} in {@link Field} type.
   *
   * As any field element can be a {@link Field}, this function does not create any assertions, so it does nothing.
   *
   * @param value - the {@link Field} element to check.
   */
  static check() {}

  /**
   * This function is the implementation of {@link Provable.toFields} for the {@link Field} type.
   *
   * The result will be always an array of length 1, where the first and only element equals the {@link Field} itself.
   *
   * @return A {@link Field} array of length 1 created from this {@link Field}.
   */
  toFields() {
    return Field.toFields(this);
  }

  /**
   * This function is the implementation of {@link Provable.toAuxiliary} for the {@link Field} type.
   *
   * As the primitive {@link Field} type has no auxiliary data associated with it, this function will always return an empty array.
   */
  toAuxiliary() {
    return Field.toAuxiliary();
  }

  // ProvableExtended<Field>

  static empty() {
    return new Field(0n);
  }

  /**
   * Serialize the {@link Field} to a JSON string, e.g. for printing. Trying to print a {@link Field} without this function will directly stringify the Field object, resulting in unreadable output.
   *
   * **Warning**: This operation does _not_ affect the circuit and can't be used to prove anything about the JSON string representation of the {@link Field}. Use the operation only during debugging.
   *
   * @example
   * ```ts
   * const someField = Field(42);
   * console.log(someField.toJSON());
   * ```
   *
   * @return A string equivalent to the JSON representation of the {@link Field}.
   */
  toJSON() {
    return toConstant(this, 'toJSON').toString();
  }

  /**
   * Serialize the given {@link Field} element to a JSON string, e.g. for printing. Trying to print a {@link Field} without this function will directly stringify the Field object, resulting in unreadable output.
   *
   * **Warning**: This operation does _not_ affect the circuit and can't be used to prove anything about the JSON string representation of the {@link Field}. Use the operation only during debugging.
   *
   * @example
   * ```ts
   * const someField = Field(42);
   * console.log(Field.toJSON(someField));
   * ```
   *
   * @param value - The JSON string to coerce the {@link Field} from.
   *
   * @return A string equivalent to the JSON representation of the given {@link Field}.
   */
  static toJSON(x: Field) {
    return x.toJSON();
  }

  /**
   * Deserialize a JSON string containing a "field-like" value into a {@link Field} element.
   *
   * **Warning**: This operation does _not_ affect the circuit and can't be used to prove anything about the string representation of the {@link Field}.
   *
   * @param value - the "field-like" value to coerce the {@link Field} from.
   *
   * @return A {@link Field} coerced from the given JSON string.
   */
  static fromJSON(json: string) {
    return new Field(Fp.fromJSON(json));
  }

  /**
   * **Warning**: This function is mainly for internal use. Normally it is not intended to be used by a zkApp developer.
   *
   * This function is the implementation of `ProvableExtended.toInput()` for the {@link Field} type.
   *
   * @param value - The {@link Field} element to get the `input` array.
   *
   * @return An object where the `fields` key is a {@link Field} array of length 1 created from this {@link Field}.
   *
   */
  static toInput(x: Field) {
    return { fields: [x] };
  }

  // Binable<Field>

  /**
   * Create an array of digits equal to the [little-endian](https://en.wikipedia.org/wiki/Endianness) byte order of the given {@link Field} element.
   * Note that the array has always 32 elements as the {@link Field} is a `finite-field` in the order of {@link Field.ORDER}.
   *
   * @param value - The {@link Field} element to generate the array of bytes of.
   *
   * @return An array of digits equal to the [little-endian](https://en.wikipedia.org/wiki/Endianness) byte order of the given {@link Field} element.
   *
   */
  static toBytes(x: Field) {
    return FieldBinable.toBytes(x);
  }

  /**
   * Part of the `Binable` interface.
   *
   * **Warning**: This function is for internal use. It is not intended to be used by a zkApp developer.
   */
  static readBytes<N extends number>(
    bytes: number[],
    offset: NonNegativeInteger<N>
  ) {
    return FieldBinable.readBytes(bytes, offset);
  }

  /**
   * Coerce a new {@link Field} element using the [little-endian](https://en.wikipedia.org/wiki/Endianness) representation of the given `bytes` array.
   * Note that the given `bytes` array may have at most 32 elements as the {@link Field} is a `finite-field` in the order of {@link Field.ORDER}.
   *
   * **Warning**: This operation does _not_ affect the circuit and can't be used to prove anything about the byte representation of the {@link Field}.
   *
   * @param bytes - The bytes array to coerce the {@link Field} from.
   *
   * @return A new {@link Field} element created using the [little-endian](https://en.wikipedia.org/wiki/Endianness) representation of the given `bytes` array.
   */
  static fromBytes(bytes: number[]) {
    return FieldBinable.fromBytes(bytes);
  }

  /**
   * The size of a {@link Field} element in bytes - 32.
   */
  static sizeInBytes = Fp.sizeInBytes;

  /**
   * The size of a {@link Field} element in bits - 255.
   */
  static sizeInBits = Fp.sizeInBits;
}

const FieldBinable = defineBinable({
  toBytes(t: Field) {
    let t0 = toConstantField(t, 'toBytes').toBigInt();
    return Fp.toBytes(t0);
  },
  readBytes(bytes, offset) {
    let uint8array = new Uint8Array(32);
    uint8array.set(bytes.slice(offset, offset + 32));
    let x = Fp.fromBytes([...uint8array]);
    return [new Field(x), offset + 32];
  },
});

// internal helper functions

function isConstant(
  x: bigint | number | string | Field
): x is bigint | number | string | ConstantField {
  let type = typeof x;
  if (type === 'bigint' || type === 'number' || type === 'string') {
    return true;
  }
  return (x as Field).isConstant();
}

function toFp(x: bigint | number | string | Field): Fp {
  let type = typeof x;
  if (type === 'bigint' || type === 'number' || type === 'string') {
    return Fp(x as bigint | number | string);
  }
  return (x as Field).toBigInt();
}

function toFieldConst(x: bigint | number | string | ConstantField): FieldConst {
  if (x instanceof Field) return x.value[1];
  return FieldConst.fromBigint(Fp(x));
}

function toFieldVar(x: bigint | number | string | Field): FieldVar {
  if (x instanceof Field) return x.value;
  return FieldVar.constant(Fp(x));
}

function withMessage(error: unknown, message?: string) {
  if (message === undefined || !(error instanceof Error)) return error;
  error.message = `${message}\n${error.message}`;
  return error;
}

// internal base method for all comparisons
function compare(x: Field, y: FieldVar) {
  // TODO: support all bit lengths
  let maxLength = Fp.sizeInBits - 2;
  asProver(() => {
    let actualLength = Math.max(
      x.toBigInt().toString(2).length,
      new Field(y).toBigInt().toString(2).length
    );
    if (actualLength > maxLength)
      throw Error(
        `Provable comparison functions can only be used on Fields of size <= ${maxLength} bits, got ${actualLength} bits.`
      );
  });
  let [, less, lessOrEqual] = Snarky.field.compare(maxLength, x.value, y);
  return { less: new Bool(less), lessOrEqual: new Bool(lessOrEqual) };
}

function checkBitLength(
  name: string,
  length: number,
  maxLength = Fp.sizeInBits
) {
  if (length > maxLength)
    throw Error(
      `${name}: bit length must be ${maxLength} or less, got ${length}`
    );
  if (length < 0)
    throw Error(`${name}: bit length must be non-negative, got ${length}`);
}

function toConstant(x: Field, name: string): ConstantField {
  return toConstantField(x, name, 'x', 'field element');
}

function toConstantField(
  x: Field,
  methodName: string,
  varName = 'x',
  varDescription = 'field element'
): ConstantField {
  // if this is a constant, return it
  if (x.isConstant()) return x;

  // a non-constant can only appear inside a checked computation. everything else is a bug.
  assert(
    inCheckedComputation(),
    'variables only exist inside checked computations'
  );

  // if we are inside an asProver or witness block, read the variable's value and return it as constant
  if (Snarky.run.inProverBlock()) {
    let value = Snarky.field.readVar(x.value);
    return new Field(value) as ConstantField;
  }

  // otherwise, calling `toConstant()` is likely a mistake. throw a helpful error message.
  throw Error(readVarMessage(methodName, varName, varDescription));
}

function readVarMessage(
  methodName: string,
  varName: string,
  varDescription: string
) {
  return `${varName}.${methodName}() was called on a variable ${varDescription} \`${varName}\` in provable code.
This is not supported, because variables represent an abstract computation, 
which only carries actual values during proving, but not during compiling.

Also, reading out JS values means that whatever you're doing with those values will no longer be
linked to the original variable in the proof, which makes this pattern prone to security holes.

You can check whether your ${varDescription} is a variable or a constant by using ${varName}.isConstant().

To inspect values for debugging, use Provable.log(${varName}). For more advanced use cases,
there is \`Provable.asProver(() => { ... })\` which allows you to use ${varName}.${methodName}() inside the callback.
Warning: whatever happens inside asProver() will not be part of the zk proof.
`;
}

function VarField(x: VarFieldVar): VarField {
  return new Field(x) as VarField;
}<|MERGE_RESOLUTION|>--- conflicted
+++ resolved
@@ -17,10 +17,6 @@
   ConstantField,
   VarField,
   VarFieldVar,
-<<<<<<< HEAD
-  isField,
-=======
->>>>>>> d68441b0
   withMessage,
   readVarMessage,
   toConstantField,
