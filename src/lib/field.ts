--- conflicted
+++ resolved
@@ -5,16 +5,13 @@
 import { asProver, inCheckedComputation } from './provable-context.js';
 import { Bool } from './bool.js';
 import { assert } from './errors.js';
-<<<<<<< HEAD
+import { Provable } from './provable.js';
 import {
   assertEqual,
   assertMul,
   assertSquare,
   assertBoolean,
 } from './gadgets/compatible.js';
-=======
-import { Provable } from './provable.js';
->>>>>>> ee3bd4a3
 
 // external API
 export { Field };
@@ -975,7 +972,8 @@
       .reduce((acc, bit, idx) => {
         const shift = 1n << BigInt(idx);
         return acc.add(bit.toField().mul(shift));
-      }, Field.from(0)).seal();
+      }, Field.from(0))
+      .seal();
   }
 
   /**
