--- conflicted
+++ resolved
@@ -589,11 +589,7 @@
       if (arg.type === 'witness') {
         let type = witnessArgs[arg.index];
         finalArgs[i] = argsWithoutPublicInput
-<<<<<<< HEAD
-          ? Circuit.witness(type, () => argsWithoutPublicInput?.[i])
-=======
           ? Provable.witness(type, () => argsWithoutPublicInput![i])
->>>>>>> d40bf156
           : emptyWitness(type);
       } else if (arg.type === 'proof') {
         let Proof = proofArgs[arg.index];
