import { Field, Bool } from './core.js';
import { AnyConstructor, CircuitValue, Struct, prop } from './circuit_value.js';
import { Types } from '../bindings/mina-transaction/types.js';
import { HashInput } from './hash.js';
import { Provable } from './provable.js';
import { Gadgets } from './gadgets/gadgets.js';

import { FieldVar, withMessage } from './field.js';
// external API
export { UInt8, UInt32, UInt64, Int64, Sign };

/**
 * A 64 bit unsigned integer with values ranging from 0 to 18,446,744,073,709,551,615.
 */
class UInt64 extends CircuitValue {
  @prop value: Field;
  static NUM_BITS = 64;

  constructor(x: UInt64 | UInt32 | Field | number | string | bigint) {
    if (x instanceof UInt64 || x instanceof UInt32) x = x.value;
    else if (!(x instanceof Field)) x = Field(x);
    super(x);
  }

  /**
   * Static method to create a {@link UInt64} with value `0`.
   */
  static get zero() {
    return new UInt64(Field(0));
  }
  /**
   * Static method to create a {@link UInt64} with value `1`.
   */
  static get one() {
    return new UInt64(Field(1));
  }
  /**
   * Turns the {@link UInt64} into a string.
   * @returns
   */
  toString() {
    return this.value.toString();
  }
  /**
   * Turns the {@link UInt64} into a {@link BigInt}.
   * @returns
   */
  toBigInt() {
    return this.value.toBigInt();
  }

  /**
   * Turns the {@link UInt64} into a {@link UInt32}, asserting that it fits in 32 bits.
   */
  toUInt32() {
    let uint32 = new UInt32(this.value);
    UInt32.check(uint32);
    return uint32;
  }

  /**
   * Turns the {@link UInt64} into a {@link UInt32}, clamping to the 32 bits range if it's too large.
   * ```ts
   * UInt64.from(4294967296).toUInt32Clamped().toString(); // "4294967295"
   * ```
   */
  toUInt32Clamped() {
    let max = (1n << 32n) - 1n;
    return Provable.if(
      this.greaterThan(UInt64.from(max)),
      UInt32.from(max),
      new UInt32(this.value)
    );
  }

  static check(x: UInt64) {
    Gadgets.rangeCheckN(UInt64.NUM_BITS, x.value);
  }

  static toInput(x: UInt64): HashInput {
    return { packed: [[x.value, 64]] };
  }

  /**
   * Encodes this structure into a JSON-like object.
   */
  static toJSON(x: UInt64) {
    return x.value.toString();
  }

  /**
   * Decodes a JSON-like object into this structure.
   */
  static fromJSON<T extends AnyConstructor>(x: string): InstanceType<T> {
    return this.from(x) as any;
  }

  private static checkConstant(x: Field) {
    if (!x.isConstant()) return x;
    let xBig = x.toBigInt();
    if (xBig < 0n || xBig >= 1n << BigInt(this.NUM_BITS)) {
      throw Error(
        `UInt64: Expected number between 0 and 2^64 - 1, got ${xBig}`
      );
    }
    return x;
  }

  // this checks the range if the argument is a constant
  /**
   * Creates a new {@link UInt64}.
   */
  static from(x: UInt64 | UInt32 | Field | number | string | bigint) {
    if (x instanceof UInt64 || x instanceof UInt32) x = x.value;
    return new this(this.checkConstant(Field(x)));
  }

  /**
   * Creates a {@link UInt64} with a value of 18,446,744,073,709,551,615.
   */
  static MAXINT() {
    return new UInt64(Field((1n << 64n) - 1n));
  }

  /**
   * Integer division with remainder.
   *
   * `x.divMod(y)` returns the quotient and the remainder.
   */
  divMod(y: UInt64 | number | string) {
    let x = this.value;
    let y_ = UInt64.from(y).value;

    if (this.value.isConstant() && y_.isConstant()) {
      let xn = x.toBigInt();
      let yn = y_.toBigInt();
      let q = xn / yn;
      let r = xn - q * yn;
      return {
        quotient: new UInt64(Field(q)),
        rest: new UInt64(Field(r)),
      };
    }

    y_ = y_.seal();

    let q = Provable.witness(
      Field,
      () => new Field(x.toBigInt() / y_.toBigInt())
    );

    Gadgets.rangeCheckN(UInt64.NUM_BITS, q);

    // TODO: Could be a bit more efficient
    let r = x.sub(q.mul(y_)).seal();
    Gadgets.rangeCheckN(UInt64.NUM_BITS, r);

    let r_ = new UInt64(r);
    let q_ = new UInt64(q);

    r_.assertLessThan(new UInt64(y_));

    return { quotient: q_, rest: r_ };
  }

  /**
   * Integer division.
   *
   * `x.div(y)` returns the floor of `x / y`, that is, the greatest
   * `z` such that `z * y <= x`.
   *
   */
  div(y: UInt64 | number) {
    return this.divMod(y).quotient;
  }

  /**
   * Integer remainder.
   *
   * `x.mod(y)` returns the value `z` such that `0 <= z < y` and
   * `x - z` is divisble by `y`.
   */
  mod(y: UInt64 | number) {
    return this.divMod(y).rest;
  }

  /**
   * Multiplication with overflow checking.
   */
  mul(y: UInt64 | number) {
    let z = this.value.mul(UInt64.from(y).value);
    Gadgets.rangeCheckN(UInt64.NUM_BITS, z);
    return new UInt64(z);
  }

  /**
   * Addition with overflow checking.
   */
  add(y: UInt64 | number) {
    let z = this.value.add(UInt64.from(y).value);
    Gadgets.rangeCheckN(UInt64.NUM_BITS, z);
    return new UInt64(z);
  }

  /**
   * Subtraction with underflow checking.
   */
  sub(y: UInt64 | number) {
    let z = this.value.sub(UInt64.from(y).value);
    Gadgets.rangeCheckN(UInt64.NUM_BITS, z);
    return new UInt64(z);
  }

  /**
   * Bitwise XOR gadget on {@link Field} elements. Equivalent to the [bitwise XOR `^` operator in JavaScript](https://developer.mozilla.org/en-US/docs/Web/JavaScript/Reference/Operators/Bitwise_XOR).
   * A XOR gate works by comparing two bits and returning `1` if two bits differ, and `0` if two bits are equal.
   *
   * This gadget builds a chain of XOR gates recursively.
   *
   * You can find more details about the implementation in the [Mina book](https://o1-labs.github.io/proof-systems/specs/kimchi.html?highlight=gates#xor-1)
   *
   * @param x {@link UInt64} element to XOR.
   *
   * @example
   * ```ts
   * let a = UInt64.from(0b0101);
   * let b = UInt64.from(0b0011);
   *
   * let c = a.xor(b);
   * c.assertEquals(0b0110);
   * ```
   */
  xor(x: UInt64) {
<<<<<<< HEAD
    return Gadgets.xor(this.value, x.value, UInt64.NUM_BITS);
=======
    return new UInt64(Gadgets.xor(this.value, x.value, UInt64.NUM_BITS));
>>>>>>> d68441b0
  }

  /**
   * Bitwise NOT gate on {@link Field} elements. Similar to the [bitwise
   * NOT `~` operator in JavaScript](https://developer.mozilla.org/en-US/docs/
   * Web/JavaScript/Reference/Operators/Bitwise_NOT).
   *
   * **Note:** The NOT gate operates over 64 bit for UInt64 types.
   *
   * A NOT gate works by returning `1` in each bit position if the
   * corresponding bit of the operand is `0`, and returning `0` if the
   * corresponding bit of the operand is `1`.
   *
   * NOT is implemented as a subtraction of the input from the all one bitmask
   *
   * You can find more details about the implementation in the [Mina book](https://o1-labs.github.io/proof-systems/specs/kimchi.html?highlight=gates#not)
   *
   * @example
   * ```ts
   * // NOTing 4 bits with the unchecked version
   * let a = UInt64.from(0b0101);
   * let b = a.not(false);
   *
   * console.log(b.toBigInt().toString(2));
   * // 1111111111111111111111111111111111111111111111111111111111111010
   *
   * ```
   *
   * @param a - The value to apply NOT to.
   *
   */
  not() {
<<<<<<< HEAD
    return Gadgets.not(this.value, UInt64.NUM_BITS, false);
=======
    return new UInt64(Gadgets.not(this.value, UInt64.NUM_BITS, false));
>>>>>>> d68441b0
  }

  /**
   * A (left and right) rotation operates similarly to the shift operation (`<<` for left and `>>` for right) in JavaScript,
   * with the distinction that the bits are circulated to the opposite end of a 64-bit representation rather than being discarded.
   * For a left rotation, this means that bits shifted off the left end reappear at the right end.
   * Conversely, for a right rotation, bits shifted off the right end reappear at the left end.
   *
   * It’s important to note that these operations are performed considering the big-endian 64-bit representation of the number,
   * where the most significant (64th) bit is on the left end and the least significant bit is on the right end.
   * The `direction` parameter is a string that accepts either `'left'` or `'right'`, determining the direction of the rotation.
   *
   * To safely use `rotate()`, you need to make sure that the value passed in is range-checked to 64 bits;
   * for example, using {@link Gadgets.rangeCheck64}.
   *
   * You can find more details about the implementation in the [Mina book](https://o1-labs.github.io/proof-systems/specs/kimchi.html?highlight=gates#rotation)
   *
   * @param bits amount of bits to rotate this {@link UInt64} element with.
   * @param direction left or right rotation direction.
   *
   *
   * @example
   * ```ts
   * const x = UInt64.from(0b001100);
   * const y = x.rotate(2, 'left');
   * const z = x.rotate(2, 'right'); // right rotation by 2 bits
   * y.assertEquals(0b110000);
   * z.assertEquals(0b000011);
   * ```
   */
  rotate(bits: number, direction: 'left' | 'right' = 'left') {
<<<<<<< HEAD
    return Gadgets.rotate64(this.value, bits, direction);
=======
    return new UInt64(Gadgets.rotate64(this.value, bits, direction));
>>>>>>> d68441b0
  }

  /**
   * Performs a left shift operation on the provided {@link UInt64} element.
   * This operation is similar to the `<<` shift operation in JavaScript,
   * where bits are shifted to the left, and the overflowing bits are discarded.
   *
   * It’s important to note that these operations are performed considering the big-endian 64-bit representation of the number,
   * where the most significant (64th) bit is on the left end and the least significant bit is on the right end.
   *
   * @param bits Amount of bits to shift the {@link UInt64} element to the left. The amount should be between 0 and 64 (or else the shift will fail).
   *
   * @example
   * ```ts
   * const x = UInt64.from(0b001100); // 12 in binary
   * const y = x.leftShift(2); // left shift by 2 bits
   * y.assertEquals(0b110000); // 48 in binary
   * ```
   */
  leftShift(bits: number) {
<<<<<<< HEAD
    return Gadgets.leftShift64(this.value, bits);
=======
    return new UInt64(Gadgets.leftShift64(this.value, bits));
>>>>>>> d68441b0
  }

  /**
   * Performs a left right operation on the provided {@link UInt64} element.
   * This operation is similar to the `>>` shift operation in JavaScript,
   * where bits are shifted to the right, and the overflowing bits are discarded.
   *
   * It’s important to note that these operations are performed considering the big-endian 64-bit representation of the number,
   * where the most significant (64th) bit is on the left end and the least significant bit is on the right end.
   *
   * @param bits Amount of bits to shift the {@link UInt64} element to the right. The amount should be between 0 and 64 (or else the shift will fail).
   *
   * @example
   * ```ts
   * const x = UInt64.from(0b001100); // 12 in binary
   * const y = x.rightShift(2); // left shift by 2 bits
   * y.assertEquals(0b000011); // 48 in binary
   * ```
   */
  rightShift(bits: number) {
<<<<<<< HEAD
    return Gadgets.leftShift64(this.value, bits);
=======
    return new UInt64(Gadgets.leftShift64(this.value, bits));
>>>>>>> d68441b0
  }

  /**
   * Bitwise AND gadget on {@link UInt64} elements. Equivalent to the [bitwise AND `&` operator in JavaScript](https://developer.mozilla.org/en-US/docs/Web/JavaScript/Reference/Operators/Bitwise_AND).
   * The AND gate works by comparing two bits and returning `1` if both bits are `1`, and `0` otherwise.
   *
   * It can be checked by a double generic gate that verifies the following relationship between the values below.
   *
   * The generic gate verifies:\
   * `a + b = sum` and the conjunction equation `2 * and = sum - xor`\
   * Where:\
   * `a + b = sum`\
   * `a ^ b = xor`\
   * `a & b = and`
   *
   * You can find more details about the implementation in the [Mina book](https://o1-labs.github.io/proof-systems/specs/kimchi.html?highlight=gates#and)
   *
   *
   * @example
   * ```typescript
   * let a = UInt64.from(3);    // ... 000011
   * let b = UInt64.from(5);    // ... 000101
   *
   * let c = a.and(b);    // ... 000001
   * c.assertEquals(1);
   * ```
   */
  and(x: UInt64) {
<<<<<<< HEAD
    return Gadgets.and(this.value, x.value, UInt64.NUM_BITS);
=======
    return new UInt64(Gadgets.and(this.value, x.value, UInt64.NUM_BITS));
>>>>>>> d68441b0
  }

  /**
   * @deprecated Use {@link lessThanOrEqual} instead.
   *
   * Checks if a {@link UInt64} is less than or equal to another one.
   */
  lte(y: UInt64) {
    if (this.value.isConstant() && y.value.isConstant()) {
      return Bool(this.value.toBigInt() <= y.value.toBigInt());
    } else {
      let xMinusY = this.value.sub(y.value).seal();
      let yMinusX = xMinusY.neg();

      let xMinusYFits = Gadgets.isInRangeN(UInt64.NUM_BITS, xMinusY);

      let yMinusXFits = Gadgets.isInRangeN(UInt64.NUM_BITS, yMinusX);

      xMinusYFits.or(yMinusXFits).assertEquals(true);
      // x <= y if y - x fits in 64 bits
      return yMinusXFits;
    }
  }

  /**
   * Checks if a {@link UInt64} is less than or equal to another one.
   */
  lessThanOrEqual(y: UInt64) {
    if (this.value.isConstant() && y.value.isConstant()) {
      return Bool(this.value.toBigInt() <= y.value.toBigInt());
    } else {
      let xMinusY = this.value.sub(y.value).seal();
      let yMinusX = xMinusY.neg();

      let xMinusYFits = Gadgets.isInRangeN(UInt64.NUM_BITS, xMinusY);

      let yMinusXFits = Gadgets.isInRangeN(UInt64.NUM_BITS, yMinusX);

      xMinusYFits.or(yMinusXFits).assertEquals(true);
      // x <= y if y - x fits in 64 bits
      return yMinusXFits;
    }
  }

  /**
   * @deprecated Use {@link assertLessThanOrEqual} instead.
   *
   * Asserts that a {@link UInt64} is less than or equal to another one.
   */
  assertLte(y: UInt64, message?: string) {
    this.assertLessThanOrEqual(y, message);
  }

  /**
   * Asserts that a {@link UInt64} is less than or equal to another one.
   */
  assertLessThanOrEqual(y: UInt64, message?: string) {
    if (this.value.isConstant() && y.value.isConstant()) {
      let x0 = this.value.toBigInt();
      let y0 = y.value.toBigInt();
      if (x0 > y0) {
        if (message !== undefined) throw Error(message);
        throw Error(`UInt64.assertLessThanOrEqual: expected ${x0} <= ${y0}`);
      }
      return;
    }
    let yMinusX = y.value.sub(this.value).seal();
    Gadgets.rangeCheckN(UInt64.NUM_BITS, yMinusX, message);
  }

  /**
   * @deprecated Use {@link lessThan} instead.
   *
   * Checks if a {@link UInt64} is less than another one.
   */
  lt(y: UInt64) {
    return this.lessThanOrEqual(y).and(this.value.equals(y.value).not());
  }

  /**
   *
   * Checks if a {@link UInt64} is less than another one.
   */
  lessThan(y: UInt64) {
    return this.lessThanOrEqual(y).and(this.value.equals(y.value).not());
  }

  /**
   *
   * @deprecated Use {@link assertLessThan} instead.
   *
   * Asserts that a {@link UInt64} is less than another one.
   */
  assertLt(y: UInt64, message?: string) {
    this.lessThan(y).assertEquals(true, message);
  }

  /**
   * Asserts that a {@link UInt64} is less than another one.
   */
  assertLessThan(y: UInt64, message?: string) {
    this.lessThan(y).assertEquals(true, message);
  }

  /**
   * @deprecated Use {@link greaterThan} instead.
   *
   * Checks if a {@link UInt64} is greater than another one.
   */
  gt(y: UInt64) {
    return y.lessThan(this);
  }

  /**
   * Checks if a {@link UInt64} is greater than another one.
   */
  greaterThan(y: UInt64) {
    return y.lessThan(this);
  }

  /**
   * @deprecated Use {@link assertGreaterThan} instead.
   *
   * Asserts that a {@link UInt64} is greater than another one.
   */
  assertGt(y: UInt64, message?: string) {
    y.assertLessThan(this, message);
  }

  /**
   * Asserts that a {@link UInt64} is greater than another one.
   */
  assertGreaterThan(y: UInt64, message?: string) {
    y.assertLessThan(this, message);
  }

  /**
   * @deprecated Use {@link greaterThanOrEqual} instead.
   *
   * Checks if a {@link UInt64} is greater than or equal to another one.
   */
  gte(y: UInt64) {
    return this.lessThan(y).not();
  }

  /**
   * Checks if a {@link UInt64} is greater than or equal to another one.
   */
  greaterThanOrEqual(y: UInt64) {
    return this.lessThan(y).not();
  }

  /**
   * @deprecated Use {@link assertGreaterThanOrEqual} instead.
   *
   * Asserts that a {@link UInt64} is greater than or equal to another one.
   */
  assertGte(y: UInt64, message?: string) {
    y.assertLessThanOrEqual(this, message);
  }

  /**
   * Asserts that a {@link UInt64} is greater than or equal to another one.
   */
  assertGreaterThanOrEqual(y: UInt64, message?: string) {
    y.assertLessThanOrEqual(this, message);
  }
}
/**
 * A 32 bit unsigned integer with values ranging from 0 to 4,294,967,295.
 */
class UInt32 extends CircuitValue {
  @prop value: Field;
  static NUM_BITS = 32;

  constructor(x: UInt32 | Field | number | string | bigint) {
    if (x instanceof UInt32) x = x.value;
    else if (!(x instanceof Field)) x = Field(x);
    super(x);
  }

  /**
   * Static method to create a {@link UInt32} with value `0`.
   */
  static get zero(): UInt32 {
    return new UInt32(Field(0));
  }

  /**
   * Static method to create a {@link UInt32} with value `0`.
   */
  static get one(): UInt32 {
    return new UInt32(Field(1));
  }
  /**
   * Turns the {@link UInt32} into a string.
   */
  toString(): string {
    return this.value.toString();
  }
  /**
   * Turns the {@link UInt32} into a {@link BigInt}.
   */
  toBigint() {
    return this.value.toBigInt();
  }
  /**
   * Turns the {@link UInt32} into a {@link UInt64}.
   */
  toUInt64(): UInt64 {
    // this is safe, because the UInt32 range is included in the UInt64 range
    return new UInt64(this.value);
  }

  static check(x: UInt32) {
    Gadgets.rangeCheck32(x.value);
  }
  static toInput(x: UInt32): HashInput {
    return { packed: [[x.value, 32]] };
  }
  /**
   * Encodes this structure into a JSON-like object.
   */
  static toJSON(x: UInt32) {
    return x.value.toString();
  }

  /**
   * Decodes a JSON-like object into this structure.
   */
  static fromJSON<T extends AnyConstructor>(x: string): InstanceType<T> {
    return this.from(x) as any;
  }

  private static checkConstant(x: Field) {
    if (!x.isConstant()) return x;
    let xBig = x.toBigInt();
    if (xBig < 0n || xBig >= 1n << BigInt(this.NUM_BITS)) {
      throw Error(
        `UInt32: Expected number between 0 and 2^32 - 1, got ${xBig}`
      );
    }
    return x;
  }

  // this checks the range if the argument is a constant
  /**
   * Creates a new {@link UInt32}.
   */
  static from(x: UInt32 | Field | number | string | bigint) {
    if (x instanceof UInt32) x = x.value;
    return new this(this.checkConstant(Field(x)));
  }

  /**
   * Creates a {@link UInt32} with a value of 4,294,967,295.
   */
  static MAXINT() {
    return new UInt32(Field((1n << 32n) - 1n));
  }

  /**
   * Integer division with remainder.
   *
   * `x.divMod(y)` returns the quotient and the remainder.
   */
  divMod(y: UInt32 | number | string) {
    let x = this.value;
    let y_ = UInt32.from(y).value;

    if (x.isConstant() && y_.isConstant()) {
      let xn = x.toBigInt();
      let yn = y_.toBigInt();
      let q = xn / yn;
      let r = xn - q * yn;
      return {
        quotient: new UInt32(new Field(q.toString())),
        rest: new UInt32(new Field(r.toString())),
      };
    }

    y_ = y_.seal();

    let q = Provable.witness(
      Field,
      () => new Field(x.toBigInt() / y_.toBigInt())
    );

    Gadgets.rangeCheck32(q);

    // TODO: Could be a bit more efficient
    let r = x.sub(q.mul(y_)).seal();
    Gadgets.rangeCheck32(r);

    let r_ = new UInt32(r);
    let q_ = new UInt32(q);

    r_.assertLessThan(new UInt32(y_));

    return { quotient: q_, rest: r_ };
  }
  /**
   * Integer division.
   *
   * `x.div(y)` returns the floor of `x / y`, that is, the greatest
   * `z` such that `x * y <= x`.
   *
   */
  div(y: UInt32 | number) {
    return this.divMod(y).quotient;
  }
  /**
   * Integer remainder.
   *
   * `x.mod(y)` returns the value `z` such that `0 <= z < y` and
   * `x - z` is divisble by `y`.
   */
  mod(y: UInt32 | number) {
    return this.divMod(y).rest;
  }
  /**
   * Multiplication with overflow checking.
   */
  mul(y: UInt32 | number) {
    let z = this.value.mul(UInt32.from(y).value);
    Gadgets.rangeCheck32(z);
    return new UInt32(z);
  }
  /**
   * Addition with overflow checking.
   */
  add(y: UInt32 | number) {
    let z = this.value.add(UInt32.from(y).value);
    Gadgets.rangeCheck32(z);
    return new UInt32(z);
  }
  /**
   * Subtraction with underflow checking.
   */
  sub(y: UInt32 | number) {
    let z = this.value.sub(UInt32.from(y).value);
    Gadgets.rangeCheck32(z);
    return new UInt32(z);
  }

  /**
   * Bitwise XOR gadget on {@link UInt32} elements. Equivalent to the [bitwise XOR `^` operator in JavaScript](https://developer.mozilla.org/en-US/docs/Web/JavaScript/Reference/Operators/Bitwise_XOR).
   * A XOR gate works by comparing two bits and returning `1` if two bits differ, and `0` if two bits are equal.
   *
   * This gadget builds a chain of XOR gates recursively.
   *
   * You can find more details about the implementation in the [Mina book](https://o1-labs.github.io/proof-systems/specs/kimchi.html?highlight=gates#xor-1)
   *
   * @param x {@link UInt32} element to compare.
   *
   * @example
   * ```ts
   * let a = UInt32.from(0b0101);
   * let b = UInt32.from(0b0011);
   *
   * let c = a.xor(b);
   * c.assertEquals(0b0110);
   * ```
   */
  xor(x: UInt32) {
<<<<<<< HEAD
    return Gadgets.xor(this.value, x.value, UInt32.NUM_BITS);
=======
    return new UInt32(Gadgets.xor(this.value, x.value, UInt32.NUM_BITS));
>>>>>>> d68441b0
  }

  /**
   * Bitwise NOT gate on {@link UInt32} elements. Similar to the [bitwise
   * NOT `~` operator in JavaScript](https://developer.mozilla.org/en-US/docs/
   * Web/JavaScript/Reference/Operators/Bitwise_NOT).
   *
   * **Note:** The NOT gate operates over 32 bit for UInt32 types.
   *
   * A NOT gate works by returning `1` in each bit position if the
   * corresponding bit of the operand is `0`, and returning `0` if the
   * corresponding bit of the operand is `1`.
   *
   * NOT is implemented as a subtraction of the input from the all one bitmask.
   *
   * You can find more details about the implementation in the [Mina book](https://o1-labs.github.io/proof-systems/specs/kimchi.html?highlight=gates#not)
   *
   * @example
   * ```ts
   * // NOTing 4 bits with the unchecked version
   * let a = UInt32.from(0b0101);
   * let b = a.not();
   *
   * console.log(b.toBigInt().toString(2));
   * // 11111111111111111111111111111010
   * ```
   *
   * @param a - The value to apply NOT to.
   */
  not() {
<<<<<<< HEAD
    return Gadgets.not(this.value, UInt32.NUM_BITS, false);
=======
    return new UInt32(Gadgets.not(this.value, UInt32.NUM_BITS, false));
>>>>>>> d68441b0
  }

  /**
   * A (left and right) rotation operates similarly to the shift operation (`<<` for left and `>>` for right) in JavaScript,
   * with the distinction that the bits are circulated to the opposite end of a 64-bit representation rather than being discarded.
   * For a left rotation, this means that bits shifted off the left end reappear at the right end.
   * Conversely, for a right rotation, bits shifted off the right end reappear at the left end.
   *
   * It’s important to note that these operations are performed considering the big-endian 64-bit representation of the number,
   * where the most significant (64th) bit is on the left end and the least significant bit is on the right end.
   * The `direction` parameter is a string that accepts either `'left'` or `'right'`, determining the direction of the rotation.
   *
   * To safely use `rotate()`, you need to make sure that the value passed in is range-checked to 64 bits;
   * for example, using {@link Gadgets.rangeCheck64}.
   *
   * You can find more details about the implementation in the [Mina book](https://o1-labs.github.io/proof-systems/specs/kimchi.html?highlight=gates#rotation)
   *
   * @param bits amount of bits to rotate this {@link UInt32} element with.
   * @param direction left or right rotation direction.
   *
   *
   * @example
   * ```ts
   * const x = UInt32.from(0b001100);
   * const y = x.rotate(2, 'left');
   * const z = x.rotate(2, 'right'); // right rotation by 2 bits
   * y.assertEquals(0b110000);
   * z.assertEquals(0b000011);
   * ```
   */
  rotate(bits: number, direction: 'left' | 'right' = 'left') {
<<<<<<< HEAD
    return Gadgets.rotate32(this.value, bits, direction);
=======
    return new UInt32(Gadgets.rotate32(this.value, bits, direction));
>>>>>>> d68441b0
  }

  /**
   * Performs a left shift operation on the provided {@link UInt32} element.
   * This operation is similar to the `<<` shift operation in JavaScript,
   * where bits are shifted to the left, and the overflowing bits are discarded.
   *
   * It’s important to note that these operations are performed considering the big-endian 32-bit representation of the number,
   * where the most significant (32th) bit is on the left end and the least significant bit is on the right end.
   *
   * The operation expects the input to be range checked to 32 bit.
   *
   * @param bits Amount of bits to shift the {@link UInt32} element to the left. The amount should be between 0 and 32 (or else the shift will fail).
   *
   * @example
   * ```ts
   * const x = UInt32.from(0b001100); // 12 in binary
   * const y = x.leftShift(2); // left shift by 2 bits
   * y.assertEquals(0b110000); // 48 in binary
   * ```
   */
  leftShift(bits: number) {
<<<<<<< HEAD
    return Gadgets.leftShift32(this.value, bits);
=======
    return new UInt32(Gadgets.leftShift32(this.value, bits));
>>>>>>> d68441b0
  }

  /**
   * Performs a left right operation on the provided {@link UInt32} element.
   * This operation is similar to the `>>` shift operation in JavaScript,
   * where bits are shifted to the right, and the overflowing bits are discarded.
   *
   * It’s important to note that these operations are performed considering the big-endian 32-bit representation of the number,
   * where the most significant (32th) bit is on the left end and the least significant bit is on the right end.
   *
   * @param bits Amount of bits to shift the {@link UInt32} element to the right. The amount should be between 0 and 32 (or else the shift will fail).
   *
   * The operation expects the input to be range checked to 32 bit.
   *
   * @example
   * ```ts
   * const x = UInt32.from(0b001100); // 12 in binary
   * const y = x.rightShift(2); // left shift by 2 bits
   * y.assertEquals(0b000011); // 48 in binary
   * ```
   */
  rightShift(bits: number) {
<<<<<<< HEAD
    return Gadgets.rightShift64(this.value, bits);
=======
    return new UInt32(Gadgets.rightShift64(this.value, bits));
>>>>>>> d68441b0
  }

  /**
   * Bitwise AND gadget on {@link UInt32} elements. Equivalent to the [bitwise AND `&` operator in JavaScript](https://developer.mozilla.org/en-US/docs/Web/JavaScript/Reference/Operators/Bitwise_AND).
   * The AND gate works by comparing two bits and returning `1` if both bits are `1`, and `0` otherwise.
   *
   * It can be checked by a double generic gate that verifies the following relationship between the values below.
   *
   * The generic gate verifies:\
   * `a + b = sum` and the conjunction equation `2 * and = sum - xor`\
   * Where:\
   * `a + b = sum`\
   * `a ^ b = xor`\
   * `a & b = and`
   *
   * You can find more details about the implementation in the [Mina book](https://o1-labs.github.io/proof-systems/specs/kimchi.html?highlight=gates#and)
   *
   *
   * @example
   * ```typescript
   * let a = UInt32.from(3);    // ... 000011
   * let b = UInt32.from(5);    // ... 000101
   *
   * let c = a.and(b, 2);    // ... 000001
   * c.assertEquals(1);
   * ```
   */
  and(x: UInt32) {
<<<<<<< HEAD
    return Gadgets.and(this.value, x.value, UInt32.NUM_BITS);
=======
    return new UInt32(Gadgets.and(this.value, x.value, UInt32.NUM_BITS));
>>>>>>> d68441b0
  }

  /**
   * @deprecated Use {@link lessThanOrEqual} instead.
   *
   * Checks if a {@link UInt32} is less than or equal to another one.
   */
  lte(y: UInt32) {
    if (this.value.isConstant() && y.value.isConstant()) {
      return Bool(this.value.toBigInt() <= y.value.toBigInt());
    } else {
      let xMinusY = this.value.sub(y.value).seal();
      let yMinusX = xMinusY.neg();
      let xMinusYFits = Gadgets.isInRangeN(UInt32.NUM_BITS, xMinusY);
      let yMinusXFits = Gadgets.isInRangeN(UInt32.NUM_BITS, yMinusX);
      xMinusYFits.or(yMinusXFits).assertEquals(true);
      // x <= y if y - x fits in 64 bits
      return yMinusXFits;
    }
  }

  /**
   * Checks if a {@link UInt32} is less than or equal to another one.
   */
  lessThanOrEqual(y: UInt32) {
    if (this.value.isConstant() && y.value.isConstant()) {
      return Bool(this.value.toBigInt() <= y.value.toBigInt());
    } else {
      let xMinusY = this.value.sub(y.value).seal();
      let yMinusX = xMinusY.neg();
      let xMinusYFits = Gadgets.isInRangeN(UInt32.NUM_BITS, xMinusY);
      let yMinusXFits = Gadgets.isInRangeN(UInt32.NUM_BITS, yMinusX);
      xMinusYFits.or(yMinusXFits).assertEquals(true);
      // x <= y if y - x fits in 64 bits
      return yMinusXFits;
    }
  }

  /**
   * @deprecated Use {@link assertLessThanOrEqual} instead.
   *
   * Asserts that a {@link UInt32} is less than or equal to another one.
   */
  assertLte(y: UInt32, message?: string) {
    this.assertLessThanOrEqual(y, message);
  }

  /**
   * Asserts that a {@link UInt32} is less than or equal to another one.
   */
  assertLessThanOrEqual(y: UInt32, message?: string) {
    if (this.value.isConstant() && y.value.isConstant()) {
      let x0 = this.value.toBigInt();
      let y0 = y.value.toBigInt();
      if (x0 > y0) {
        if (message !== undefined) throw Error(message);
        throw Error(`UInt32.assertLessThanOrEqual: expected ${x0} <= ${y0}`);
      }
      return;
    }
    let yMinusX = y.value.sub(this.value).seal();
    Gadgets.rangeCheckN(UInt32.NUM_BITS, yMinusX, message);
  }

  /**
   * @deprecated Use {@link lessThan} instead.
   *
   * Checks if a {@link UInt32} is less than another one.
   */
  lt(y: UInt32) {
    return this.lessThanOrEqual(y).and(this.value.equals(y.value).not());
  }

  /**
   * Checks if a {@link UInt32} is less than another one.
   */
  lessThan(y: UInt32) {
    return this.lessThanOrEqual(y).and(this.value.equals(y.value).not());
  }

  /**
   * @deprecated Use {@link assertLessThan} instead.
   *
   * Asserts that a {@link UInt32} is less than another one.
   */
  assertLt(y: UInt32, message?: string) {
    this.lessThan(y).assertEquals(true, message);
  }

  /**
   * Asserts that a {@link UInt32} is less than another one.
   */
  assertLessThan(y: UInt32, message?: string) {
    this.lessThan(y).assertEquals(true, message);
  }

  /**
   * @deprecated Use {@link greaterThan} instead.
   *
   * Checks if a {@link UInt32} is greater than another one.
   */
  gt(y: UInt32) {
    return y.lessThan(this);
  }

  /**
   * Checks if a {@link UInt32} is greater than another one.
   */
  greaterThan(y: UInt32) {
    return y.lessThan(this);
  }

  /**
   * @deprecated Use {@link assertGreaterThan} instead.
   *
   * Asserts that a {@link UInt32} is greater than another one.
   */
  assertGt(y: UInt32, message?: string) {
    y.assertLessThan(this, message);
  }

  /**
   * Asserts that a {@link UInt32} is greater than another one.
   */
  assertGreaterThan(y: UInt32, message?: string) {
    y.assertLessThan(this, message);
  }

  /**
   * @deprecated Use {@link greaterThanOrEqual} instead.
   *
   * Checks if a {@link UInt32} is greater than or equal to another one.
   */
  gte(y: UInt32) {
    return this.lessThan(y).not();
  }

  /**
   * Checks if a {@link UInt32} is greater than or equal to another one.
   */
  greaterThanOrEqual(y: UInt32) {
    return this.lessThan(y).not();
  }

  /**
   * @deprecated Use {@link assertGreaterThanOrEqual} instead.

   * 
   * Asserts that a {@link UInt32} is greater than or equal to another one.
   */
  assertGte(y: UInt32, message?: string) {
    y.assertLessThanOrEqual(this, message);
  }

  /**
   * Asserts that a {@link UInt32} is greater than or equal to another one.
   */
  assertGreaterThanOrEqual(y: UInt32, message?: string) {
    y.assertLessThanOrEqual(this, message);
  }
}

class Sign extends CircuitValue {
  @prop value: Field; // +/- 1

  static get one() {
    return new Sign(Field(1));
  }
  static get minusOne() {
    return new Sign(Field(-1));
  }
  static check(x: Sign) {
    // x^2 === 1  <=>  x === 1 or x === -1
    x.value.square().assertEquals(Field(1));
  }
  static empty<T extends AnyConstructor>(): InstanceType<T> {
    return Sign.one as any;
  }
  static toInput(x: Sign): HashInput {
    return { packed: [[x.isPositive().toField(), 1]] };
  }
  static toJSON(x: Sign) {
    if (x.toString() === '1') return 'Positive';
    if (x.neg().toString() === '1') return 'Negative';
    throw Error(`Invalid Sign: ${x}`);
  }
  static fromJSON<T extends AnyConstructor>(
    x: 'Positive' | 'Negative'
  ): InstanceType<T> {
    return (x === 'Positive' ? new Sign(Field(1)) : new Sign(Field(-1))) as any;
  }
  neg() {
    return new Sign(this.value.neg());
  }
  mul(y: Sign) {
    return new Sign(this.value.mul(y.value));
  }
  isPositive() {
    return this.value.equals(Field(1));
  }
  toString() {
    return this.value.toString();
  }
}

type BalanceChange = Types.AccountUpdate['body']['balanceChange'];

/**
 * A 64 bit signed integer with values ranging from -18,446,744,073,709,551,615 to 18,446,744,073,709,551,615.
 */
class Int64 extends CircuitValue implements BalanceChange {
  // * in the range [-2^64+1, 2^64-1], unlike a normal int64
  // * under- and overflowing is disallowed, similar to UInt64, unlike a normal int64+

  @prop magnitude: UInt64; // absolute value
  @prop sgn: Sign; // +/- 1

  // Some thoughts regarding the representation as field elements:
  // toFields returns the in-circuit representation, so the main objective is to minimize the number of constraints
  // that result from this representation. Therefore, I think the only candidate for an efficient 1-field representation
  // is the one where the Int64 is the field: toFields = Int64 => [Int64.magnitude.mul(Int64.sign)]. Anything else involving
  // bit packing would just lead to very inefficient circuit operations.
  //
  // So, is magnitude * sign ("1-field") a more efficient representation than (magnitude, sign) ("2-field")?
  // Several common operations like add, mul, etc, operate on 1-field so in 2-field they result in one additional multiplication
  // constraint per operand. However, the check operation (constraining to 64 bits + a sign) which is called at the introduction
  // of every witness, and also at the end of add, mul, etc, operates on 2-field. So here, the 1-field representation needs
  // to add an additional magnitude * sign = Int64 multiplication constraint, which will typically cancel out most of the gains
  // achieved by 1-field elsewhere.
  // There are some notable operations for which 2-field is definitely better:
  //
  // * div and mod (which do integer division with rounding on the magnitude)
  // * converting the Int64 to a Currency.Amount.Signed (for the zkapp balance), which has the exact same (magnitude, sign) representation we use here.
  //
  // The second point is one of the main things an Int64 is used for, and was the original motivation to use 2 fields.
  // Overall, I think the existing implementation is the optimal one.

  constructor(magnitude: UInt64, sgn = Sign.one) {
    super(magnitude, sgn);
  }

  /**
   * Creates a new {@link Int64} from a {@link Field}.
   *
   * Does check if the {@link Field} is within range.
   */
  private static fromFieldUnchecked(x: Field) {
    let TWO64 = 1n << 64n;
    let xBigInt = x.toBigInt();
    let isValidPositive = xBigInt < TWO64; // covers {0,...,2^64 - 1}
    let isValidNegative = Field.ORDER - xBigInt < TWO64; // {-2^64 + 1,...,-1}
    if (!isValidPositive && !isValidNegative)
      throw Error(`Int64: Expected a value between (-2^64, 2^64), got ${x}`);
    let magnitude = Field(isValidPositive ? x.toString() : x.neg().toString());
    let sign = isValidPositive ? Sign.one : Sign.minusOne;
    return new Int64(new UInt64(magnitude), sign);
  }

  // this doesn't check ranges because we assume they're already checked on UInts
  /**
   * Creates a new {@link Int64} from a {@link Field}.
   *
   * **Does not** check if the {@link Field} is within range.
   */
  static fromUnsigned(x: UInt64 | UInt32) {
    return new Int64(x instanceof UInt32 ? x.toUInt64() : x);
  }

  // this checks the range if the argument is a constant
  /**
   * Creates a new {@link Int64}.
   *
   * Check the range if the argument is a constant.
   */
  static from(x: Int64 | UInt32 | UInt64 | Field | number | string | bigint) {
    if (x instanceof Int64) return x;
    if (x instanceof UInt64 || x instanceof UInt32) {
      return Int64.fromUnsigned(x);
    }
    return Int64.fromFieldUnchecked(Field(x));
  }
  /**
   * Turns the {@link Int64} into a string.
   */
  toString() {
    let abs = this.magnitude.toString();
    let sgn = this.isPositive().toBoolean() || abs === '0' ? '' : '-';
    return sgn + abs;
  }
  isConstant() {
    return this.magnitude.value.isConstant() && this.sgn.isConstant();
  }

  // --- circuit-compatible operations below ---
  // the assumption here is that all Int64 values that appear in a circuit are already checked as valid
  // this is because Provable.witness calls .check, which calls .check on each prop, i.e. UInt64 and Sign
  // so we only have to do additional checks if an operation on valid inputs can have an invalid outcome (example: overflow)
  /**
   * Static method to create a {@link Int64} with value `0`.
   */
  static get zero() {
    return new Int64(UInt64.zero);
  }
  /**
   * Static method to create a {@link Int64} with value `1`.
   */
  static get one() {
    return new Int64(UInt64.one);
  }
  /**
   * Static method to create a {@link Int64} with value `-1`.
   */
  static get minusOne() {
    return new Int64(UInt64.one).neg();
  }

  /**
   * Returns the {@link Field} value.
   */
  toField() {
    return this.magnitude.value.mul(this.sgn.value);
  }
  /**
   * Static method to create a {@link Int64} from a {@link Field}.
   */
  static fromField(x: Field): Int64 {
    // constant case - just return unchecked value
    if (x.isConstant()) return Int64.fromFieldUnchecked(x);
    // variable case - create a new checked witness and prove consistency with original field
    let xInt = Provable.witness(Int64, () => Int64.fromFieldUnchecked(x));
    xInt.toField().assertEquals(x); // sign(x) * |x| === x
    return xInt;
  }

  /**
   * Negates the value.
   *
   * `Int64.from(5).neg()` will turn into `Int64.from(-5)`
   */
  neg() {
    // doesn't need further check if `this` is valid
    return new Int64(this.magnitude, this.sgn.neg());
  }
  /**
   * Addition with overflow checking.
   */
  add(y: Int64 | number | string | bigint | UInt64 | UInt32) {
    let y_ = Int64.from(y);
    return Int64.fromField(this.toField().add(y_.toField()));
  }
  /**
   * Subtraction with underflow checking.
   */
  sub(y: Int64 | number | string | bigint | UInt64 | UInt32) {
    let y_ = Int64.from(y);
    return Int64.fromField(this.toField().sub(y_.toField()));
  }
  /**
   * Multiplication with overflow checking.
   */
  mul(y: Int64 | number | string | bigint | UInt64 | UInt32) {
    let y_ = Int64.from(y);
    return Int64.fromField(this.toField().mul(y_.toField()));
  }
  /**
   * Integer division.
   *
   * `x.div(y)` returns the floor of `x / y`, that is, the greatest
   * `z` such that `z * y <= x`.
   *
   */
  div(y: Int64 | number | string | bigint | UInt64 | UInt32) {
    let y_ = Int64.from(y);
    let { quotient } = this.magnitude.divMod(y_.magnitude);
    let sign = this.sgn.mul(y_.sgn);
    return new Int64(quotient, sign);
  }
  /**
   * Integer remainder.
   *
   * `x.mod(y)` returns the value `z` such that `0 <= z < y` and
   * `x - z` is divisble by `y`.
   */
  mod(y: UInt64 | number | string | bigint | UInt32) {
    let y_ = UInt64.from(y);
    let rest = this.magnitude.divMod(y_).rest.value;
    rest = Provable.if(this.isPositive(), rest, y_.value.sub(rest));
    return new Int64(new UInt64(rest));
  }

  /**
   * Checks if two values are equal.
   */
  equals(y: Int64 | number | string | bigint | UInt64 | UInt32) {
    let y_ = Int64.from(y);
    return this.toField().equals(y_.toField());
  }
  /**
   * Asserts that two values are equal.
   */
  assertEquals(
    y: Int64 | number | string | bigint | UInt64 | UInt32,
    message?: string
  ) {
    let y_ = Int64.from(y);
    this.toField().assertEquals(y_.toField(), message);
  }
  /**
   * Checks if the value is postive.
   */
  isPositive() {
    return this.sgn.isPositive();
  }
}

/**
 * A 8 bit unsigned integer with values ranging from 0 to 255.
 */
class UInt8 extends Struct({
  value: Field,
}) {
  static NUM_BITS = 8;

  /**
   * Create a {@link UInt8} from a bigint or number.
   * The max value of a {@link UInt8} is `2^8 - 1 = 255`.
   *
   * **Warning**: Cannot overflow past 255, an error is thrown if the result is greater than 255.
   */
  constructor(x: number | bigint | FieldVar | UInt8) {
    if (x instanceof UInt8) x = x.value.value;
    super({ value: Field(x) });
    UInt8.checkConstant(this.value);
  }

  static Unsafe = {
    /**
     * Create a {@link UInt8} from a {@link Field} without constraining its range.
     *
     * **Warning**: This is unsafe, because it does not prove that the input {@link Field} actually fits in 8 bits.\
     * Only use this if you know what you are doing, otherwise use the safe {@link UInt8.from}.
     */
    fromField(x: Field) {
      return new UInt8(x.value);
    },
  };

  /**
   * Add a {@link UInt8} to another {@link UInt8} without allowing overflow.
   *
   * @example
   * ```ts
   * const x = UInt8.from(3);
   * const sum = x.add(5);
   * sum.assertEquals(8);
   * ```
   *
   * @throws if the result is greater than 255.
   */
  add(y: UInt8 | bigint | number) {
    let z = this.value.add(UInt8.from(y).value);
    Gadgets.rangeCheck8(z);
    return UInt8.Unsafe.fromField(z);
  }

  /**
   * Subtract a {@link UInt8} from another {@link UInt8} without allowing underflow.
   *
   * @example
   * ```ts
   * const x = UInt8.from(8);
   * const difference = x.sub(5);
   * difference.assertEquals(3);
   * ```
   *
   * @throws if the result is less than 0.
   */
  sub(y: UInt8 | bigint | number) {
    let z = this.value.sub(UInt8.from(y).value);
    Gadgets.rangeCheck8(z);
    return UInt8.Unsafe.fromField(z);
  }

  /**
   * Multiply a {@link UInt8} by another {@link UInt8} without allowing overflow.
   *
   * @example
   * ```ts
   * const x = UInt8.from(3);
   * const product = x.mul(5);
   * product.assertEquals(15);
   * ```
   *
   * @throws if the result is greater than 255.
   */
  mul(y: UInt8 | bigint | number) {
    let z = this.value.mul(UInt8.from(y).value);
    Gadgets.rangeCheck8(z);
    return UInt8.Unsafe.fromField(z);
  }

  /**
   * Divide a {@link UInt8} by another {@link UInt8}.
   * This is integer division that rounds down.
   *
   * @example
   * ```ts
   * const x = UInt8.from(7);
   * const quotient = x.div(2);
   * quotient.assertEquals(3);
   * ```
   */
  div(y: UInt8 | bigint | number) {
    return this.divMod(y).quotient;
  }

  /**
   * Get the remainder a {@link UInt8} of division of another {@link UInt8}.
   *
   * @example
   * ```ts
   * const x = UInt8.from(50);
   * const mod = x.mod(30);
   * mod.assertEquals(20);
   * ```
   */
  mod(y: UInt8 | bigint | number) {
    return this.divMod(y).remainder;
  }

  /**
   * Get the quotient and remainder of a {@link UInt8} divided by another {@link UInt8}:
   *
   * `x == y * q + r`, where `0 <= r < y`.
   *
   * @param y - a {@link UInt8} to get the quotient and remainder of another {@link UInt8}.
   *
   * @return The quotient `q` and remainder `r`.
   */
  divMod(y: UInt8 | bigint | number) {
    let x = this.value;
    let y_ = UInt8.from(y).value.seal();

    if (this.value.isConstant() && y_.isConstant()) {
      let xn = x.toBigInt();
      let yn = y_.toBigInt();
      let q = xn / yn;
      let r = xn - q * yn;
      return { quotient: UInt8.from(q), remainder: UInt8.from(r) };
    }

    // prove that x === q * y + r, where 0 <= r < y
    let q = Provable.witness(Field, () => Field(x.toBigInt() / y_.toBigInt()));
    let r = x.sub(q.mul(y_)).seal();

    // q, r being 16 bits is enough for them to be 8 bits,
    // thanks to the === x check and the r < y check below
    Gadgets.rangeCheck16(q);
    Gadgets.rangeCheck16(r);

    let remainder = UInt8.Unsafe.fromField(r);
    let quotient = UInt8.Unsafe.fromField(q);

    remainder.assertLessThan(y);
    return { quotient, remainder };
  }

  /**
   * Check if this {@link UInt8} is less than or equal to another {@link UInt8} value.
   * Returns a {@link Bool}.
   *
   * @example
   * ```ts
   * UInt8.from(3).lessThanOrEqual(UInt8.from(5));
   * ```
   */
  lessThanOrEqual(y: UInt8 | bigint | number): Bool {
    let y_ = UInt8.from(y);
    if (this.value.isConstant() && y_.value.isConstant()) {
      return Bool(this.toBigInt() <= y_.toBigInt());
    }
    throw Error('Not implemented');
  }

  /**
   * Check if this {@link UInt8} is less than another {@link UInt8} value.
   * Returns a {@link Bool}.
   *
   * @example
   * ```ts
   * UInt8.from(2).lessThan(UInt8.from(3));
   * ```
   */
  lessThan(y: UInt8 | bigint | number): Bool {
    let y_ = UInt8.from(y);
    if (this.value.isConstant() && y_.value.isConstant()) {
      return Bool(this.toBigInt() < y_.toBigInt());
    }
    throw Error('Not implemented');
  }

  /**
   * Assert that this {@link UInt8} is less than another {@link UInt8} value.
   *
   * **Important**: If an assertion fails, the code throws an error.
   *
   * @param y - the {@link UInt8} value to compare & assert with this {@link UInt8}.
   * @param message? - a string error message to print if the assertion fails, optional.
   */
  assertLessThan(y: UInt8 | bigint | number, message?: string) {
    let y_ = UInt8.from(y);
    if (this.value.isConstant() && y_.value.isConstant()) {
      let x0 = this.toBigInt();
      let y0 = y_.toBigInt();
      if (x0 >= y0) {
        if (message !== undefined) throw Error(message);
        throw Error(`UInt8.assertLessThan: expected ${x0} < ${y0}`);
      }
      return;
    }
    // x < y  <=>  x + 1 <= y
    let xPlus1 = new UInt8(this.value.add(1).value);
    xPlus1.assertLessThanOrEqual(y, message);
  }

  /**
   * Assert that this {@link UInt8} is less than or equal to another {@link UInt8} value.
   *
   * **Important**: If an assertion fails, the code throws an error.
   *
   * @param y - the {@link UInt8} value to compare & assert with this {@link UInt8}.
   * @param message? - a string error message to print if the assertion fails, optional.
   */
  assertLessThanOrEqual(y: UInt8 | bigint | number, message?: string) {
    let y_ = UInt8.from(y);
    if (this.value.isConstant() && y_.value.isConstant()) {
      let x0 = this.toBigInt();
      let y0 = y_.toBigInt();
      if (x0 > y0) {
        if (message !== undefined) throw Error(message);
        throw Error(`UInt8.assertLessThanOrEqual: expected ${x0} <= ${y0}`);
      }
      return;
    }
    try {
      // x <= y  <=>  y - x >= 0  which is implied by  y - x in [0, 2^16)
      let yMinusX = y_.value.sub(this.value).seal();
      Gadgets.rangeCheck16(yMinusX);
    } catch (err) {
      throw withMessage(err, message);
    }
  }

  /**
   * Check if this {@link UInt8} is greater than another {@link UInt8}.
   * Returns a {@link Bool}.
   *
   * @example
   * ```ts
   * // 5 > 3
   * UInt8.from(5).greaterThan(3);
   * ```
   */
  greaterThan(y: UInt8 | bigint | number) {
    return UInt8.from(y).lessThan(this);
  }

  /**
   * Check if this {@link UInt8} is greater than or equal another {@link UInt8} value.
   * Returns a {@link Bool}.
   *
   * @example
   * ```ts
   * // 3 >= 3
   * UInt8.from(3).greaterThanOrEqual(3);
   * ```
   */
  greaterThanOrEqual(y: UInt8 | bigint | number) {
    return UInt8.from(y).lessThanOrEqual(this);
  }

  /**
   * Assert that this {@link UInt8} is greater than another {@link UInt8} value.
   *
   * **Important**: If an assertion fails, the code throws an error.
   *
   * @param y - the {@link UInt8} value to compare & assert with this {@link UInt8}.
   * @param message? - a string error message to print if the assertion fails, optional.
   */
  assertGreaterThan(y: UInt8 | bigint | number, message?: string) {
    UInt8.from(y).assertLessThan(this, message);
  }

  /**
   * Assert that this {@link UInt8} is greater than or equal to another {@link UInt8} value.
   *
   * **Important**: If an assertion fails, the code throws an error.
   *
   * @param y - the {@link UInt8} value to compare & assert with this {@link UInt8}.
   * @param message? - a string error message to print if the assertion fails, optional.
   */
  assertGreaterThanOrEqual(y: UInt8, message?: string) {
    UInt8.from(y).assertLessThanOrEqual(this, message);
  }

  /**
   * Assert that this {@link UInt8} is equal another {@link UInt8} value.
   *
   * **Important**: If an assertion fails, the code throws an error.
   *
   * @param y - the {@link UInt8} value to compare & assert with this {@link UInt8}.
   * @param message? - a string error message to print if the assertion fails, optional.
   */
  assertEquals(y: UInt8 | bigint | number, message?: string) {
    let y_ = UInt8.from(y);
    this.value.assertEquals(y_.value, message);
  }

  /**
   * Serialize the {@link UInt8} to a string, e.g. for printing.
   *
   * **Warning**: This operation is not provable.
   */
  toString() {
    return this.value.toString();
  }

  /**
   * Serialize the {@link UInt8} to a number.
   *
   * **Warning**: This operation is not provable.
   */
  toNumber() {
    return Number(this.value.toBigInt());
  }

  /**
   * Serialize the {@link UInt8} to a bigint.
   *
   * **Warning**: This operation is not provable.
   */
  toBigInt() {
    return this.value.toBigInt();
  }

  /**
   * {@link Provable.check} for {@link UInt8}.
   * Proves that the input is in the [0, 255] range.
   */
  static check(x: { value: Field } | Field) {
    if (x instanceof Field) x = { value: x };
    Gadgets.rangeCheck8(x.value);
  }

  static toInput(x: { value: Field }): HashInput {
    return { packed: [[x.value, 8]] };
  }

  /**
   * Turns a {@link UInt8} into a {@link UInt32}.
   */
  toUInt32(): UInt32 {
    return new UInt32(this.value);
  }

  /**
   * Turns a {@link UInt8} into a {@link UInt64}.
   */
  toUInt64(): UInt64 {
    return new UInt64(this.value);
  }

  /**
   * Creates a {@link UInt8} with a value of 255.
   */
  static MAXINT() {
    return new UInt8((1n << BigInt(UInt8.NUM_BITS)) - 1n);
  }

  /**
   * Creates a new {@link UInt8}.
   */
  static from(x: UInt8 | UInt64 | UInt32 | Field | number | bigint) {
    if (x instanceof UInt8) return x;
    if (x instanceof UInt64 || x instanceof UInt32 || x instanceof Field) {
      // if the input could be larger than 8 bits, we have to prove that it is not
      let xx = x instanceof Field ? { value: x } : x;
      UInt8.check(xx);
      return new UInt8(xx.value.value);
    }
    return new UInt8(x);
  }

  private static checkConstant(x: Field) {
    if (!x.isConstant()) return;
    Gadgets.rangeCheck8(x);
  }
}<|MERGE_RESOLUTION|>--- conflicted
+++ resolved
@@ -231,11 +231,7 @@
    * ```
    */
   xor(x: UInt64) {
-<<<<<<< HEAD
-    return Gadgets.xor(this.value, x.value, UInt64.NUM_BITS);
-=======
     return new UInt64(Gadgets.xor(this.value, x.value, UInt64.NUM_BITS));
->>>>>>> d68441b0
   }
 
   /**
@@ -268,11 +264,7 @@
    *
    */
   not() {
-<<<<<<< HEAD
-    return Gadgets.not(this.value, UInt64.NUM_BITS, false);
-=======
     return new UInt64(Gadgets.not(this.value, UInt64.NUM_BITS, false));
->>>>>>> d68441b0
   }
 
   /**
@@ -304,11 +296,7 @@
    * ```
    */
   rotate(bits: number, direction: 'left' | 'right' = 'left') {
-<<<<<<< HEAD
-    return Gadgets.rotate64(this.value, bits, direction);
-=======
     return new UInt64(Gadgets.rotate64(this.value, bits, direction));
->>>>>>> d68441b0
   }
 
   /**
@@ -329,11 +317,7 @@
    * ```
    */
   leftShift(bits: number) {
-<<<<<<< HEAD
-    return Gadgets.leftShift64(this.value, bits);
-=======
     return new UInt64(Gadgets.leftShift64(this.value, bits));
->>>>>>> d68441b0
   }
 
   /**
@@ -354,11 +338,7 @@
    * ```
    */
   rightShift(bits: number) {
-<<<<<<< HEAD
-    return Gadgets.leftShift64(this.value, bits);
-=======
     return new UInt64(Gadgets.leftShift64(this.value, bits));
->>>>>>> d68441b0
   }
 
   /**
@@ -387,11 +367,7 @@
    * ```
    */
   and(x: UInt64) {
-<<<<<<< HEAD
-    return Gadgets.and(this.value, x.value, UInt64.NUM_BITS);
-=======
     return new UInt64(Gadgets.and(this.value, x.value, UInt64.NUM_BITS));
->>>>>>> d68441b0
   }
 
   /**
@@ -757,11 +733,7 @@
    * ```
    */
   xor(x: UInt32) {
-<<<<<<< HEAD
-    return Gadgets.xor(this.value, x.value, UInt32.NUM_BITS);
-=======
     return new UInt32(Gadgets.xor(this.value, x.value, UInt32.NUM_BITS));
->>>>>>> d68441b0
   }
 
   /**
@@ -792,11 +764,7 @@
    * @param a - The value to apply NOT to.
    */
   not() {
-<<<<<<< HEAD
-    return Gadgets.not(this.value, UInt32.NUM_BITS, false);
-=======
     return new UInt32(Gadgets.not(this.value, UInt32.NUM_BITS, false));
->>>>>>> d68441b0
   }
 
   /**
@@ -828,11 +796,7 @@
    * ```
    */
   rotate(bits: number, direction: 'left' | 'right' = 'left') {
-<<<<<<< HEAD
-    return Gadgets.rotate32(this.value, bits, direction);
-=======
     return new UInt32(Gadgets.rotate32(this.value, bits, direction));
->>>>>>> d68441b0
   }
 
   /**
@@ -855,11 +819,7 @@
    * ```
    */
   leftShift(bits: number) {
-<<<<<<< HEAD
-    return Gadgets.leftShift32(this.value, bits);
-=======
     return new UInt32(Gadgets.leftShift32(this.value, bits));
->>>>>>> d68441b0
   }
 
   /**
@@ -882,11 +842,7 @@
    * ```
    */
   rightShift(bits: number) {
-<<<<<<< HEAD
-    return Gadgets.rightShift64(this.value, bits);
-=======
     return new UInt32(Gadgets.rightShift64(this.value, bits));
->>>>>>> d68441b0
   }
 
   /**
@@ -915,11 +871,7 @@
    * ```
    */
   and(x: UInt32) {
-<<<<<<< HEAD
-    return Gadgets.and(this.value, x.value, UInt32.NUM_BITS);
-=======
     return new UInt32(Gadgets.and(this.value, x.value, UInt32.NUM_BITS));
->>>>>>> d68441b0
   }
 
   /**
