--- conflicted
+++ resolved
@@ -3,13 +3,10 @@
 import { ProvableType } from '../provable/types/provable-intf.js';
 import { Tuple } from '../util/types.js';
 import { Proof } from './proof.js';
-import { mapToObject, zip } from '../util/arrays.js';
+import { mapObject, mapToObject, zip } from '../util/arrays.js';
 import { Undefined, Void } from './zkprogram.js';
-<<<<<<< HEAD
+import { Bool } from '../provable/bool.js';
 import { From } from '../../bindings/lib/provable-generic.js';
-=======
-import { Bool } from '../provable/bool.js';
->>>>>>> 90de4c1c
 
 export { Recursive };
 
@@ -48,6 +45,7 @@
   > & {
     if: ConditionalRecursiveProver<
       InferProvable<PublicInputType>,
+      PublicInputType,
       InferProvable<PublicOutputType>,
       PrivateInputs[Key]
     >;
@@ -79,18 +77,13 @@
     return async function proveRecursively_(
       conditionAndConfig: Bool | { condition: Bool; domainLog2?: number },
       publicInput: PublicInput,
-<<<<<<< HEAD
       ...args: TupleFrom<PrivateInputs[MethodKey]>
-    ) {
-=======
-      ...args: TupleToInstances<PrivateInputs[MethodKey]>
     ): Promise<PublicOutput> {
       let condition =
         conditionAndConfig instanceof Bool
           ? conditionAndConfig
           : conditionAndConfig.condition;
 
->>>>>>> 90de4c1c
       // create the base proof in a witness block
       let proof = await Provable.witnessAsync(SelfProof, async () => {
         // move method args to constants
@@ -139,32 +132,23 @@
     };
   });
 
-<<<<<<< HEAD
-  type RecursiveProver_<K extends MethodKey> = RecursiveProver<
-    PublicInput,
-    PublicInputType,
-    PublicOutput,
-    PrivateInputs[K]
-  >;
-  type RecursiveProvers = {
-    [K in MethodKey]: RecursiveProver_<K>;
-  };
-  let proveRecursively: RecursiveProvers = mapToObject(
-    methodKeys,
-    (key: MethodKey) => {
-=======
   return mapObject(
     regularRecursiveProvers,
     (
       prover
-    ): RecursiveProver<PublicInput, PublicOutput, PrivateInputs[MethodKey]> & {
+    ): RecursiveProver<
+      PublicInput,
+      PublicInputType,
+      PublicOutput,
+      PrivateInputs[MethodKey]
+    > & {
       if: ConditionalRecursiveProver<
         PublicInput,
+        PublicInputType,
         PublicOutput,
         PrivateInputs[MethodKey]
       >;
     } => {
->>>>>>> 90de4c1c
       if (!hasPublicInput) {
         return Object.assign(
           ((...args: any) =>
@@ -205,26 +189,22 @@
       ...args: TupleFrom<Args>
     ) => Promise<PublicOutput>;
 
-<<<<<<< HEAD
-type TupleFrom<T> = {
-  [I in keyof T]: From<T[I]>;
-=======
 type ConditionalRecursiveProver<
   PublicInput,
+  PublicInputType,
   PublicOutput,
   Args extends Tuple<ProvableType>
 > = PublicInput extends undefined
   ? (
       condition: Bool | { condition: Bool; domainLog2?: number },
-      ...args: TupleToInstances<Args>
+      ...args: TupleFrom<Args>
     ) => Promise<PublicOutput>
   : (
       condition: Bool | { condition: Bool; domainLog2?: number },
-      publicInput: PublicInput,
-      ...args: TupleToInstances<Args>
+      publicInput: From<PublicInputType>,
+      ...args: TupleFrom<Args>
     ) => Promise<PublicOutput>;
 
-type TupleToInstances<T> = {
-  [I in keyof T]: InferProvable<T[I]>;
->>>>>>> 90de4c1c
+type TupleFrom<T> = {
+  [I in keyof T]: From<T[I]>;
 };