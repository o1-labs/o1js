--- conflicted
+++ resolved
@@ -16,11 +16,7 @@
 import { TupleToInstances } from './zkprogram.js';
 
 // external API
-<<<<<<< HEAD
-export { KimchiProof, KimchiVerificationKey, ZkFunction };
-=======
 export { KimchiJsonProof, KimchiProof, KimchiVerificationKey, ZkFunction };
->>>>>>> ee0f4a29
 
 type PublicInput<Config extends ZkFunctionConfig> = InferProvable<Get<Config, 'publicInputType'>>;
 type PrivateInputs<Config extends ZkFunctionConfig> = TupleToInstances<Config['privateInputTypes']>;
@@ -206,10 +202,6 @@
     this.publicInputFields = publicInputFields;
   }
 
-<<<<<<< HEAD
-  toJSON(): string {
-    return Snarky.circuit.proofToJson(this.value);
-=======
   toJSON(): KimchiJsonProof {
     return {
       proof: Snarky.circuit.proofToJBase64(this.value),
@@ -221,7 +213,6 @@
     const proof = Snarky.circuit.proofOfBase64(json.proof);
     const publicInputFields = json.publicInput.map((s) => Field(s));
     return new KimchiProof(proof, publicInputFields);
->>>>>>> ee0f4a29
   }
 
   /**
