--- conflicted
+++ resolved
@@ -253,22 +253,12 @@
   rawMethods: {
     [I in keyof Config['methods']]: Methods[I]['method'];
   };
-<<<<<<< HEAD
-  proveRecursively: {
-    [I in keyof Config['methods']]: RecursiveProver<
-      InferProvableOrUndefined<Get<Config, 'publicInput'>>,
-      InferProvableOrVoid<Get<Config, 'publicOutput'>>,
-      PrivateInputs[I]
-    >;
-  };
 
   Proof: typeof Proof<
     InferProvableOrUndefined<Get<Config, 'publicInput'>>,
     InferProvableOrVoid<Get<Config, 'publicOutput'>>
   >;
 
-=======
->>>>>>> 0d04ccc0
   proofsEnabled: boolean;
   setProofsEnabled(proofsEnabled: boolean): void;
 } & {
