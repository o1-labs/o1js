import { EmptyUndefined, EmptyVoid } from '../../bindings/lib/generic.js';
import {
  Base64ProofString,
  Base64VerificationKeyString,
  Snarky,
  initializeBindings,
  withThreadPool,
} from '../../snarky.js';
import { Pickles, Gate } from '../../snarky.js';
import { Field } from '../provable/wrapped.js';
import {
  FlexibleProvable,
  InferProvable,
  ProvablePureExtended,
  Struct,
} from '../provable/types/struct.js';
import {
  InferProvableType,
  provable,
} from '../provable/types/provable-derivers.js';
import { Provable } from '../provable/provable.js';
import { assert, prettifyStacktracePromise } from '../util/errors.js';
import { snarkContext } from '../provable/core/provable-context.js';
import { hashConstant } from '../provable/crypto/poseidon.js';
import { MlArray, MlBool, MlResult, MlPair } from '../ml/base.js';
import { MlFieldArray, MlFieldConstArray } from '../ml/fields.js';
import { FieldVar, FieldConst } from '../provable/core/fieldvar.js';
import { Cache, readCache, writeCache } from './cache.js';
import {
  decodeProverKey,
  encodeProverKey,
  parseHeader,
} from './prover-keys.js';
import {
  setSrsCache,
  unsetSrsCache,
} from '../../bindings/crypto/bindings/srs.js';
import {
  ProvableType,
  ProvableTypePure,
  ToProvable,
} from '../provable/types/provable-intf.js';
import { prefixToField } from '../../bindings/lib/binable.js';
import { prefixes } from '../../bindings/crypto/constants.js';
import { Subclass, Tuple } from '../util/types.js';
import {
  dummyProof,
  DynamicProof,
  extractProofs,
  extractProofTypes,
  Proof,
  ProofBase,
  ProofClass,
  ProofValue,
} from './proof.js';
import {
  featureFlagsFromGates,
  featureFlagsToMlOption,
} from './feature-flags.js';
import { emptyWitness } from '../provable/types/util.js';
import { InferValue } from '../../bindings/lib/provable-generic.js';
import { DeclaredProof, ZkProgramContext } from './zkprogram-context.js';
import { mapObject, mapToObject } from '../util/arrays.js';

// public API
export {
  SelfProof,
  JsonProof,
  ZkProgram,
  verify,
  Empty,
  Undefined,
  Void,
  VerificationKey,
};

// internal API
export {
  CompiledTag,
  sortMethodArguments,
  MethodInterface,
  picklesRuleFromFunction,
  compileProgram,
  analyzeMethod,
  Prover,
  dummyBase64Proof,
  computeMaxProofsVerified,
  RegularProver,
  TupleToInstances,
  PrivateInput,
};

type Undefined = undefined;
const Undefined: ProvablePureExtended<undefined, undefined, null> =
  EmptyUndefined<Field>();
type Empty = Undefined;
const Empty = Undefined;
type Void = undefined;
const Void: ProvablePureExtended<void, void, null> = EmptyVoid<Field>();

function createProgramState() {
  let methodCache: Map<string, unknown> = new Map();
  return {
    setNonPureOutput(value: any[]) {
      methodCache.set('__nonPureOutput__', value);
    },
    getNonPureOutput(): any[] {
      let entry = methodCache.get('__nonPureOutput__');
      if (entry === undefined) return [];
      return entry as any[];
    },
    setAuxiliaryOutput(value: unknown, methodName: string) {
      methodCache.set(methodName, value);
    },
    getAuxiliaryOutput(methodName: string): unknown {
      let entry = methodCache.get(methodName);
      if (entry === undefined)
        throw Error(`Auxiliary value for method ${methodName} not defined`);
      return entry;
    },
    reset(key: string) {
      methodCache.delete(key);
    },
  };
}

/**
 * Initializes Pickles bindings, serializes the input proof and verification key for use in OCaml, then calls into the Pickles verify function and returns the result.
 *
 * @param proof Either a `Proof` instance or a serialized JSON proof
 * @param verificationKey Either a base64 serialized verification key or a `VerificationKey` instance which will be base64 serialized for use in the bindings.
 * @returns A promise that resolves to a boolean indicating whether the proof is valid.
 */
async function verify(
  proof: ProofBase<any, any> | JsonProof,
  verificationKey: Base64VerificationKeyString | VerificationKey
) {
  await initializeBindings();
  let picklesProof: Pickles.Proof;
  let statement: Pickles.Statement<FieldConst>;
  if (typeof proof.proof === 'string') {
    // json proof
    [, picklesProof] = Pickles.proofOfBase64(
      proof.proof,
      proof.maxProofsVerified
    );
    let input = MlFieldConstArray.to(
      (proof as JsonProof).publicInput.map(Field)
    );
    let output = MlFieldConstArray.to(
      (proof as JsonProof).publicOutput.map(Field)
    );
    statement = MlPair(input, output);
  } else {
    // proof class
    picklesProof = proof.proof;
    let fields = (proof as ProofBase).publicFields();
    let input = MlFieldConstArray.to(fields.input);
    let output = MlFieldConstArray.to(fields.output);
    statement = MlPair(input, output);
  }
  let vk =
    typeof verificationKey === 'string'
      ? verificationKey
      : verificationKey.data;
  return prettifyStacktracePromise(
    withThreadPool(() => Pickles.verify(statement, picklesProof, vk))
  );
}

/**
 * Serializable representation of a Pickles proof, useful for caching compiled proofs.
 */
type JsonProof = {
  /** Array of string, where each string is a `Field` in the publicInput of this proof */
  publicInput: string[];
  /** Array of string, where each string is a `Field` in the publicOutput of this proof */
  publicOutput: string[];
  maxProofsVerified: 0 | 1 | 2;
  proof: Base64ProofString;
};
type CompiledTag = unknown;

let compiledTags = new WeakMap<any, CompiledTag>();
let CompiledTag = {
  get(tag: any): CompiledTag | undefined {
    return compiledTags.get(tag);
  },
  store(tag: any, compiledTag: CompiledTag) {
    compiledTags.set(tag, compiledTag);
  },
};

let sideloadedKeysMap: Record<string, unknown> = {};
let SideloadedTag = {
  get(tag: string): unknown | undefined {
    return sideloadedKeysMap[tag];
  },
  store(tag: string, compiledTag: unknown) {
    sideloadedKeysMap[tag] = compiledTag;
  },
};

<<<<<<< HEAD
type ConfigBaseType = {
  publicInput?: ProvableType;
  publicOutput?: ProvableType;
  methods: {
    [I in string]: {
      privateInputs: Tuple<PrivateInput>;
      auxiliaryOutput?: ProvableType;
=======
/**
 * Wraps config + provable code into a program capable of producing {@link Proof}s.
 *
 * @example
 * ```ts
 * const ExampleProgram = ZkProgram({
 *   name: 'ExampleProgram',
 *   publicOutput: Int64,
 *   methods: {
 *     // Prove that I know 2 numbers less than 100 each, whose product is greater than 1000
 *     provableMultiply: {
 *       privateInputs: [Int64, Int64],
 *       method: async (n1: Int64, n2: Int64) => {
 *         n1.assertLessThan(100);
 *         n2.assertLessThan(100);
 *         const publicOutput = n1.mul(n2);
 *         publicOutput.assertGreaterThan(1000);
 *         return { publicOutput: n1.mul(n2) }
 *       }
 *     }
 *   }
 * });
 * ```
 *
 * @param config The configuration of the program, describing the type of the public input and public output, as well as defining the methods which can be executed provably.
 * @returns an object that can be used to compile, prove, and verify the program.
 */
function ZkProgram<
  Config extends {
    publicInput?: ProvableType;
    publicOutput?: ProvableType;
    methods: {
      [I in string]: {
        privateInputs: Tuple<PrivateInput>;
        auxiliaryOutput?: ProvableType;
      };
>>>>>>> dea2a1f3
    };
  };
};

type InferMethodSignatures<Config extends ConfigBaseType> = Config['methods'];
type InferPrivateInput<Config extends ConfigBaseType> = {
  [I in keyof Config['methods']]: Config['methods'][I]['privateInputs'];
};
type InferAuxiliaryOutputs<Config extends ConfigBaseType> = {
  [I in keyof InferMethodSignatures<Config>]: Get<
    InferMethodSignatures<Config>[I],
    'auxiliaryOutput'
  >;
};
type InferMethodType<Config extends ConfigBaseType> = {
  [I in keyof Config['methods']]: Method<
    InferProvableOrUndefined<Get<Config, 'publicInput'>>,
    InferProvableOrVoid<Get<Config, 'publicOutput'>>,
    Config['methods'][I]
  >;
};

function ZkProgram<Config extends ConfigBaseType>(
  config: Config & {
    name: string;
    methods: {
      [I in keyof Config['methods']]: InferMethodType<Config>[I];
    };
    overrideWrapDomain?: 0 | 1 | 2;
  }
): {
  name: string;
  maxProofsVerified(): Promise<0 | 1 | 2>;

  compile: (options?: {
    cache?: Cache;
    forceRecompile?: boolean;
    proofsEnabled?: boolean;
  }) => Promise<{
    verificationKey: { data: string; hash: Field };
  }>;
  verify: (
    proof: Proof<
      InferProvableOrUndefined<Get<Config, 'publicInput'>>,
      InferProvableOrVoid<Get<Config, 'publicOutput'>>
    >
  ) => Promise<boolean>;
  digest: () => Promise<string>;
  analyzeMethods: () => Promise<{
    [I in keyof Config['methods']]: UnwrapPromise<
      ReturnType<typeof analyzeMethod>
    >;
  }>;

  publicInputType: ProvableOrUndefined<Get<Config, 'publicInput'>>;
  publicOutputType: ProvableOrVoid<Get<Config, 'publicOutput'>>;
  privateInputTypes: InferPrivateInput<Config>;
  auxiliaryOutputTypes: InferAuxiliaryOutputs<Config>;
  rawMethods: {
    [I in keyof Config['methods']]: InferMethodType<Config>[I]['method'];
  };

  Proof: typeof Proof<
    InferProvableOrUndefined<Get<Config, 'publicInput'>>,
    InferProvableOrVoid<Get<Config, 'publicOutput'>>
  >;

  proofsEnabled: boolean;
  setProofsEnabled(proofsEnabled: boolean): void;
} & {
  [I in keyof Config['methods']]: Prover<
    InferProvableOrUndefined<Get<Config, 'publicInput'>>,
    InferProvableOrVoid<Get<Config, 'publicOutput'>>,
    InferPrivateInput<Config>[I],
    InferProvableOrUndefined<InferAuxiliaryOutputs<Config>[I]>
  >;
} {
  // derived types for convenience
  type Methods = InferMethodSignatures<Config>;
  type PrivateInputs = InferPrivateInput<Config>
  type AuxiliaryOutputs = InferAuxiliaryOutputs<Config>;

  let doProving = true;

  let methods = config.methods;
  let publicInputType: Provable<any> = ProvableType.get(
    config.publicInput ?? Undefined
  );
  let hasPublicInput =
    publicInputType !== Undefined && publicInputType !== Void;
  let publicOutputType: Provable<any> = ProvableType.get(
    config.publicOutput ?? Void
  );

  let selfTag = { name: config.name };
  type PublicInput = InferProvableOrUndefined<Get<Config, 'publicInput'>>;
  type PublicOutput = InferProvableOrVoid<Get<Config, 'publicOutput'>>;

  class SelfProof extends Proof<PublicInput, PublicOutput> {
    static publicInputType = publicInputType;
    static publicOutputType = publicOutputType;
    static tag = () => selfTag;
  }

  type MethodKey = keyof Config['methods'];
  // TODO remove sort()! Object.keys() has a deterministic order
  let methodKeys: MethodKey[] = Object.keys(methods).sort(); // need to have methods in (any) fixed order
  let methodIntfs = methodKeys.map((key) =>
    sortMethodArguments(
      'program',
      key as string,
      methods[key].privateInputs,
      ProvableType.get(methods[key].auxiliaryOutput) ?? Undefined,
      SelfProof
    )
  );
  let methodFunctions = methodKeys.map((key) => methods[key].method);
  let maxProofsVerified: undefined | 0 | 1 | 2 = undefined;

  async function getMaxProofsVerified() {
    if (maxProofsVerified !== undefined) return maxProofsVerified;
    let methodsMeta = await analyzeMethods();
    let proofs = methodKeys.map((k) => methodsMeta[k].proofs.length);
    maxProofsVerified = computeMaxProofsVerified(proofs);
    return maxProofsVerified;
  }

  async function analyzeMethods() {
    let methodsMeta: Record<
      string,
      UnwrapPromise<ReturnType<typeof analyzeMethod>>
    > = {};
    for (let i = 0; i < methodIntfs.length; i++) {
      let methodEntry = methodIntfs[i];
      methodsMeta[methodEntry.methodName] = await analyzeMethod(
        publicInputType,
        methodEntry,
        methodFunctions[i]
      );
    }
    return methodsMeta as {
      [I in keyof Methods]: UnwrapPromise<ReturnType<typeof analyzeMethod>>;
    };
  }

  let compileOutput:
    | {
        provers: Pickles.Prover[];
        maxProofsVerified: 0 | 1 | 2;
        verify: (
          statement: Pickles.Statement<FieldConst>,
          proof: Pickles.Proof
        ) => Promise<boolean>;
      }
    | undefined;

  const programState = createProgramState();

  async function compile({
    cache = Cache.FileSystemDefault,
    forceRecompile = false,
    proofsEnabled = undefined as boolean | undefined,
  } = {}) {
    doProving = proofsEnabled ?? doProving;

    if (doProving) {
      let methodsMeta = await analyzeMethods();
      let gates = methodKeys.map((k) => methodsMeta[k].gates);
      let proofs = methodKeys.map((k) => methodsMeta[k].proofs);
      maxProofsVerified = computeMaxProofsVerified(proofs.map((p) => p.length));

      let { provers, verify, verificationKey } = await compileProgram({
        publicInputType,
        publicOutputType,
        methodIntfs,
        methods: methodFunctions,
        gates,
        proofs,
        proofSystemTag: selfTag,
        cache,
        forceRecompile,
        overrideWrapDomain: config.overrideWrapDomain,
        state: programState,
      });

      compileOutput = { provers, verify, maxProofsVerified };
      return { verificationKey };
    } else {
      return {
        verificationKey: VerificationKey.empty(),
      };
    }
  }

  // for each of the methods, create a prover function.
  // in the first step, these are "regular" in that they always expect the public input as the first argument,
  // which is easier to use internally.
  type RegularProver_<K extends MethodKey> = RegularProver<
    PublicInput,
    PublicOutput,
    PrivateInputs[K],
    InferProvableOrUndefined<AuxiliaryOutputs[K]>
  >;

  function toRegularProver<K extends MethodKey>(
    key: K,
    i: number
  ): RegularProver_<K> {
    return async function prove_(publicInput, ...args) {
      if (!doProving) {
        // we step into a ZkProgramContext here to match the context nesting
        // that would happen if proofs were enabled -- otherwise, proofs declared
        // in an inner program could be counted to the outer program
        let id = ZkProgramContext.enter();
        try {
          let { publicOutput, auxiliaryOutput } =
            (hasPublicInput
              ? await (methods[key].method as any)(publicInput, ...args)
              : await (methods[key].method as any)(...args)) ?? {};

          let proof = await SelfProof.dummy(
            publicInput,
            publicOutput,
            await getMaxProofsVerified()
          );
          return { proof, auxiliaryOutput };
        } finally {
          ZkProgramContext.leave(id);
        }
      }

      if (compileOutput === undefined) {
        throw Error(
          `Cannot prove execution of program.${String(
            key
          )}(), no prover found. ` +
            `Try calling \`await program.compile()\` first, this will cache provers in the background.\nIf you compiled your zkProgram with proofs disabled (\`proofsEnabled = false\`), you have to compile it with proofs enabled first.`
        );
      }
      let picklesProver = compileOutput.provers[i];
      let maxProofsVerified = compileOutput.maxProofsVerified;

      let { publicInputFields, publicInputAux } = toFieldAndAuxConsts(
        publicInputType,
        publicInput
      );

      let id = snarkContext.enter({
        witnesses: args,
        inProver: true,
        auxInputData: publicInputAux,
      });

      let result: UnwrapPromise<ReturnType<typeof picklesProver>>;
      try {
        result = await picklesProver(publicInputFields);
      } finally {
        snarkContext.leave(id);
      }

      let auxiliaryType = methodIntfs[i].auxiliaryType;
      let auxiliaryOutputExists =
        auxiliaryType && auxiliaryType.sizeInFields() !== 0;

      let auxiliaryOutput;
      if (auxiliaryOutputExists) {
        auxiliaryOutput = programState.getAuxiliaryOutput(
          methodIntfs[i].methodName
        );

        programState.reset(methodIntfs[i].methodName);
      }

      let [publicOutputFields, proof] = MlPair.from(result);

      let nonPureOutput = programState.getNonPureOutput();

      let publicOutput = fromFieldConsts(
        publicOutputType,
        publicOutputFields,
        nonPureOutput
      );

      programState.reset('__nonPureOutput__');

      return {
        proof: new SelfProof({
          publicInput,
          publicOutput,
          proof,
          maxProofsVerified,
        }),
        auxiliaryOutput,
      };
    };
  }
  let regularProvers = mapToObject(methodKeys, toRegularProver);

  // wrap "regular" provers to remove an `undefined` public input argument,
  // this matches how the method itself was defined in the case of no public input
  type Prover_<K extends MethodKey = MethodKey> = Prover<
    PublicInput,
    PublicOutput,
    PrivateInputs[K],
    InferProvableOrUndefined<AuxiliaryOutputs[K]>
  >;
  type Provers = {
    [K in MethodKey]: Prover_<K>;
  };
  let provers: Provers = mapObject(regularProvers, (prover): Prover_ => {
    if (publicInputType === Undefined || publicInputType === Void) {
      return ((...args: any) => prover(undefined as any, ...args)) as any;
    } else {
      return prover as any;
    }
  });

  function verify(proof: Proof<PublicInput, PublicOutput>) {
    if (!doProving) {
      return Promise.resolve(true);
    }
    if (compileOutput?.verify === undefined) {
      throw Error(
        `Cannot verify proof, verification key not found. Try calling \`await program.compile()\` first.`
      );
    }
    let statement = MlPair(
      toFieldConsts(publicInputType, proof.publicInput),
      toFieldConsts(publicOutputType, proof.publicOutput)
    );
    return compileOutput.verify(statement, proof.proof);
  }

  async function digest() {
    let methodsMeta = await analyzeMethods();
    let digests: Field[] = methodKeys.map((k) =>
      Field(BigInt('0x' + methodsMeta[k].digest))
    );
    return hashConstant(digests).toBigInt().toString(16);
  }

  const program = Object.assign(
    selfTag,
    {
      maxProofsVerified: getMaxProofsVerified,

      compile,
      verify,
      digest,
      analyzeMethods,

      publicInputType: publicInputType as ProvableOrUndefined<
        Get<Config, 'publicInput'>
      >,
      publicOutputType: publicOutputType as ProvableOrVoid<
        Get<Config, 'publicOutput'>
      >,
      privateInputTypes: Object.fromEntries(
        methodKeys.map((key) => [key, methods[key].privateInputs])
      ) as any,
      auxiliaryOutputTypes: Object.fromEntries(
        methodKeys.map((key) => [key, methods[key].auxiliaryOutput])
      ) as any,
      rawMethods: Object.fromEntries(
        methodKeys.map((key) => [key, methods[key].method])
      ) as any,

      Proof: SelfProof,

      proofsEnabled: doProving,
      setProofsEnabled(proofsEnabled: boolean) {
        doProving = proofsEnabled;
      },
    },
    provers
  );

  // Object.assign only shallow-copies, hence we cant use this getter and have to define it explicitly
  Object.defineProperty(program, 'proofsEnabled', {
    get: () => doProving,
  });

  return program;
}

type ZkProgram<
  Config extends {
    publicInput?: ProvableType;
    publicOutput?: ProvableType;
    methods: {
      [I in string]: {
        privateInputs: Tuple<PrivateInput>;
        auxiliaryOutput?: ProvableType;
      };
    };
  }
> = ReturnType<typeof ZkProgram<Config>>;

/**
 * A class representing the type of Proof produced by the {@link ZkProgram} in which it is used.
 *
 * @example
 * ```ts
 * const ExampleProgram = ZkProgram({
 *   name: 'ExampleProgram',
 *   publicOutput: Field,
 *   methods: {
 *     baseCase: {
 *       privateInputs: [],
 *       method: async () => {
 *         return { publicOutput: Field(0) }
 *       }
 *     },
 *     add: {
 *       privateInputs: [SelfProof, Field],
 *       // `previous` is the type of proof produced by ExampleProgram
 *       method: async (previous: SelfProof<undefined, Field>, f: Field) => {
 *         previous.verify();
 *         return { publicOutput: previous.publicOutput.add(f) }
 *       }
 *     }
 *   }
 * });
 * ```
 */
class SelfProof<PublicInput, PublicOutput> extends Proof<
  PublicInput,
  PublicOutput
> {}

class VerificationKey extends Struct({
  ...provable({ data: String, hash: Field }),
  toJSON({ data }: { data: string }) {
    return data;
  },
}) {
  static async dummy(): Promise<VerificationKey> {
    await initializeBindings();
    const [, data, hash] = Pickles.dummyVerificationKey();
    return new VerificationKey({
      data,
      hash: Field(hash),
    });
  }
}

function sortMethodArguments(
  programName: string,
  methodName: string,
  privateInputs: unknown[],
  auxiliaryType: Provable<any> | undefined,
  selfProof: Subclass<typeof Proof>
): MethodInterface {
  // replace SelfProof with the actual selfProof
  // TODO this does not handle SelfProof nested in inputs
  privateInputs = privateInputs.map((input) =>
    input === SelfProof ? selfProof : input
  );

  // check if all arguments are provable
  let args: ProvableType<unknown>[] = privateInputs.map((input, i) => {
    if (isProvable(input)) return input;

    throw Error(
      `Argument ${
        i + 1
      } of method ${methodName} is not a provable type: ${input}`
    );
  });

  // extract input proofs to count them and for sanity checks
  // WARNING: this doesn't include internally declared proofs!
  let proofs = args.flatMap(extractProofTypes);
  let numberOfProofs = proofs.length;

  // don't allow base classes for proofs
  proofs.forEach((proof) => {
    if (proof === ProofBase || proof === Proof || proof === DynamicProof) {
      throw Error(
        `You cannot use the \`${proof.name}\` class directly. Instead, define a subclass:\n` +
          `class MyProof extends ${proof.name}<PublicInput, PublicOutput> { ... }`
      );
    }
  });

  // don't allow more than 2 proofs
  if (numberOfProofs > 2) {
    throw Error(
      `${programName}.${methodName}() has more than two proof arguments, which is not supported.\n` +
        `Suggestion: You can merge more than two proofs by merging two at a time in a binary tree.`
    );
  }
  return { methodName, args, auxiliaryType };
}

function isProvable(type: unknown): type is ProvableType<unknown> {
  let type_ = ProvableType.get(type);
  return (
    (typeof type_ === 'function' || typeof type_ === 'object') &&
    type_ !== null &&
    ['toFields', 'fromFields', 'sizeInFields', 'toAuxiliary'].every(
      (s) => s in type_
    )
  );
}

function isDynamicProof(
  type: Subclass<typeof ProofBase>
): type is Subclass<typeof DynamicProof> {
  return typeof type === 'function' && type.prototype instanceof DynamicProof;
}

type MethodInterface = {
  methodName: string;
  args: ProvableType<unknown>[];
  returnType?: Provable<any>;
  auxiliaryType?: Provable<any>;
};

// reasonable default choice for `overrideWrapDomain`
const maxProofsToWrapDomain = { 0: 0, 1: 1, 2: 1 } as const;

async function compileProgram({
  publicInputType,
  publicOutputType,
  methodIntfs,
  methods,
  gates,
  proofs,
  proofSystemTag,
  cache,
  forceRecompile,
  overrideWrapDomain,
  state,
}: {
  publicInputType: Provable<any>;
  publicOutputType: Provable<any>;
  methodIntfs: MethodInterface[];
  methods: ((...args: any) => unknown)[];
  gates: Gate[][];
  proofs: ProofClass[][];
  proofSystemTag: { name: string };
  cache: Cache;
  forceRecompile: boolean;
  overrideWrapDomain?: 0 | 1 | 2;
  state?: ReturnType<typeof createProgramState>;
}) {
  await initializeBindings();
  if (methodIntfs.length === 0)
    throw Error(`The Program you are trying to compile has no methods.
Try adding a method to your ZkProgram or SmartContract.
If you are using a SmartContract, make sure you are using the @method decorator.`);

  let rules = methodIntfs.map((methodEntry, i) =>
    picklesRuleFromFunction(
      publicInputType,
      publicOutputType,
      methods[i],
      proofSystemTag,
      methodEntry,
      gates[i],
      proofs[i],
      state
    )
  );

  let maxProofs = computeMaxProofsVerified(proofs.map((p) => p.length));
  overrideWrapDomain ??= maxProofsToWrapDomain[maxProofs];
  let picklesCache: Pickles.Cache = [
    0,
    function read_(mlHeader) {
      if (forceRecompile) return MlResult.unitError();
      let header = parseHeader(proofSystemTag.name, methodIntfs, mlHeader);
      let result = readCache(cache, header, (bytes) =>
        decodeProverKey(mlHeader, bytes)
      );
      if (result === undefined) return MlResult.unitError();
      return MlResult.ok(result);
    },
    function write_(mlHeader, value) {
      if (!cache.canWrite) return MlResult.unitError();

      let header = parseHeader(proofSystemTag.name, methodIntfs, mlHeader);
      let didWrite = writeCache(cache, header, encodeProverKey(value));

      if (!didWrite) return MlResult.unitError();
      return MlResult.ok(undefined);
    },
    MlBool(cache.canWrite),
  ];

  let { verificationKey, provers, verify, tag } =
    await prettifyStacktracePromise(
      withThreadPool(async () => {
        let result: ReturnType<typeof Pickles.compile>;
        let id = snarkContext.enter({ inCompile: true });
        setSrsCache(cache);
        try {
          result = Pickles.compile(MlArray.to(rules), {
            publicInputSize: publicInputType.sizeInFields(),
            publicOutputSize: publicOutputType.sizeInFields(),
            storable: picklesCache,
            overrideWrapDomain,
          });
          let { getVerificationKey, provers, verify, tag } = result;
          CompiledTag.store(proofSystemTag, tag);
          let [, data, hash] = await getVerificationKey();
          let verificationKey = { data, hash: Field(hash) };
          return {
            verificationKey,
            provers: MlArray.from(provers),
            verify,
            tag,
          };
        } finally {
          snarkContext.leave(id);
          unsetSrsCache();
        }
      })
    );
  // wrap provers
  let wrappedProvers = provers.map(
    (prover): Pickles.Prover =>
      async function picklesProver(publicInput: MlFieldConstArray) {
        return prettifyStacktracePromise(
          withThreadPool(() => prover(publicInput))
        );
      }
  );
  // wrap verify
  let wrappedVerify = async function picklesVerify(
    statement: Pickles.Statement<FieldConst>,
    proof: Pickles.Proof
  ) {
    return prettifyStacktracePromise(
      withThreadPool(() => verify(statement, proof))
    );
  };
  return {
    verificationKey,
    provers: wrappedProvers,
    verify: wrappedVerify,
    tag,
  };
}

async function analyzeMethod(
  publicInputType: Provable<any>,
  methodIntf: MethodInterface,
  method: (...args: any) => unknown
) {
  let result: Awaited<ReturnType<typeof Provable.constraintSystem>>;
  let proofs: ProofClass[];
  let id = ZkProgramContext.enter();
  try {
    result = await Provable.constraintSystem(() => {
      let args = methodIntf.args.map(emptyWitness);
      args.forEach((value) =>
        extractProofs(value).forEach((proof) => proof.declare())
      );

      let publicInput = emptyWitness(publicInputType);
      // note: returning the method result here makes this handle async methods
      if (publicInputType === Undefined || publicInputType === Void)
        return method(...args);
      return method(publicInput, ...args);
    });
    proofs = ZkProgramContext.getDeclaredProofs().map(
      ({ ProofClass }) => ProofClass
    );
  } finally {
    ZkProgramContext.leave(id);
  }
  return { ...result, proofs };
}

function inCircuitVkHash(inCircuitVk: unknown): Field {
  const digest = Pickles.sideLoaded.vkDigest(inCircuitVk);

  const salt = Snarky.poseidon.update(
    MlFieldArray.to([Field(0), Field(0), Field(0)]),
    MlFieldArray.to([prefixToField(Field, prefixes.sideLoadedVK)])
  );

  const newState = Snarky.poseidon.update(salt, digest);
  const stateFields = MlFieldArray.from(newState) as [Field, Field, Field];
  return stateFields[0];
}

function picklesRuleFromFunction(
  publicInputType: Provable<unknown>,
  publicOutputType: Provable<unknown>,
  func: (...args: unknown[]) => unknown,
  proofSystemTag: { name: string },
  { methodName, args, auxiliaryType }: MethodInterface,
  gates: Gate[],
  verifiedProofs: ProofClass[],
  state?: ReturnType<typeof createProgramState>
): Pickles.Rule {
  async function main(
    publicInput: MlFieldArray
  ): ReturnType<Pickles.Rule['main']> {
    let {
      witnesses: argsWithoutPublicInput,
      inProver,
      auxInputData,
    } = snarkContext.get();
    assert(!(inProver && argsWithoutPublicInput === undefined));

    // witness private inputs and declare input proofs
    let id = ZkProgramContext.enter();
    let finalArgs = [];
    for (let i = 0; i < args.length; i++) {
      try {
        let type = args[i];
        let value = Provable.witness(type, () => {
          return argsWithoutPublicInput?.[i] ?? ProvableType.synthesize(type);
        });
        finalArgs[i] = value;

        extractProofs(value).forEach((proof) => proof.declare());
      } catch (e: any) {
        ZkProgramContext.leave(id);
        e.message = `Error when witnessing in ${methodName}, argument ${i}: ${e.message}`;
        throw e;
      }
    }

    // run the user circuit
    let result: { publicOutput?: any; auxiliaryOutput?: any };
    let proofs: DeclaredProof[];

    try {
      if (publicInputType === Undefined || publicInputType === Void) {
        result = (await func(...finalArgs)) as any;
      } else {
        let input = fromFieldVars(publicInputType, publicInput, auxInputData);
        result = (await func(input, ...finalArgs)) as any;
      }
      proofs = ZkProgramContext.getDeclaredProofs();
    } finally {
      ZkProgramContext.leave(id);
    }

    if (result?.publicOutput) {
      // store the nonPure auxiliary data in program state cache if it exists
      let nonPureOutput = publicOutputType.toAuxiliary(result.publicOutput);
      state?.setNonPureOutput(nonPureOutput);
    }

    // now all proofs are declared - check that we got as many as during compile time
    assert(
      proofs.length === verifiedProofs.length,
      `Expected ${verifiedProofs.length} proofs, but got ${proofs.length}`
    );

    // extract proof statements for Pickles
    let previousStatements = proofs.map(
      ({ proofInstance }): Pickles.Statement<FieldVar> => {
        let fields = proofInstance.publicFields();
        let input = MlFieldArray.to(fields.input);
        let output = MlFieldArray.to(fields.output);
        return MlPair(input, output);
      }
    );

    // handle dynamic proofs
    proofs.forEach(({ ProofClass, proofInstance }) => {
      if (!(proofInstance instanceof DynamicProof)) return;

      // Initialize side-loaded verification key
      const tag = ProofClass.tag();
      const computedTag = SideloadedTag.get(tag.name);
      const vk = proofInstance.usedVerificationKey;

      if (vk === undefined) {
        throw new Error(
          'proof.verify() not called, call it at least once in your circuit'
        );
      }

      if (Provable.inProver()) {
        Pickles.sideLoaded.inProver(computedTag, vk.data);
      }
      const circuitVk = Pickles.sideLoaded.vkToCircuit(() => vk.data);

      // Assert the validity of the auxiliary vk-data by comparing the witnessed and computed hash
      const hash = inCircuitVkHash(circuitVk);
      Field(hash).assertEquals(
        vk.hash,
        'Provided VerificationKey hash not correct'
      );
      Pickles.sideLoaded.inCircuit(computedTag, circuitVk);
    });

    // if the output is empty, we don't evaluate `toFields(result)` to allow the function to return something else in that case
    let hasPublicOutput = publicOutputType.sizeInFields() !== 0;
    let publicOutput = hasPublicOutput
      ? publicOutputType.toFields(result.publicOutput)
      : [];

    if (
      state !== undefined &&
      auxiliaryType !== undefined &&
      auxiliaryType.sizeInFields() !== 0
    ) {
      Provable.asProver(() => {
        let { auxiliaryOutput } = result;
        assert(
          auxiliaryOutput !== undefined,
          `${proofSystemTag.name}.${methodName}(): Auxiliary output is undefined even though the method declares it.`
        );
        state.setAuxiliaryOutput(
          Provable.toConstant(auxiliaryType, auxiliaryOutput),
          methodName
        );
      });
    }

    return {
      publicOutput: MlFieldArray.to(publicOutput),
      previousStatements: MlArray.to(previousStatements),
      previousProofs: MlArray.to(proofs.map((p) => p.proofInstance.proof)),
      shouldVerify: MlArray.to(
        proofs.map((proof) => proof.proofInstance.shouldVerify.toField().value)
      ),
    };
  }

  if (verifiedProofs.length > 2) {
    throw Error(
      `${proofSystemTag.name}.${methodName}() has more than two proof arguments, which is not supported.\n` +
        `Suggestion: You can merge more than two proofs by merging two at a time in a binary tree.`
    );
  }
  let proofsToVerify = verifiedProofs.map((Proof) => {
    let tag = Proof.tag();
    if (tag === proofSystemTag) return { isSelf: true as const };
    else if (isDynamicProof(Proof)) {
      let computedTag: unknown;
      // Only create the tag if it hasn't already been created for this specific Proof class
      if (SideloadedTag.get(tag.name) === undefined) {
        computedTag = Pickles.sideLoaded.create(
          tag.name,
          Proof.maxProofsVerified,
          Proof.publicInputType?.sizeInFields() ?? 0,
          Proof.publicOutputType?.sizeInFields() ?? 0,
          featureFlagsToMlOption(Proof.featureFlags)
        );
        SideloadedTag.store(tag.name, computedTag);
      } else {
        computedTag = SideloadedTag.get(tag.name);
      }
      return { isSelf: false, tag: computedTag };
    } else {
      let compiledTag = CompiledTag.get(tag);
      if (compiledTag === undefined) {
        throw Error(
          `${proofSystemTag.name}.compile() depends on ${tag.name}, but we cannot find compilation output for ${tag.name}.\n` +
            `Try to run ${tag.name}.compile() first.`
        );
      }
      return { isSelf: false, tag: compiledTag };
    }
  });

  let featureFlags = featureFlagsToMlOption(featureFlagsFromGates(gates));

  return {
    identifier: methodName,
    main,
    featureFlags,
    proofsToVerify: MlArray.to(proofsToVerify),
  };
}

function computeMaxProofsVerified(proofs: number[]) {
  return proofs.reduce((acc: number, n) => {
    assert(n <= 2, 'Too many proofs');
    return Math.max(acc, n);
  }, 0) as 0 | 1 | 2;
}

function fromFieldVars<T>(
  type: Provable<T>,
  fields: MlFieldArray,
  auxData: any[] = []
) {
  return type.fromFields(MlFieldArray.from(fields), auxData);
}

function fromFieldConsts<T>(
  type: Provable<T>,
  fields: MlFieldConstArray,
  aux: any[] = []
) {
  return type.fromFields(MlFieldConstArray.from(fields), aux);
}

function toFieldConsts<T>(type: Provable<T>, value: T) {
  return MlFieldConstArray.to(type.toFields(value));
}

function toFieldAndAuxConsts<T>(type: Provable<T>, value: T) {
  return {
    publicInputFields: MlFieldConstArray.to(type.toFields(value)),
    publicInputAux: type.toAuxiliary(value),
  };
}

ZkProgram.Proof = function <
  PublicInputType extends FlexibleProvable<any>,
  PublicOutputType extends FlexibleProvable<any>
>(program: {
  name: string;
  publicInputType: PublicInputType;
  publicOutputType: PublicOutputType;
}): typeof Proof<
  InferProvable<PublicInputType>,
  InferProvable<PublicOutputType>
> & {
  provable: Provable<
    Proof<InferProvable<PublicInputType>, InferProvable<PublicOutputType>>,
    ProofValue<InferValue<PublicInputType>, InferValue<PublicOutputType>>
  >;
} {
  return class ZkProgramProof extends Proof<any, any> {
    static publicInputType = program.publicInputType;
    static publicOutputType = program.publicOutputType;
    static tag = () => program;
  };
};

let dummyProofCache: string | undefined;

async function dummyBase64Proof() {
  if (dummyProofCache) return dummyProofCache;
  let proof = await dummyProof(2, 15);
  let base64Proof = Pickles.proofToBase64([2, proof]);
  dummyProofCache = base64Proof;
  return base64Proof;
}

// helpers for circuit context

function Prover<ProverData>() {
  return {
    async run<Result>(
      witnesses: unknown[],
      proverData: ProverData,
      callback: () => Promise<Result>
    ) {
      let id = snarkContext.enter({ witnesses, proverData, inProver: true });
      try {
        return await callback();
      } finally {
        snarkContext.leave(id);
      }
    },
    getData(): ProverData {
      return snarkContext.get().proverData;
    },
  };
}

// helper types

type Infer<T> = T extends Subclass<typeof ProofBase>
  ? InstanceType<T>
  : T extends ProvableType
  ? InferProvableType<T>
  : never;

type TupleToInstances<T> = {
  [I in keyof T]: Infer<T[I]>;
};

type PrivateInput = ProvableType | Subclass<typeof ProofBase>;

type MethodReturnType<PublicOutput, AuxiliaryOutput> = PublicOutput extends void
  ? AuxiliaryOutput extends undefined
    ? void
    : {
        auxiliaryOutput: AuxiliaryOutput;
      }
  : AuxiliaryOutput extends undefined
  ? {
      publicOutput: PublicOutput;
    }
  : {
      publicOutput: PublicOutput;
      auxiliaryOutput: AuxiliaryOutput;
    };

type Method<
  PublicInput,
  PublicOutput,
  MethodSignature extends {
    privateInputs: Tuple<PrivateInput>;
    auxiliaryOutput?: ProvableType;
  }
> = PublicInput extends undefined
  ? {
      method(
        ...args: TupleToInstances<MethodSignature['privateInputs']>
      ): Promise<
        MethodReturnType<
          PublicOutput,
          InferProvableOrUndefined<Get<MethodSignature, 'auxiliaryOutput'>>
        >
      >;
    }
  : {
      method(
        publicInput: PublicInput,
        ...args: TupleToInstances<MethodSignature['privateInputs']>
      ): Promise<
        MethodReturnType<
          PublicOutput,
          InferProvableOrUndefined<Get<MethodSignature, 'auxiliaryOutput'>>
        >
      >;
    };

type RegularProver<
  PublicInput,
  PublicOutput,
  Args extends Tuple<PrivateInput>,
  AuxiliaryOutput
> = (
  publicInput: PublicInput,
  ...args: TupleToInstances<Args>
) => Promise<{
  proof: Proof<PublicInput, PublicOutput>;
  auxiliaryOutput: AuxiliaryOutput;
}>;

type Prover<
  PublicInput,
  PublicOutput,
  Args extends Tuple<PrivateInput>,
  AuxiliaryOutput
> = PublicInput extends undefined
  ? (...args: TupleToInstances<Args>) => Promise<{
      proof: Proof<PublicInput, PublicOutput>;
      auxiliaryOutput: AuxiliaryOutput;
    }>
  : (
      publicInput: PublicInput,
      ...args: TupleToInstances<Args>
    ) => Promise<{
      proof: Proof<PublicInput, PublicOutput>;
      auxiliaryOutput: AuxiliaryOutput;
    }>;

type ProvableOrUndefined<A> = A extends undefined
  ? typeof Undefined
  : ToProvable<A>;
type ProvableOrVoid<A> = A extends undefined ? typeof Void : ToProvable<A>;

type InferProvableOrUndefined<A> = A extends undefined
  ? undefined
  : A extends ProvableType
  ? InferProvable<A>
  : InferProvable<A> | undefined;
type InferProvableOrVoid<A> = A extends undefined ? void : InferProvable<A>;

type UnwrapPromise<P> = P extends Promise<infer T> ? T : never;

/**
 * helper to get property type from an object, in place of `T[Key]`
 *
 * assume `T extends { Key?: Something }`.
 * if we use `Get<T, Key>` instead of `T[Key]`, we allow `T` to be inferred _without_ the `Key` key,
 * and thus retain the precise type of `T` during inference
 */
type Get<T, Key extends string> = T extends { [K in Key]: infer Value }
  ? Value
  : undefined;<|MERGE_RESOLUTION|>--- conflicted
+++ resolved
@@ -201,7 +201,6 @@
   },
 };
 
-<<<<<<< HEAD
 type ConfigBaseType = {
   publicInput?: ProvableType;
   publicOutput?: ProvableType;
@@ -209,7 +208,28 @@
     [I in string]: {
       privateInputs: Tuple<PrivateInput>;
       auxiliaryOutput?: ProvableType;
-=======
+    };
+  };
+};
+
+type InferMethodSignatures<Config extends ConfigBaseType> = Config['methods'];
+type InferPrivateInput<Config extends ConfigBaseType> = {
+  [I in keyof Config['methods']]: Config['methods'][I]['privateInputs'];
+};
+type InferAuxiliaryOutputs<Config extends ConfigBaseType> = {
+  [I in keyof InferMethodSignatures<Config>]: Get<
+    InferMethodSignatures<Config>[I],
+    'auxiliaryOutput'
+  >;
+};
+type InferMethodType<Config extends ConfigBaseType> = {
+  [I in keyof Config['methods']]: Method<
+    InferProvableOrUndefined<Get<Config, 'publicInput'>>,
+    InferProvableOrVoid<Get<Config, 'publicOutput'>>,
+    Config['methods'][I]
+  >;
+};
+
 /**
  * Wraps config + provable code into a program capable of producing {@link Proof}s.
  *
@@ -237,38 +257,6 @@
  * @param config The configuration of the program, describing the type of the public input and public output, as well as defining the methods which can be executed provably.
  * @returns an object that can be used to compile, prove, and verify the program.
  */
-function ZkProgram<
-  Config extends {
-    publicInput?: ProvableType;
-    publicOutput?: ProvableType;
-    methods: {
-      [I in string]: {
-        privateInputs: Tuple<PrivateInput>;
-        auxiliaryOutput?: ProvableType;
-      };
->>>>>>> dea2a1f3
-    };
-  };
-};
-
-type InferMethodSignatures<Config extends ConfigBaseType> = Config['methods'];
-type InferPrivateInput<Config extends ConfigBaseType> = {
-  [I in keyof Config['methods']]: Config['methods'][I]['privateInputs'];
-};
-type InferAuxiliaryOutputs<Config extends ConfigBaseType> = {
-  [I in keyof InferMethodSignatures<Config>]: Get<
-    InferMethodSignatures<Config>[I],
-    'auxiliaryOutput'
-  >;
-};
-type InferMethodType<Config extends ConfigBaseType> = {
-  [I in keyof Config['methods']]: Method<
-    InferProvableOrUndefined<Get<Config, 'publicInput'>>,
-    InferProvableOrVoid<Get<Config, 'publicOutput'>>,
-    Config['methods'][I]
-  >;
-};
-
 function ZkProgram<Config extends ConfigBaseType>(
   config: Config & {
     name: string;
@@ -326,7 +314,7 @@
 } {
   // derived types for convenience
   type Methods = InferMethodSignatures<Config>;
-  type PrivateInputs = InferPrivateInput<Config>
+  type PrivateInputs = InferPrivateInput<Config>;
   type AuxiliaryOutputs = InferAuxiliaryOutputs<Config>;
 
   let doProving = true;
