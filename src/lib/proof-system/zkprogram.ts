--- conflicted
+++ resolved
@@ -78,11 +78,6 @@
 export {
   CompiledTag,
   sortMethodArguments,
-<<<<<<< HEAD
-  getPreviousProofsForProver,
-  Method,
-=======
->>>>>>> 90de4c1c
   MethodInterface,
   MethodReturnType,
   picklesRuleFromFunction,
@@ -90,16 +85,10 @@
   analyzeMethod,
   Prover,
   dummyBase64Proof,
-<<<<<<< HEAD
-	PrivateInput,
-	Tuple,
-	TupleToInstances
-=======
   computeMaxProofsVerified,
   RegularProver,
   TupleToInstances,
   PrivateInput,
->>>>>>> 90de4c1c
 };
 
 type Undefined = undefined;
