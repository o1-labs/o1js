import { EmptyUndefined, EmptyVoid } from '../../bindings/lib/generic.js';
import { Snarky, initializeBindings, withThreadPool } from '../../snarky.js';
import { Pickles, Gate } from '../../snarky.js';
import { Field } from '../provable/wrapped.js';
import {
  FlexibleProvable,
  InferProvable,
  ProvablePureExtended,
  Struct,
} from '../provable/types/struct.js';
import {
  InferProvableType,
  provable,
} from '../provable/types/provable-derivers.js';
import { Provable } from '../provable/provable.js';
import { assert, prettifyStacktracePromise } from '../util/errors.js';
import { snarkContext } from '../provable/core/provable-context.js';
import { hashConstant } from '../provable/crypto/poseidon.js';
import { MlArray, MlBool, MlResult, MlPair } from '../ml/base.js';
import { MlFieldArray, MlFieldConstArray } from '../ml/fields.js';
import { FieldVar, FieldConst } from '../provable/core/fieldvar.js';
import { Cache, readCache, writeCache } from './cache.js';
import {
  decodeProverKey,
  encodeProverKey,
  parseHeader,
} from './prover-keys.js';
import {
  setSrsCache,
  unsetSrsCache,
} from '../../bindings/crypto/bindings/srs.js';
import {
  ProvablePure,
  ProvableType,
  ProvableTypePure,
  ToProvable,
} from '../provable/types/provable-intf.js';
import { prefixToField } from '../../bindings/lib/binable.js';
import { prefixes } from '../../bindings/crypto/constants.js';
import { Subclass, Tuple } from '../util/types.js';
import {
  dummyProof,
  DynamicProof,
  extractProofs,
  extractProofTypes,
  Proof,
  ProofBase,
  ProofClass,
  ProofValue,
} from './proof.js';
import {
  featureFlagsFromGates,
  featureFlagsToMlOption,
} from './feature-flags.js';
import { emptyWitness } from '../provable/types/util.js';
import { From, InferValue } from '../../bindings/lib/provable-generic.js';
import { DeclaredProof, ZkProgramContext } from './zkprogram-context.js';
import { mapObject, mapToObject, zip } from '../util/arrays.js';

// public API
export {
  SelfProof,
  JsonProof,
  ZkProgram,
  verify,
  Empty,
  Undefined,
  Void,
  VerificationKey,
};

// internal API
export {
  CompiledTag,
  sortMethodArguments,
  MethodInterface,
  picklesRuleFromFunction,
  compileProgram,
  analyzeMethod,
  Prover,
  dummyBase64Proof,
  computeMaxProofsVerified,
  RegularProver,
  TupleToInstances,
  PrivateInput,
};

type Undefined = undefined;
const Undefined: ProvablePureExtended<undefined, undefined, null> =
  EmptyUndefined<Field>();
type Empty = Undefined;
const Empty = Undefined;
type Void = undefined;
const Void: ProvablePureExtended<void, void, null> = EmptyVoid<Field>();

function createProgramState() {
  let methodCache: Map<string, unknown> = new Map();
  return {
    setNonPureOutput(value: any[]) {
      methodCache.set('__nonPureOutput__', value);
    },
    getNonPureOutput(): any[] {
      let entry = methodCache.get('__nonPureOutput__');
      if (entry === undefined) return [];
      return entry as any[];
    },
    setAuxiliaryOutput(value: unknown, methodName: string) {
      methodCache.set(methodName, value);
    },
    getAuxiliaryOutput(methodName: string): unknown {
      let entry = methodCache.get(methodName);
      if (entry === undefined)
        throw Error(`Auxiliary value for method ${methodName} not defined`);
      return entry;
    },
    reset(key: string) {
      methodCache.delete(key);
    },
  };
}

async function verify(
  proof: ProofBase<any, any> | JsonProof,
  verificationKey: string | VerificationKey
) {
  await initializeBindings();
  let picklesProof: Pickles.Proof;
  let statement: Pickles.Statement<FieldConst>;
  if (typeof proof.proof === 'string') {
    // json proof
    [, picklesProof] = Pickles.proofOfBase64(
      proof.proof,
      proof.maxProofsVerified
    );
    let input = MlFieldConstArray.to(
      (proof as JsonProof).publicInput.map(Field)
    );
    let output = MlFieldConstArray.to(
      (proof as JsonProof).publicOutput.map(Field)
    );
    statement = MlPair(input, output);
  } else {
    // proof class
    picklesProof = proof.proof;
    let fields = (proof as ProofBase).publicFields();
    let input = MlFieldConstArray.to(fields.input);
    let output = MlFieldConstArray.to(fields.output);
    statement = MlPair(input, output);
  }
  let vk =
    typeof verificationKey === 'string'
      ? verificationKey
      : verificationKey.data;
  return prettifyStacktracePromise(
    withThreadPool(() => Pickles.verify(statement, picklesProof, vk))
  );
}

type JsonProof = {
  publicInput: string[];
  publicOutput: string[];
  maxProofsVerified: 0 | 1 | 2;
  proof: string;
};
type CompiledTag = unknown;

let compiledTags = new WeakMap<any, CompiledTag>();
let CompiledTag = {
  get(tag: any): CompiledTag | undefined {
    return compiledTags.get(tag);
  },
  store(tag: any, compiledTag: CompiledTag) {
    compiledTags.set(tag, compiledTag);
  },
};

let sideloadedKeysMap: Record<string, unknown> = {};
let SideloadedTag = {
  get(tag: string): unknown | undefined {
    return sideloadedKeysMap[tag];
  },
  store(tag: string, compiledTag: unknown) {
    sideloadedKeysMap[tag] = compiledTag;
  },
};

function ZkProgram<
  Config extends {
    publicInput?: ProvableType;
    publicOutput?: ProvableType;
    methods: {
      [I in string]: {
        privateInputs: Tuple<PrivateInput>;
        auxiliaryOutput?: ProvableType;
      };
    };
  },
  Methods extends {
    [I in keyof Config['methods']]: Method<
      InferProvableOrUndefined<Get<Config, 'publicInput'>>,
      InferProvableOrVoid<Get<Config, 'publicOutput'>>,
      Config['methods'][I]
    >;
  },
  // derived types for convenience
  MethodSignatures extends Config['methods'] = Config['methods'],
  PrivateInputs extends {
    [I in keyof Config['methods']]: Config['methods'][I]['privateInputs'];
  } = {
    [I in keyof Config['methods']]: Config['methods'][I]['privateInputs'];
  },
  AuxiliaryOutputs extends {
    [I in keyof MethodSignatures]: Get<MethodSignatures[I], 'auxiliaryOutput'>;
  } = {
    [I in keyof MethodSignatures]: Get<MethodSignatures[I], 'auxiliaryOutput'>;
  }
>(
  config: Config & {
    name: string;
    methods: {
      [I in keyof Config['methods']]: Methods[I];
    };
    overrideWrapDomain?: 0 | 1 | 2;
  }
): {
  name: string;
  maxProofsVerified(): Promise<0 | 1 | 2>;

  compile: (options?: {
    cache?: Cache;
    forceRecompile?: boolean;
    proofsEnabled?: boolean;
  }) => Promise<{
    verificationKey: { data: string; hash: Field };
  }>;
  verify: (
    proof: Proof<
      InferProvableOrUndefined<Get<Config, 'publicInput'>>,
      InferProvableOrVoid<Get<Config, 'publicOutput'>>
    >
  ) => Promise<boolean>;
  digest: () => Promise<string>;
  analyzeMethods: () => Promise<{
    [I in keyof Config['methods']]: UnwrapPromise<
      ReturnType<typeof analyzeMethod>
    >;
  }>;

  publicInputType: ProvableOrUndefined<Get<Config, 'publicInput'>>;
  publicOutputType: ProvableOrVoid<Get<Config, 'publicOutput'>>;
  privateInputTypes: PrivateInputs;
  auxiliaryOutputTypes: AuxiliaryOutputs;
  rawMethods: {
    [I in keyof Config['methods']]: Methods[I]['method'];
  };
<<<<<<< HEAD
  proveRecursively: {
    [I in keyof Config['methods']]: RecursiveProver<
      InferProvableOrUndefined<Get<Config, 'publicInput'>>,
      ProvableOrUndefined<Get<Config, 'publicInput'>>,
      InferProvableOrVoid<Get<Config, 'publicOutput'>>,
      PrivateInputs[I]
    >;
  };
=======
>>>>>>> fe770726

  Proof: typeof Proof<
    InferProvableOrUndefined<Get<Config, 'publicInput'>>,
    InferProvableOrVoid<Get<Config, 'publicOutput'>>
  >;

  proofsEnabled: boolean;
  setProofsEnabled(proofsEnabled: boolean): void;
} & {
  [I in keyof Config['methods']]: Prover<
    InferProvableOrUndefined<Get<Config, 'publicInput'>>,
    ProvableOrUndefined<Get<Config, 'publicInput'>>,
    InferProvableOrVoid<Get<Config, 'publicOutput'>>,
    PrivateInputs[I],
    InferProvableOrUndefined<AuxiliaryOutputs[I]>
  >;
} {
  type PublicInputType = ProvableOrUndefined<Get<Config, 'publicInput'>>;
  type PublicInput = InferProvableOrUndefined<Get<Config, 'publicInput'>>;
  type PublicOutput = InferProvableOrVoid<Get<Config, 'publicOutput'>>;

  let doProving = true;

  let methods = config.methods;
  let publicInputType: Provable<any> = ProvableType.get(
    config.publicInput ?? Undefined
  );
  let hasPublicInput =
    publicInputType !== Undefined && publicInputType !== Void;
  let publicOutputType: Provable<any> = ProvableType.get(
    config.publicOutput ?? Void
  );

  let selfTag = { name: config.name };

  class SelfProof extends Proof<PublicInput, PublicOutput> {
    static publicInputType = publicInputType;
    static publicOutputType = publicOutputType;
    static tag = () => selfTag;
  }

  type MethodKey = keyof Config['methods'];
  // TODO remove sort()! Object.keys() has a deterministic order
  let methodKeys: MethodKey[] = Object.keys(methods).sort(); // need to have methods in (any) fixed order
  let methodIntfs = methodKeys.map((key) =>
    sortMethodArguments(
      'program',
      key as string,
      methods[key].privateInputs,
      ProvableType.get(methods[key].auxiliaryOutput) ?? Undefined,
      SelfProof
    )
  );
  let methodFunctions = methodKeys.map((key) => methods[key].method);
  let privateInputTypes = methodIntfs.map((m) => m.args);
  let maxProofsVerified: undefined | 0 | 1 | 2 = undefined;

  async function getMaxProofsVerified() {
    if (maxProofsVerified !== undefined) return maxProofsVerified;
    let methodsMeta = await analyzeMethods();
    let proofs = methodKeys.map((k) => methodsMeta[k].proofs.length);
    maxProofsVerified = computeMaxProofsVerified(proofs);
    return maxProofsVerified;
  }

  async function analyzeMethods() {
    let methodsMeta: Record<
      string,
      UnwrapPromise<ReturnType<typeof analyzeMethod>>
    > = {};
    for (let i = 0; i < methodIntfs.length; i++) {
      let methodEntry = methodIntfs[i];
      methodsMeta[methodEntry.methodName] = await analyzeMethod(
        publicInputType,
        methodEntry,
        methodFunctions[i]
      );
    }
    return methodsMeta as {
      [I in keyof Methods]: UnwrapPromise<ReturnType<typeof analyzeMethod>>;
    };
  }

  let compileOutput:
    | {
        provers: Pickles.Prover[];
        maxProofsVerified: 0 | 1 | 2;
        verify: (
          statement: Pickles.Statement<FieldConst>,
          proof: Pickles.Proof
        ) => Promise<boolean>;
      }
    | undefined;

  const programState = createProgramState();

  async function compile({
    cache = Cache.FileSystemDefault,
    forceRecompile = false,
    proofsEnabled = undefined as boolean | undefined,
  } = {}) {
    doProving = proofsEnabled ?? doProving;

    if (doProving) {
      let methodsMeta = await analyzeMethods();
      let gates = methodKeys.map((k) => methodsMeta[k].gates);
      let proofs = methodKeys.map((k) => methodsMeta[k].proofs);
      maxProofsVerified = computeMaxProofsVerified(proofs.map((p) => p.length));

      let { provers, verify, verificationKey } = await compileProgram({
        publicInputType,
        publicOutputType,
        methodIntfs,
        methods: methodFunctions,
        gates,
        proofs,
        proofSystemTag: selfTag,
        cache,
        forceRecompile,
        overrideWrapDomain: config.overrideWrapDomain,
        state: programState,
      });

      compileOutput = { provers, verify, maxProofsVerified };
      return { verificationKey };
    } else {
      return {
        verificationKey: VerificationKey.empty(),
      };
    }
  }

<<<<<<< HEAD
  type RegularProver<K extends MethodKey> = (
    publicInput: From<PublicInputType>,
    ...args: TupleFrom<PrivateInputs[K]>
  ) => Promise<{
    proof: Proof<PublicInput, PublicOutput>;
    auxiliaryOutput: InferProvableOrUndefined<AuxiliaryOutputs[K]>;
  }>;
=======
  // for each of the methods, create a prover function.
  // in the first step, these are "regular" in that they always expect the public input as the first argument,
  // which is easier to use internally.
  type RegularProver_<K extends MethodKey> = RegularProver<
    PublicInput,
    PublicOutput,
    PrivateInputs[K],
    InferProvableOrUndefined<AuxiliaryOutputs[K]>
  >;
>>>>>>> fe770726

  function toRegularProver<K extends MethodKey>(
    key: K,
    i: number
<<<<<<< HEAD
  ): RegularProver<K> {
    return async function prove_(inputPublicInput, ...inputArgs) {
      let publicInput = publicInputType.fromValue(inputPublicInput);
      let args = zip(inputArgs, privateInputTypes[i]).map(([arg, type]) =>
        ProvableType.get(type).fromValue(arg)
      );
=======
  ): RegularProver_<K> {
    return async function prove_(publicInput, ...args) {
>>>>>>> fe770726
      if (!doProving) {
        // we step into a ZkProgramContext here to match the context nesting
        // that would happen if proofs were enabled -- otherwise, proofs declared
        // in an inner program could be counted to the outer program
        let id = ZkProgramContext.enter();
        try {
          let { publicOutput, auxiliaryOutput } =
            (hasPublicInput
              ? await (methods[key].method as any)(publicInput, ...args)
              : await (methods[key].method as any)(...args)) ?? {};

          let proof = await SelfProof.dummy(
            publicInput,
            publicOutput,
            await getMaxProofsVerified()
          );
          return { proof, auxiliaryOutput };
        } finally {
          ZkProgramContext.leave(id);
        }
      }

      if (compileOutput === undefined) {
        throw Error(
          `Cannot prove execution of program.${String(
            key
          )}(), no prover found. ` +
            `Try calling \`await program.compile()\` first, this will cache provers in the background.\nIf you compiled your zkProgram with proofs disabled (\`proofsEnabled = false\`), you have to compile it with proofs enabled first.`
        );
      }
      let picklesProver = compileOutput.provers[i];
      let maxProofsVerified = compileOutput.maxProofsVerified;

      let { publicInputFields, publicInputAux } = toFieldAndAuxConsts(
        publicInputType,
        publicInput
      );

      let id = snarkContext.enter({
        witnesses: args,
        inProver: true,
        auxInputData: publicInputAux,
      });

      let result: UnwrapPromise<ReturnType<typeof picklesProver>>;
      try {
        result = await picklesProver(publicInputFields);
      } finally {
        snarkContext.leave(id);
      }

      let auxiliaryType = methodIntfs[i].auxiliaryType;
      let auxiliaryOutputExists =
        auxiliaryType && auxiliaryType.sizeInFields() !== 0;

      let auxiliaryOutput;
      if (auxiliaryOutputExists) {
        auxiliaryOutput = programState.getAuxiliaryOutput(
          methodIntfs[i].methodName
        );

        programState.reset(methodIntfs[i].methodName);
      }

      let [publicOutputFields, proof] = MlPair.from(result);

      let nonPureOutput = programState.getNonPureOutput();

      let publicOutput = fromFieldConsts(
        publicOutputType,
        publicOutputFields,
        nonPureOutput
      );

      programState.reset('__nonPureOutput__');

      return {
        proof: new SelfProof({
          publicInput,
          publicOutput,
          proof,
          maxProofsVerified,
        }),
        auxiliaryOutput,
      };
    };
  }
  let regularProvers = mapToObject(methodKeys, toRegularProver);

  // wrap "regular" provers to remove an `undefined` public input argument,
  // this matches how the method itself was defined in the case of no public input
  type Prover_<K extends MethodKey = MethodKey> = Prover<
    PublicInput,
    PublicInputType,
    PublicOutput,
    PrivateInputs[K],
    InferProvableOrUndefined<AuxiliaryOutputs[K]>
  >;
  type Provers = {
    [K in MethodKey]: Prover_<K>;
  };
  let provers: Provers = mapObject(regularProvers, (prover): Prover_ => {
    if (publicInputType === Undefined || publicInputType === Void) {
      return ((...args: any) => prover(undefined as any, ...args)) as any;
    } else {
      return prover as any;
    }
  });

  function verify(proof: Proof<PublicInput, PublicOutput>) {
    if (!doProving) {
      return Promise.resolve(true);
    }
    if (compileOutput?.verify === undefined) {
      throw Error(
        `Cannot verify proof, verification key not found. Try calling \`await program.compile()\` first.`
      );
    }
    let statement = MlPair(
      toFieldConsts(publicInputType, proof.publicInput),
      toFieldConsts(publicOutputType, proof.publicOutput)
    );
    return compileOutput.verify(statement, proof.proof);
  }

<<<<<<< HEAD
  let regularRecursiveProvers = mapObject(regularProvers, (prover, _key, i) => {
    return async function proveRecursively_(
      publicInput: PublicInput,
      ...args: TupleFrom<PrivateInputs[MethodKey]>
    ) {
      // create the base proof in a witness block
      let proof = await Provable.witnessAsync(SelfProof, async () => {
        // move method args to constants
        let constInput = Provable.toConstant(
          publicInputType,
          publicInputType.fromValue(publicInput)
        );
        let constArgs = zip(args, privateInputTypes[i]).map(([arg, type]) =>
          Provable.toConstant(type, ProvableType.get(type).fromValue(arg))
        );
        let { proof } = await prover(constInput, ...(constArgs as any));
        return proof;
      });

      // assert that the witnessed proof has the correct public input (which will be used by Pickles as part of verification)
      if (hasPublicInput) {
        Provable.assertEqual(publicInputType, proof.publicInput, publicInput);
      }

      // declare and verify the proof, and return its public output
      proof.declare();
      proof.verify();
      return proof.publicOutput;
    };
  });
  type RecursiveProver_<K extends MethodKey> = RecursiveProver<
    PublicInput,
    PublicInputType,
    PublicOutput,
    PrivateInputs[K]
  >;
  type RecursiveProvers = {
    [K in MethodKey]: RecursiveProver_<K>;
  };
  let proveRecursively: RecursiveProvers = mapToObject(methodKeys, (key) => {
    if (publicInputType === Undefined || publicInputType === Void) {
      return ((...args: any) =>
        regularRecursiveProvers[key](undefined as any, ...args)) as any;
    } else {
      return regularRecursiveProvers[key] as any;
    }
  });

=======
>>>>>>> fe770726
  async function digest() {
    let methodsMeta = await analyzeMethods();
    let digests: Field[] = methodKeys.map((k) =>
      Field(BigInt('0x' + methodsMeta[k].digest))
    );
    return hashConstant(digests).toBigInt().toString(16);
  }

  const program = Object.assign(
    selfTag,
    {
      maxProofsVerified: getMaxProofsVerified,

      compile,
      verify,
      digest,
      analyzeMethods,

      publicInputType: publicInputType as ProvableOrUndefined<
        Get<Config, 'publicInput'>
      >,
      publicOutputType: publicOutputType as ProvableOrVoid<
        Get<Config, 'publicOutput'>
      >,
      privateInputTypes: mapToObject(
        methodKeys,
        (_, i) => privateInputTypes[i]
      ) as any,
      auxiliaryOutputTypes: Object.fromEntries(
        methodKeys.map((key) => [key, methods[key].auxiliaryOutput])
      ) as any,
      rawMethods: Object.fromEntries(
        methodKeys.map((key) => [key, methods[key].method])
      ) as any,

      Proof: SelfProof,

      proofsEnabled: doProving,
      setProofsEnabled(proofsEnabled: boolean) {
        doProving = proofsEnabled;
      },
    },
    provers
  );

  // Object.assign only shallow-copies, hence we cant use this getter and have to define it explicitly
  Object.defineProperty(program, 'proofsEnabled', {
    get: () => doProving,
  });

  return program;
}

type ZkProgram<
  Config extends {
    publicInput?: ProvableTypePure;
    publicOutput?: ProvableTypePure;
    methods: {
      [I in string]: {
        privateInputs: Tuple<PrivateInput>;
        auxiliaryOutput?: ProvableType;
      };
    };
  },
  Methods extends {
    [I in keyof Config['methods']]: Method<
      InferProvableOrUndefined<Get<Config, 'publicInput'>>,
      InferProvableOrVoid<Get<Config, 'publicOutput'>>,
      Config['methods'][I]
    >;
  }
> = ReturnType<typeof ZkProgram<Config, Methods>>;

class SelfProof<PublicInput, PublicOutput> extends Proof<
  PublicInput,
  PublicOutput
> {}

class VerificationKey extends Struct({
  ...provable({ data: String, hash: Field }),
  toJSON({ data }: { data: string }) {
    return data;
  },
}) {
  static async dummy(): Promise<VerificationKey> {
    await initializeBindings();
    const [, data, hash] = Pickles.dummyVerificationKey();
    return new VerificationKey({
      data,
      hash: Field(hash),
    });
  }
}

function sortMethodArguments(
  programName: string,
  methodName: string,
  privateInputs: unknown[],
  auxiliaryType: Provable<any> | undefined,
  selfProof: Subclass<typeof Proof>
): MethodInterface {
  // replace SelfProof with the actual selfProof
  // TODO this does not handle SelfProof nested in inputs
  privateInputs = privateInputs.map((input) =>
    input === SelfProof ? selfProof : input
  );

  // check if all arguments are provable
  let args: ProvableType<unknown>[] = privateInputs.map((input, i) => {
    if (isProvable(input)) return input;

    throw Error(
      `Argument ${
        i + 1
      } of method ${methodName} is not a provable type: ${input}`
    );
  });

  // extract input proofs to count them and for sanity checks
  // WARNING: this doesn't include internally declared proofs!
  let proofs = args.flatMap(extractProofTypes);
  let numberOfProofs = proofs.length;

  // don't allow base classes for proofs
  proofs.forEach((proof) => {
    if (proof === ProofBase || proof === Proof || proof === DynamicProof) {
      throw Error(
        `You cannot use the \`${proof.name}\` class directly. Instead, define a subclass:\n` +
          `class MyProof extends ${proof.name}<PublicInput, PublicOutput> { ... }`
      );
    }
  });

  // don't allow more than 2 proofs
  if (numberOfProofs > 2) {
    throw Error(
      `${programName}.${methodName}() has more than two proof arguments, which is not supported.\n` +
        `Suggestion: You can merge more than two proofs by merging two at a time in a binary tree.`
    );
  }
  return { methodName, args, auxiliaryType };
}

function isProvable(type: unknown): type is ProvableType<unknown> {
  let type_ = ProvableType.get(type);
  return (
    (typeof type_ === 'function' || typeof type_ === 'object') &&
    type_ !== null &&
    ['toFields', 'fromFields', 'sizeInFields', 'toAuxiliary'].every(
      (s) => s in type_
    )
  );
}

function isDynamicProof(
  type: Subclass<typeof ProofBase>
): type is Subclass<typeof DynamicProof> {
  return typeof type === 'function' && type.prototype instanceof DynamicProof;
}

type MethodInterface = {
  methodName: string;
  args: ProvableType<unknown>[];
  returnType?: Provable<any>;
  auxiliaryType?: Provable<any>;
};

// reasonable default choice for `overrideWrapDomain`
const maxProofsToWrapDomain = { 0: 0, 1: 1, 2: 1 } as const;

async function compileProgram({
  publicInputType,
  publicOutputType,
  methodIntfs,
  methods,
  gates,
  proofs,
  proofSystemTag,
  cache,
  forceRecompile,
  overrideWrapDomain,
  state,
}: {
  publicInputType: Provable<any>;
  publicOutputType: Provable<any>;
  methodIntfs: MethodInterface[];
  methods: ((...args: any) => unknown)[];
  gates: Gate[][];
  proofs: ProofClass[][];
  proofSystemTag: { name: string };
  cache: Cache;
  forceRecompile: boolean;
  overrideWrapDomain?: 0 | 1 | 2;
  state?: ReturnType<typeof createProgramState>;
}) {
  await initializeBindings();
  if (methodIntfs.length === 0)
    throw Error(`The Program you are trying to compile has no methods.
Try adding a method to your ZkProgram or SmartContract.
If you are using a SmartContract, make sure you are using the @method decorator.`);

  let rules = methodIntfs.map((methodEntry, i) =>
    picklesRuleFromFunction(
      publicInputType,
      publicOutputType,
      methods[i],
      proofSystemTag,
      methodEntry,
      gates[i],
      proofs[i],
      state
    )
  );

  let maxProofs = computeMaxProofsVerified(proofs.map((p) => p.length));
  overrideWrapDomain ??= maxProofsToWrapDomain[maxProofs];
  let picklesCache: Pickles.Cache = [
    0,
    function read_(mlHeader) {
      if (forceRecompile) return MlResult.unitError();
      let header = parseHeader(proofSystemTag.name, methodIntfs, mlHeader);
      let result = readCache(cache, header, (bytes) =>
        decodeProverKey(mlHeader, bytes)
      );
      if (result === undefined) return MlResult.unitError();
      return MlResult.ok(result);
    },
    function write_(mlHeader, value) {
      if (!cache.canWrite) return MlResult.unitError();

      let header = parseHeader(proofSystemTag.name, methodIntfs, mlHeader);
      let didWrite = writeCache(cache, header, encodeProverKey(value));

      if (!didWrite) return MlResult.unitError();
      return MlResult.ok(undefined);
    },
    MlBool(cache.canWrite),
  ];

  let { verificationKey, provers, verify, tag } =
    await prettifyStacktracePromise(
      withThreadPool(async () => {
        let result: ReturnType<typeof Pickles.compile>;
        let id = snarkContext.enter({ inCompile: true });
        setSrsCache(cache);
        try {
          result = Pickles.compile(MlArray.to(rules), {
            publicInputSize: publicInputType.sizeInFields(),
            publicOutputSize: publicOutputType.sizeInFields(),
            storable: picklesCache,
            overrideWrapDomain,
          });
          let { getVerificationKey, provers, verify, tag } = result;
          CompiledTag.store(proofSystemTag, tag);
          let [, data, hash] = await getVerificationKey();
          let verificationKey = { data, hash: Field(hash) };
          return {
            verificationKey,
            provers: MlArray.from(provers),
            verify,
            tag,
          };
        } finally {
          snarkContext.leave(id);
          unsetSrsCache();
        }
      })
    );
  // wrap provers
  let wrappedProvers = provers.map(
    (prover): Pickles.Prover =>
      async function picklesProver(publicInput: MlFieldConstArray) {
        return prettifyStacktracePromise(
          withThreadPool(() => prover(publicInput))
        );
      }
  );
  // wrap verify
  let wrappedVerify = async function picklesVerify(
    statement: Pickles.Statement<FieldConst>,
    proof: Pickles.Proof
  ) {
    return prettifyStacktracePromise(
      withThreadPool(() => verify(statement, proof))
    );
  };
  return {
    verificationKey,
    provers: wrappedProvers,
    verify: wrappedVerify,
    tag,
  };
}

async function analyzeMethod(
  publicInputType: Provable<any>,
  methodIntf: MethodInterface,
  method: (...args: any) => unknown
) {
  let result: Awaited<ReturnType<typeof Provable.constraintSystem>>;
  let proofs: ProofClass[];
  let id = ZkProgramContext.enter();
  try {
    result = await Provable.constraintSystem(() => {
      let args = methodIntf.args.map(emptyWitness);
      args.forEach((value) =>
        extractProofs(value).forEach((proof) => proof.declare())
      );

      let publicInput = emptyWitness(publicInputType);
      // note: returning the method result here makes this handle async methods
      if (publicInputType === Undefined || publicInputType === Void)
        return method(...args);
      return method(publicInput, ...args);
    });
    proofs = ZkProgramContext.getDeclaredProofs().map(
      ({ ProofClass }) => ProofClass
    );
  } finally {
    ZkProgramContext.leave(id);
  }
  return { ...result, proofs };
}

function inCircuitVkHash(inCircuitVk: unknown): Field {
  const digest = Pickles.sideLoaded.vkDigest(inCircuitVk);

  const salt = Snarky.poseidon.update(
    MlFieldArray.to([Field(0), Field(0), Field(0)]),
    MlFieldArray.to([prefixToField(Field, prefixes.sideLoadedVK)])
  );

  const newState = Snarky.poseidon.update(salt, digest);
  const stateFields = MlFieldArray.from(newState) as [Field, Field, Field];
  return stateFields[0];
}

function picklesRuleFromFunction(
  publicInputType: Provable<unknown>,
  publicOutputType: Provable<unknown>,
  func: (...args: unknown[]) => unknown,
  proofSystemTag: { name: string },
  { methodName, args, auxiliaryType }: MethodInterface,
  gates: Gate[],
  verifiedProofs: ProofClass[],
  state?: ReturnType<typeof createProgramState>
): Pickles.Rule {
  async function main(
    publicInput: MlFieldArray
  ): ReturnType<Pickles.Rule['main']> {
    let {
      witnesses: argsWithoutPublicInput,
      inProver,
      auxInputData,
    } = snarkContext.get();
    assert(!(inProver && argsWithoutPublicInput === undefined));

    // witness private inputs and declare input proofs
    let id = ZkProgramContext.enter();
    let finalArgs = [];
    for (let i = 0; i < args.length; i++) {
      try {
        let type = args[i];
        let value = Provable.witness(type, () => {
          return argsWithoutPublicInput?.[i] ?? ProvableType.synthesize(type);
        });
        finalArgs[i] = value;

        extractProofs(value).forEach((proof) => proof.declare());
      } catch (e: any) {
        ZkProgramContext.leave(id);
        e.message = `Error when witnessing in ${methodName}, argument ${i}: ${e.message}`;
        throw e;
      }
    }

    // run the user circuit
    let result: { publicOutput?: any; auxiliaryOutput?: any };
    let proofs: DeclaredProof[];

    try {
      if (publicInputType === Undefined || publicInputType === Void) {
        result = (await func(...finalArgs)) as any;
      } else {
        let input = fromFieldVars(publicInputType, publicInput, auxInputData);
        result = (await func(input, ...finalArgs)) as any;
      }
      proofs = ZkProgramContext.getDeclaredProofs();
    } finally {
      ZkProgramContext.leave(id);
    }

    if (result?.publicOutput) {
      // store the nonPure auxiliary data in program state cache if it exists
      let nonPureOutput = publicOutputType.toAuxiliary(result.publicOutput);
      state?.setNonPureOutput(nonPureOutput);
    }

    // now all proofs are declared - check that we got as many as during compile time
    assert(
      proofs.length === verifiedProofs.length,
      `Expected ${verifiedProofs.length} proofs, but got ${proofs.length}`
    );

    // extract proof statements for Pickles
    let previousStatements = proofs.map(
      ({ proofInstance }): Pickles.Statement<FieldVar> => {
        let fields = proofInstance.publicFields();
        let input = MlFieldArray.to(fields.input);
        let output = MlFieldArray.to(fields.output);
        return MlPair(input, output);
      }
    );

    // handle dynamic proofs
    proofs.forEach(({ ProofClass, proofInstance }) => {
      if (!(proofInstance instanceof DynamicProof)) return;

      // Initialize side-loaded verification key
      const tag = ProofClass.tag();
      const computedTag = SideloadedTag.get(tag.name);
      const vk = proofInstance.usedVerificationKey;

      if (vk === undefined) {
        throw new Error(
          'proof.verify() not called, call it at least once in your circuit'
        );
      }

      if (Provable.inProver()) {
        Pickles.sideLoaded.inProver(computedTag, vk.data);
      }
      const circuitVk = Pickles.sideLoaded.vkToCircuit(() => vk.data);

      // Assert the validity of the auxiliary vk-data by comparing the witnessed and computed hash
      const hash = inCircuitVkHash(circuitVk);
      Field(hash).assertEquals(
        vk.hash,
        'Provided VerificationKey hash not correct'
      );
      Pickles.sideLoaded.inCircuit(computedTag, circuitVk);
    });

    // if the output is empty, we don't evaluate `toFields(result)` to allow the function to return something else in that case
    let hasPublicOutput = publicOutputType.sizeInFields() !== 0;
    let publicOutput = hasPublicOutput
      ? publicOutputType.toFields(result.publicOutput)
      : [];

    if (
      state !== undefined &&
      auxiliaryType !== undefined &&
      auxiliaryType.sizeInFields() !== 0
    ) {
      Provable.asProver(() => {
        let { auxiliaryOutput } = result;
        assert(
          auxiliaryOutput !== undefined,
          `${proofSystemTag.name}.${methodName}(): Auxiliary output is undefined even though the method declares it.`
        );
        state.setAuxiliaryOutput(
          Provable.toConstant(auxiliaryType, auxiliaryOutput),
          methodName
        );
      });
    }

    return {
      publicOutput: MlFieldArray.to(publicOutput),
      previousStatements: MlArray.to(previousStatements),
      previousProofs: MlArray.to(proofs.map((p) => p.proofInstance.proof)),
      shouldVerify: MlArray.to(
        proofs.map((proof) => proof.proofInstance.shouldVerify.toField().value)
      ),
    };
  }

  if (verifiedProofs.length > 2) {
    throw Error(
      `${proofSystemTag.name}.${methodName}() has more than two proof arguments, which is not supported.\n` +
        `Suggestion: You can merge more than two proofs by merging two at a time in a binary tree.`
    );
  }
  let proofsToVerify = verifiedProofs.map((Proof) => {
    let tag = Proof.tag();
    if (tag === proofSystemTag) return { isSelf: true as const };
    else if (isDynamicProof(Proof)) {
      let computedTag: unknown;
      // Only create the tag if it hasn't already been created for this specific Proof class
      if (SideloadedTag.get(tag.name) === undefined) {
        computedTag = Pickles.sideLoaded.create(
          tag.name,
          Proof.maxProofsVerified,
          Proof.publicInputType?.sizeInFields() ?? 0,
          Proof.publicOutputType?.sizeInFields() ?? 0,
          featureFlagsToMlOption(Proof.featureFlags)
        );
        SideloadedTag.store(tag.name, computedTag);
      } else {
        computedTag = SideloadedTag.get(tag.name);
      }
      return { isSelf: false, tag: computedTag };
    } else {
      let compiledTag = CompiledTag.get(tag);
      if (compiledTag === undefined) {
        throw Error(
          `${proofSystemTag.name}.compile() depends on ${tag.name}, but we cannot find compilation output for ${tag.name}.\n` +
            `Try to run ${tag.name}.compile() first.`
        );
      }
      return { isSelf: false, tag: compiledTag };
    }
  });

  let featureFlags = featureFlagsToMlOption(featureFlagsFromGates(gates));

  return {
    identifier: methodName,
    main,
    featureFlags,
    proofsToVerify: MlArray.to(proofsToVerify),
  };
}

function computeMaxProofsVerified(proofs: number[]) {
  return proofs.reduce((acc: number, n) => {
    assert(n <= 2, 'Too many proofs');
    return Math.max(acc, n);
  }, 0) as 0 | 1 | 2;
}

function fromFieldVars<T>(
  type: Provable<T>,
  fields: MlFieldArray,
  auxData: any[] = []
) {
  return type.fromFields(MlFieldArray.from(fields), auxData);
}

function fromFieldConsts<T>(
  type: Provable<T>,
  fields: MlFieldConstArray,
  aux: any[] = []
) {
  return type.fromFields(MlFieldConstArray.from(fields), aux);
}

function toFieldConsts<T>(type: Provable<T>, value: T) {
  return MlFieldConstArray.to(type.toFields(value));
}

function toFieldAndAuxConsts<T>(type: Provable<T>, value: T) {
  return {
    publicInputFields: MlFieldConstArray.to(type.toFields(value)),
    publicInputAux: type.toAuxiliary(value),
  };
}

ZkProgram.Proof = function <
  PublicInputType extends FlexibleProvable<any>,
  PublicOutputType extends FlexibleProvable<any>
>(program: {
  name: string;
  publicInputType: PublicInputType;
  publicOutputType: PublicOutputType;
}): typeof Proof<
  InferProvable<PublicInputType>,
  InferProvable<PublicOutputType>
> & {
  provable: Provable<
    Proof<InferProvable<PublicInputType>, InferProvable<PublicOutputType>>,
    ProofValue<InferValue<PublicInputType>, InferValue<PublicOutputType>>
  >;
} {
  return class ZkProgramProof extends Proof<any, any> {
    static publicInputType = program.publicInputType;
    static publicOutputType = program.publicOutputType;
    static tag = () => program;
  };
};

let dummyProofCache: string | undefined;

async function dummyBase64Proof() {
  if (dummyProofCache) return dummyProofCache;
  let proof = await dummyProof(2, 15);
  let base64Proof = Pickles.proofToBase64([2, proof]);
  dummyProofCache = base64Proof;
  return base64Proof;
}

// helpers for circuit context

function Prover<ProverData>() {
  return {
    async run<Result>(
      witnesses: unknown[],
      proverData: ProverData,
      callback: () => Promise<Result>
    ) {
      let id = snarkContext.enter({ witnesses, proverData, inProver: true });
      try {
        return await callback();
      } finally {
        snarkContext.leave(id);
      }
    },
    getData(): ProverData {
      return snarkContext.get().proverData;
    },
  };
}

// helper types

type Infer<T> = T extends Subclass<typeof ProofBase>
  ? InstanceType<T>
  : T extends ProvableType
  ? InferProvableType<T>
  : never;

type TupleToInstances<T> = {
  [I in keyof T]: Infer<T[I]>;
};
type TupleFrom<T> = {
  [I in keyof T]: From<T[I]>;
};

type PrivateInput = ProvableType | Subclass<typeof ProofBase>;

type MethodReturnType<PublicOutput, AuxiliaryOutput> = PublicOutput extends void
  ? AuxiliaryOutput extends undefined
    ? void
    : {
        auxiliaryOutput: AuxiliaryOutput;
      }
  : AuxiliaryOutput extends undefined
  ? {
      publicOutput: PublicOutput;
    }
  : {
      publicOutput: PublicOutput;
      auxiliaryOutput: AuxiliaryOutput;
    };

type Method<
  PublicInput,
  PublicOutput,
  MethodSignature extends {
    privateInputs: Tuple<PrivateInput>;
    auxiliaryOutput?: ProvableType;
  }
> = PublicInput extends undefined
  ? {
      method(
        ...args: TupleToInstances<MethodSignature['privateInputs']>
      ): Promise<
        MethodReturnType<
          PublicOutput,
          InferProvableOrUndefined<Get<MethodSignature, 'auxiliaryOutput'>>
        >
      >;
    }
  : {
      method(
        publicInput: PublicInput,
        ...args: TupleToInstances<MethodSignature['privateInputs']>
      ): Promise<
        MethodReturnType<
          PublicOutput,
          InferProvableOrUndefined<Get<MethodSignature, 'auxiliaryOutput'>>
        >
      >;
    };

type RegularProver<
  PublicInput,
  PublicOutput,
  Args extends Tuple<PrivateInput>,
  AuxiliaryOutput
> = (
  publicInput: PublicInput,
  ...args: TupleToInstances<Args>
) => Promise<{
  proof: Proof<PublicInput, PublicOutput>;
  auxiliaryOutput: AuxiliaryOutput;
}>;

type Prover<
  PublicInput,
  PublicInputType,
  PublicOutput,
  Args extends Tuple<PrivateInput>,
  AuxiliaryOutput
> = PublicInput extends undefined
  ? (...args: TupleFrom<Args>) => Promise<{
      proof: Proof<PublicInput, PublicOutput>;
      auxiliaryOutput: AuxiliaryOutput;
    }>
  : (
      publicInput: From<PublicInputType>,
      ...args: TupleFrom<Args>
    ) => Promise<{
      proof: Proof<PublicInput, PublicOutput>;
      auxiliaryOutput: AuxiliaryOutput;
    }>;

<<<<<<< HEAD
type RecursiveProver<
  PublicInput,
  PublicInputType,
  PublicOutput,
  Args extends Tuple<PrivateInput>
> = PublicInput extends undefined
  ? (...args: TupleFrom<Args>) => Promise<PublicOutput>
  : (
      publicInput: From<PublicInputType>,
      ...args: TupleFrom<Args>
    ) => Promise<PublicOutput>;

=======
>>>>>>> fe770726
type ProvableOrUndefined<A> = A extends undefined
  ? typeof Undefined
  : ToProvable<A>;
type ProvableOrVoid<A> = A extends undefined ? typeof Void : ToProvable<A>;

type InferProvableOrUndefined<A> = A extends undefined
  ? undefined
  : A extends ProvableType
  ? InferProvable<A>
  : InferProvable<A> | undefined;
type InferProvableOrVoid<A> = A extends undefined ? void : InferProvable<A>;

type UnwrapPromise<P> = P extends Promise<infer T> ? T : never;

/**
 * helper to get property type from an object, in place of `T[Key]`
 *
 * assume `T extends { Key?: Something }`.
 * if we use `Get<T, Key>` instead of `T[Key]`, we allow `T` to be inferred _without_ the `Key` key,
 * and thus retain the precise type of `T` during inference
 */
type Get<T, Key extends string> = T extends { [K in Key]: infer Value }
  ? Value
  : undefined;<|MERGE_RESOLUTION|>--- conflicted
+++ resolved
@@ -253,17 +253,6 @@
   rawMethods: {
     [I in keyof Config['methods']]: Methods[I]['method'];
   };
-<<<<<<< HEAD
-  proveRecursively: {
-    [I in keyof Config['methods']]: RecursiveProver<
-      InferProvableOrUndefined<Get<Config, 'publicInput'>>,
-      ProvableOrUndefined<Get<Config, 'publicInput'>>,
-      InferProvableOrVoid<Get<Config, 'publicOutput'>>,
-      PrivateInputs[I]
-    >;
-  };
-=======
->>>>>>> fe770726
 
   Proof: typeof Proof<
     InferProvableOrUndefined<Get<Config, 'publicInput'>>,
@@ -396,40 +385,26 @@
     }
   }
 
-<<<<<<< HEAD
-  type RegularProver<K extends MethodKey> = (
-    publicInput: From<PublicInputType>,
-    ...args: TupleFrom<PrivateInputs[K]>
-  ) => Promise<{
-    proof: Proof<PublicInput, PublicOutput>;
-    auxiliaryOutput: InferProvableOrUndefined<AuxiliaryOutputs[K]>;
-  }>;
-=======
   // for each of the methods, create a prover function.
   // in the first step, these are "regular" in that they always expect the public input as the first argument,
   // which is easier to use internally.
   type RegularProver_<K extends MethodKey> = RegularProver<
     PublicInput,
+    PublicInputType,
     PublicOutput,
     PrivateInputs[K],
     InferProvableOrUndefined<AuxiliaryOutputs[K]>
   >;
->>>>>>> fe770726
 
   function toRegularProver<K extends MethodKey>(
     key: K,
     i: number
-<<<<<<< HEAD
-  ): RegularProver<K> {
+  ): RegularProver_<K> {
     return async function prove_(inputPublicInput, ...inputArgs) {
       let publicInput = publicInputType.fromValue(inputPublicInput);
       let args = zip(inputArgs, privateInputTypes[i]).map(([arg, type]) =>
         ProvableType.get(type).fromValue(arg)
       );
-=======
-  ): RegularProver_<K> {
-    return async function prove_(publicInput, ...args) {
->>>>>>> fe770726
       if (!doProving) {
         // we step into a ZkProgramContext here to match the context nesting
         // that would happen if proofs were enabled -- otherwise, proofs declared
@@ -555,57 +530,6 @@
     return compileOutput.verify(statement, proof.proof);
   }
 
-<<<<<<< HEAD
-  let regularRecursiveProvers = mapObject(regularProvers, (prover, _key, i) => {
-    return async function proveRecursively_(
-      publicInput: PublicInput,
-      ...args: TupleFrom<PrivateInputs[MethodKey]>
-    ) {
-      // create the base proof in a witness block
-      let proof = await Provable.witnessAsync(SelfProof, async () => {
-        // move method args to constants
-        let constInput = Provable.toConstant(
-          publicInputType,
-          publicInputType.fromValue(publicInput)
-        );
-        let constArgs = zip(args, privateInputTypes[i]).map(([arg, type]) =>
-          Provable.toConstant(type, ProvableType.get(type).fromValue(arg))
-        );
-        let { proof } = await prover(constInput, ...(constArgs as any));
-        return proof;
-      });
-
-      // assert that the witnessed proof has the correct public input (which will be used by Pickles as part of verification)
-      if (hasPublicInput) {
-        Provable.assertEqual(publicInputType, proof.publicInput, publicInput);
-      }
-
-      // declare and verify the proof, and return its public output
-      proof.declare();
-      proof.verify();
-      return proof.publicOutput;
-    };
-  });
-  type RecursiveProver_<K extends MethodKey> = RecursiveProver<
-    PublicInput,
-    PublicInputType,
-    PublicOutput,
-    PrivateInputs[K]
-  >;
-  type RecursiveProvers = {
-    [K in MethodKey]: RecursiveProver_<K>;
-  };
-  let proveRecursively: RecursiveProvers = mapToObject(methodKeys, (key) => {
-    if (publicInputType === Undefined || publicInputType === Void) {
-      return ((...args: any) =>
-        regularRecursiveProvers[key](undefined as any, ...args)) as any;
-    } else {
-      return regularRecursiveProvers[key] as any;
-    }
-  });
-
-=======
->>>>>>> fe770726
   async function digest() {
     let methodsMeta = await analyzeMethods();
     let digests: Field[] = methodKeys.map((k) =>
@@ -1283,12 +1207,13 @@
 
 type RegularProver<
   PublicInput,
+  PublicInputType,
   PublicOutput,
   Args extends Tuple<PrivateInput>,
   AuxiliaryOutput
 > = (
-  publicInput: PublicInput,
-  ...args: TupleToInstances<Args>
+  publicInput: From<PublicInputType>,
+  ...args: TupleFrom<Args>
 ) => Promise<{
   proof: Proof<PublicInput, PublicOutput>;
   auxiliaryOutput: AuxiliaryOutput;
@@ -1313,21 +1238,6 @@
       auxiliaryOutput: AuxiliaryOutput;
     }>;
 
-<<<<<<< HEAD
-type RecursiveProver<
-  PublicInput,
-  PublicInputType,
-  PublicOutput,
-  Args extends Tuple<PrivateInput>
-> = PublicInput extends undefined
-  ? (...args: TupleFrom<Args>) => Promise<PublicOutput>
-  : (
-      publicInput: From<PublicInputType>,
-      ...args: TupleFrom<Args>
-    ) => Promise<PublicOutput>;
-
-=======
->>>>>>> fe770726
 type ProvableOrUndefined<A> = A extends undefined
   ? typeof Undefined
   : ToProvable<A>;
