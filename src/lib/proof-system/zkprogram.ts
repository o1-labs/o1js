import { EmptyUndefined, EmptyVoid } from '../../bindings/lib/generic.js';
import {
  Base64ProofString,
  Base64VerificationKeyString,
  Snarky,
  initializeBindings,
  withThreadPool,
} from '../../snarky.js';
import { Pickles, Gate } from '../../snarky.js';
import { Field } from '../provable/wrapped.js';
import {
  FlexibleProvable,
  InferProvable,
  ProvablePureExtended,
  Struct,
} from '../provable/types/struct.js';
import {
  InferProvableType,
  provable,
} from '../provable/types/provable-derivers.js';
import { Provable } from '../provable/provable.js';
import { assert, prettifyStacktracePromise } from '../util/errors.js';
import { snarkContext } from '../provable/core/provable-context.js';
import { hashConstant } from '../provable/crypto/poseidon.js';
import { MlArray, MlBool, MlResult, MlPair } from '../ml/base.js';
import { MlFieldArray, MlFieldConstArray } from '../ml/fields.js';
import { FieldVar, FieldConst } from '../provable/core/fieldvar.js';
import { Cache, readCache, writeCache } from './cache.js';
import {
  decodeProverKey,
  encodeProverKey,
  parseHeader,
} from './prover-keys.js';
import {
  setSrsCache,
  unsetSrsCache,
} from '../../bindings/crypto/bindings/srs.js';
import {
  ProvableType,
  ProvableTypePure,
  ToProvable,
} from '../provable/types/provable-intf.js';
import { prefixToField } from '../../bindings/lib/binable.js';
import { prefixes } from '../../bindings/crypto/constants.js';
import { Subclass, Tuple } from '../util/types.js';
import {
  dummyProof,
  DynamicProof,
  extractProofs,
  extractProofTypes,
  Proof,
  ProofBase,
  ProofClass,
  ProofValue,
} from './proof.js';
import {
  featureFlagsFromGates,
  featureFlagsToMlOption,
} from './feature-flags.js';
import { emptyWitness } from '../provable/types/util.js';
import { From, InferValue } from '../../bindings/lib/provable-generic.js';
import { DeclaredProof, ZkProgramContext } from './zkprogram-context.js';
import { mapObject, mapToObject, zip } from '../util/arrays.js';
import { Bool } from '../provable/bool.js';

// public API
export {
  SelfProof,
  JsonProof,
  ZkProgram,
  verify,
  Empty,
  Undefined,
  Void,
  VerificationKey,
};

// internal API
export {
  CompiledTag,
  sortMethodArguments,
  MethodInterface,
  picklesRuleFromFunction,
  compileProgram,
  analyzeMethod,
  Prover,
  dummyBase64Proof,
  computeMaxProofsVerified,
  RegularProver,
  TupleToInstances,
  PrivateInput,
};

type Undefined = undefined;
const Undefined: ProvablePureExtended<undefined, undefined, null> =
  EmptyUndefined<Field>();
type Empty = Undefined;
const Empty = Undefined;
type Void = undefined;
const Void: ProvablePureExtended<void, void, null> = EmptyVoid<Field>();

function createProgramState() {
  let methodCache: Map<string, unknown> = new Map();
  return {
    setNonPureOutput(value: any[]) {
      methodCache.set('__nonPureOutput__', value);
    },
    getNonPureOutput(): any[] {
      let entry = methodCache.get('__nonPureOutput__');
      if (entry === undefined) return [];
      return entry as any[];
    },
    setAuxiliaryOutput(value: unknown, methodName: string) {
      methodCache.set(methodName, value);
    },
    getAuxiliaryOutput(methodName: string): unknown {
      let entry = methodCache.get(methodName);
      if (entry === undefined)
        throw Error(`Auxiliary value for method ${methodName} not defined`);
      return entry;
    },
    reset(key: string) {
      methodCache.delete(key);
    },
  };
}

/**
 * Initializes Pickles bindings, serializes the input proof and verification key for use in OCaml, then calls into the Pickles verify function and returns the result.
 *
 * @param proof Either a `Proof` instance or a serialized JSON proof
 * @param verificationKey Either a base64 serialized verification key or a `VerificationKey` instance which will be base64 serialized for use in the bindings.
 * @returns A promise that resolves to a boolean indicating whether the proof is valid.
 */
async function verify(
  proof: ProofBase<any, any> | JsonProof,
  verificationKey: Base64VerificationKeyString | VerificationKey
) {
  await initializeBindings();
  let picklesProof: Pickles.Proof;
  let statement: Pickles.Statement<FieldConst>;
  if (typeof proof.proof === 'string') {
    // json proof
    [, picklesProof] = Pickles.proofOfBase64(
      proof.proof,
      proof.maxProofsVerified
    );
    let input = MlFieldConstArray.to(
      (proof as JsonProof).publicInput.map(Field)
    );
    let output = MlFieldConstArray.to(
      (proof as JsonProof).publicOutput.map(Field)
    );
    statement = MlPair(input, output);
  } else {
    // proof class
    picklesProof = proof.proof;
    let fields = (proof as ProofBase).publicFields();
    let input = MlFieldConstArray.to(fields.input);
    let output = MlFieldConstArray.to(fields.output);
    statement = MlPair(input, output);
  }
  let vk =
    typeof verificationKey === 'string'
      ? verificationKey
      : verificationKey.data;
  return prettifyStacktracePromise(
    withThreadPool(() => Pickles.verify(statement, picklesProof, vk))
  );
}

/**
 * Serializable representation of a Pickles proof, useful for caching compiled proofs.
 */
type JsonProof = {
  /** Array of string, where each string is a `Field` in the publicInput of this proof */
  publicInput: string[];
  /** Array of string, where each string is a `Field` in the publicOutput of this proof */
  publicOutput: string[];
  maxProofsVerified: 0 | 1 | 2;
  proof: Base64ProofString;
};
type CompiledTag = unknown;

let compiledTags = new WeakMap<any, CompiledTag>();
let CompiledTag = {
  get(tag: any): CompiledTag | undefined {
    return compiledTags.get(tag);
  },
  store(tag: any, compiledTag: CompiledTag) {
    compiledTags.set(tag, compiledTag);
  },
};

let sideloadedKeysMap: Record<string, unknown> = {};
let SideloadedTag = {
  get(tag: string): unknown | undefined {
    return sideloadedKeysMap[tag];
  },
  store(tag: string, compiledTag: unknown) {
    sideloadedKeysMap[tag] = compiledTag;
  },
};

/**
 * Wraps config + provable code into a program capable of producing {@link Proof}s.
 *
 * @example
 * ```ts
 * const ExampleProgram = ZkProgram({
 *   name: 'ExampleProgram',
 *   publicOutput: Int64,
 *   methods: {
 *     // Prove that I know 2 numbers less than 100 each, whose product is greater than 1000
 *     provableMultiply: {
 *       privateInputs: [Int64, Int64],
 *       method: async (n1: Int64, n2: Int64) => {
 *         n1.assertLessThan(100);
 *         n2.assertLessThan(100);
 *         const publicOutput = n1.mul(n2);
 *         publicOutput.assertGreaterThan(1000);
 *         return { publicOutput: n1.mul(n2) }
 *       }
 *     }
 *   }
 * });
 * ```
 *
 * @param config The configuration of the program, describing the type of the public input and public output, as well as defining the methods which can be executed provably.
 * @returns an object that can be used to compile, prove, and verify the program.
 */
function ZkProgram<
  Config extends {
    publicInput?: ProvableType;
    publicOutput?: ProvableType;
    methods: {
      [I in string]: {
        privateInputs: Tuple<PrivateInput>;
        auxiliaryOutput?: ProvableType;
      };
    };
  },
  Methods extends {
    [I in keyof Config['methods']]: Method<
      InferProvableOrUndefined<Get<Config, 'publicInput'>>,
      InferProvableOrVoid<Get<Config, 'publicOutput'>>,
      Config['methods'][I]
    >;
  },
  // derived types for convenience
  MethodSignatures extends Config['methods'] = Config['methods'],
  PrivateInputs extends {
    [I in keyof Config['methods']]: Config['methods'][I]['privateInputs'];
  } = {
    [I in keyof Config['methods']]: Config['methods'][I]['privateInputs'];
  },
  AuxiliaryOutputs extends {
    [I in keyof MethodSignatures]: Get<MethodSignatures[I], 'auxiliaryOutput'>;
  } = {
    [I in keyof MethodSignatures]: Get<MethodSignatures[I], 'auxiliaryOutput'>;
  }
>(
  config: Config & {
    name: string;
    methods: {
      [I in keyof Config['methods']]: Methods[I];
    };
    overrideWrapDomain?: 0 | 1 | 2;
  }
): {
  name: string;
  maxProofsVerified(): Promise<0 | 1 | 2>;

  compile: (options?: {
    cache?: Cache;
    forceRecompile?: boolean;
    proofsEnabled?: boolean;
  }) => Promise<{
    verificationKey: { data: string; hash: Field };
  }>;
  verify: (
    proof: Proof<
      InferProvableOrUndefined<Get<Config, 'publicInput'>>,
      InferProvableOrVoid<Get<Config, 'publicOutput'>>
    >
  ) => Promise<boolean>;
  digest: () => Promise<string>;
  analyzeMethods: () => Promise<{
    [I in keyof Config['methods']]: UnwrapPromise<
      ReturnType<typeof analyzeMethod>
    >;
  }>;

  publicInputType: ProvableOrUndefined<Get<Config, 'publicInput'>>;
  publicOutputType: ProvableOrVoid<Get<Config, 'publicOutput'>>;
  privateInputTypes: PrivateInputs;
  auxiliaryOutputTypes: AuxiliaryOutputs;
  rawMethods: {
    [I in keyof Config['methods']]: Methods[I]['method'];
  };
<<<<<<< HEAD
  proveRecursively: {
    [I in keyof Config['methods']]: RecursiveProver<
      InferProvableOrUndefined<Get<Config, 'publicInput'>>,
      ProvableOrUndefined<Get<Config, 'publicInput'>>,
      InferProvableOrVoid<Get<Config, 'publicOutput'>>,
      PrivateInputs[I]
    >;
  };
  proveRecursivelyIf: {
    [I in keyof Config['methods']]: ConditionalRecursiveProver<
      InferProvableOrUndefined<Get<Config, 'publicInput'>>,
      ProvableOrUndefined<Get<Config, 'publicInput'>>,
      InferProvableOrVoid<Get<Config, 'publicOutput'>>,
      PrivateInputs[I]
    >;
  };
=======
>>>>>>> 5af2f00a

  Proof: typeof Proof<
    InferProvableOrUndefined<Get<Config, 'publicInput'>>,
    InferProvableOrVoid<Get<Config, 'publicOutput'>>
  >;

  proofsEnabled: boolean;
  setProofsEnabled(proofsEnabled: boolean): void;
} & {
  [I in keyof Config['methods']]: Prover<
    InferProvableOrUndefined<Get<Config, 'publicInput'>>,
    ProvableOrUndefined<Get<Config, 'publicInput'>>,
    InferProvableOrVoid<Get<Config, 'publicOutput'>>,
    PrivateInputs[I],
    InferProvableOrUndefined<AuxiliaryOutputs[I]>
  >;
} {
  type PublicInputType = ProvableOrUndefined<Get<Config, 'publicInput'>>;
  type PublicInput = InferProvableOrUndefined<Get<Config, 'publicInput'>>;
  type PublicOutput = InferProvableOrVoid<Get<Config, 'publicOutput'>>;

  let doProving = true;

  let methods = config.methods;
  let publicInputType: Provable<any> = ProvableType.get(
    config.publicInput ?? Undefined
  );
  let hasPublicInput =
    publicInputType !== Undefined && publicInputType !== Void;
  let publicOutputType: Provable<any> = ProvableType.get(
    config.publicOutput ?? Void
  );

  let selfTag = { name: config.name };

  class SelfProof extends Proof<PublicInput, PublicOutput> {
    static publicInputType = publicInputType;
    static publicOutputType = publicOutputType;
    static tag = () => selfTag;
  }

  type MethodKey = keyof Config['methods'];
  // TODO remove sort()! Object.keys() has a deterministic order
  let methodKeys: MethodKey[] = Object.keys(methods).sort(); // need to have methods in (any) fixed order
  let methodIntfs = methodKeys.map((key) =>
    sortMethodArguments(
      'program',
      key as string,
      methods[key].privateInputs,
      ProvableType.get(methods[key].auxiliaryOutput) ?? Undefined,
      SelfProof
    )
  );
  let methodFunctions = methodKeys.map((key) => methods[key].method);
  let privateInputTypes = methodIntfs.map((m) => m.args);
  let maxProofsVerified: undefined | 0 | 1 | 2 = undefined;

  async function getMaxProofsVerified() {
    if (maxProofsVerified !== undefined) return maxProofsVerified;
    let methodsMeta = await analyzeMethods();
    let proofs = methodKeys.map((k) => methodsMeta[k].proofs.length);
    maxProofsVerified = computeMaxProofsVerified(proofs);
    return maxProofsVerified;
  }

  async function analyzeMethods() {
    let methodsMeta: Record<
      string,
      UnwrapPromise<ReturnType<typeof analyzeMethod>>
    > = {};
    for (let i = 0; i < methodIntfs.length; i++) {
      let methodEntry = methodIntfs[i];
      methodsMeta[methodEntry.methodName] = await analyzeMethod(
        publicInputType,
        methodEntry,
        methodFunctions[i]
      );
    }
    return methodsMeta as {
      [I in keyof Methods]: UnwrapPromise<ReturnType<typeof analyzeMethod>>;
    };
  }

  let compileOutput:
    | {
        provers: Pickles.Prover[];
        maxProofsVerified: 0 | 1 | 2;
        verify: (
          statement: Pickles.Statement<FieldConst>,
          proof: Pickles.Proof
        ) => Promise<boolean>;
      }
    | undefined;

  const programState = createProgramState();

  async function compile({
    cache = Cache.FileSystemDefault,
    forceRecompile = false,
    proofsEnabled = undefined as boolean | undefined,
  } = {}) {
    doProving = proofsEnabled ?? doProving;

    if (doProving) {
      let methodsMeta = await analyzeMethods();
      let gates = methodKeys.map((k) => methodsMeta[k].gates);
      let proofs = methodKeys.map((k) => methodsMeta[k].proofs);
      maxProofsVerified = computeMaxProofsVerified(proofs.map((p) => p.length));

      let { provers, verify, verificationKey } = await compileProgram({
        publicInputType,
        publicOutputType,
        methodIntfs,
        methods: methodFunctions,
        gates,
        proofs,
        proofSystemTag: selfTag,
        cache,
        forceRecompile,
        overrideWrapDomain: config.overrideWrapDomain,
        state: programState,
      });

      compileOutput = { provers, verify, maxProofsVerified };
      return { verificationKey };
    } else {
      return {
        verificationKey: VerificationKey.empty(),
      };
    }
  }

<<<<<<< HEAD
  type RegularProver<K extends MethodKey> = (
    publicInput: From<PublicInputType>,
    ...args: TupleFrom<PrivateInputs[K]>
  ) => Promise<{
    proof: Proof<PublicInput, PublicOutput>;
    auxiliaryOutput: InferProvableOrUndefined<AuxiliaryOutputs[K]>;
  }>;
=======
  // for each of the methods, create a prover function.
  // in the first step, these are "regular" in that they always expect the public input as the first argument,
  // which is easier to use internally.
  type RegularProver_<K extends MethodKey> = RegularProver<
    PublicInput,
    PublicInputType,
    PublicOutput,
    PrivateInputs[K],
    InferProvableOrUndefined<AuxiliaryOutputs[K]>
  >;
>>>>>>> 5af2f00a

  function toRegularProver<K extends MethodKey>(
    key: K,
    i: number
<<<<<<< HEAD
  ): RegularProver<K> {
=======
  ): RegularProver_<K> {
>>>>>>> 5af2f00a
    return async function prove_(inputPublicInput, ...inputArgs) {
      let publicInput = publicInputType.fromValue(inputPublicInput);
      let args = zip(inputArgs, privateInputTypes[i]).map(([arg, type]) =>
        ProvableType.get(type).fromValue(arg)
      );
      if (!doProving) {
        // we step into a ZkProgramContext here to match the context nesting
        // that would happen if proofs were enabled -- otherwise, proofs declared
        // in an inner program could be counted to the outer program
        let id = ZkProgramContext.enter();
        try {
          let { publicOutput, auxiliaryOutput } =
            (hasPublicInput
              ? await (methods[key].method as any)(publicInput, ...args)
              : await (methods[key].method as any)(...args)) ?? {};

          let proof = await SelfProof.dummy(
            publicInput,
            publicOutput,
            await getMaxProofsVerified()
          );
          return { proof, auxiliaryOutput };
        } finally {
          ZkProgramContext.leave(id);
        }
      }

      if (compileOutput === undefined) {
        throw Error(
          `Cannot prove execution of program.${String(
            key
          )}(), no prover found. ` +
            `Try calling \`await program.compile()\` first, this will cache provers in the background.\nIf you compiled your zkProgram with proofs disabled (\`proofsEnabled = false\`), you have to compile it with proofs enabled first.`
        );
      }
      let picklesProver = compileOutput.provers[i];
      let maxProofsVerified = compileOutput.maxProofsVerified;

      let { publicInputFields, publicInputAux } = toFieldAndAuxConsts(
        publicInputType,
        publicInput
      );

      let id = snarkContext.enter({
        witnesses: args,
        inProver: true,
        auxInputData: publicInputAux,
      });

      let result: UnwrapPromise<ReturnType<typeof picklesProver>>;
      try {
        result = await picklesProver(publicInputFields);
      } finally {
        snarkContext.leave(id);
      }

      let auxiliaryType = methodIntfs[i].auxiliaryType;
      let auxiliaryOutputExists =
        auxiliaryType && auxiliaryType.sizeInFields() !== 0;

      let auxiliaryOutput;
      if (auxiliaryOutputExists) {
        auxiliaryOutput = programState.getAuxiliaryOutput(
          methodIntfs[i].methodName
        );

        programState.reset(methodIntfs[i].methodName);
      }

      let [publicOutputFields, proof] = MlPair.from(result);

      let nonPureOutput = programState.getNonPureOutput();

      let publicOutput = fromFieldConsts(
        publicOutputType,
        publicOutputFields,
        nonPureOutput
      );

      programState.reset('__nonPureOutput__');

      return {
        proof: new SelfProof({
          publicInput,
          publicOutput,
          proof,
          maxProofsVerified,
        }),
        auxiliaryOutput,
      };
    };
  }
  let regularProvers = mapToObject(methodKeys, toRegularProver);

  // wrap "regular" provers to remove an `undefined` public input argument,
  // this matches how the method itself was defined in the case of no public input
  type Prover_<K extends MethodKey = MethodKey> = Prover<
    PublicInput,
    PublicInputType,
    PublicOutput,
    PrivateInputs[K],
    InferProvableOrUndefined<AuxiliaryOutputs[K]>
  >;
  type Provers = {
    [K in MethodKey]: Prover_<K>;
  };
  let provers: Provers = mapObject(regularProvers, (prover): Prover_ => {
    if (publicInputType === Undefined || publicInputType === Void) {
      return ((...args: any) => prover(undefined as any, ...args)) as any;
    } else {
      return prover as any;
    }
  });

  function verify(proof: Proof<PublicInput, PublicOutput>) {
    if (!doProving) {
      return Promise.resolve(true);
    }
    if (compileOutput?.verify === undefined) {
      throw Error(
        `Cannot verify proof, verification key not found. Try calling \`await program.compile()\` first.`
      );
    }
    let statement = MlPair(
      toFieldConsts(publicInputType, proof.publicInput),
      toFieldConsts(publicOutputType, proof.publicOutput)
    );
    return compileOutput.verify(statement, proof.proof);
  }

<<<<<<< HEAD
  let regularRecursiveProvers = mapObject(regularProvers, (prover, _key, i) => {
    return async function proveRecursively_(
      conditionAndConfig: Bool | { condition: Bool; domainLog2?: number },
      publicInput: PublicInput,
      ...args: TupleFrom<PrivateInputs[MethodKey]>
    ) {
      let condition =
        conditionAndConfig instanceof Bool
          ? conditionAndConfig
          : conditionAndConfig.condition;

      // create the base proof in a witness block
      let proof = await Provable.witnessAsync(SelfProof, async () => {
        // move method args to constants
        let constInput = Provable.toConstant(
          publicInputType,
          publicInputType.fromValue(publicInput)
        );

        let cond = condition.toBoolean();
        if (!cond) {
          let publicOutput = ProvableType.synthesize(publicOutputType);
          let maxProofsVerified = compileOutput?.maxProofsVerified!;
          return SelfProof.dummy(
            constInput,
            publicOutput,
            maxProofsVerified,
            conditionAndConfig instanceof Bool
              ? undefined
              : conditionAndConfig.domainLog2
          );
        }

        let constArgs = zip(args, privateInputTypes[i]).map(([arg, type]) =>
          Provable.toConstant(type, ProvableType.get(type).fromValue(arg))
        );
        let { proof } = await prover(constInput, ...(constArgs as any));
        return proof;
      });

      // assert that the witnessed proof has the correct public input (which will be used by Pickles as part of verification)
      if (hasPublicInput) {
        Provable.assertEqual(publicInputType, proof.publicInput, publicInput);
      }

      // declare and verify the proof, and return its public output
      proof.declare();
      proof.verifyIf(condition);
      return proof.publicOutput;
    };
  });

  type RecursiveProvers = {
    [K in MethodKey]: RecursiveProver<
      PublicInput,
      PublicInputType,
      PublicOutput,
      PrivateInputs[K]
    >;
  };
  type ConditionalRecursiveProvers = {
    [K in MethodKey]: ConditionalRecursiveProver<
      PublicInput,
      PublicInputType,
      PublicOutput,
      PrivateInputs[K]
    >;
  };

  let proveRecursively: RecursiveProvers = mapObject(
    regularRecursiveProvers,
    (prover): RecursiveProvers[MethodKey] => {
      if (!hasPublicInput) {
        return ((...args: any) =>
          prover(new Bool(true), undefined as any, ...args)) as any;
      } else {
        return ((pi: PublicInput, ...args: any) =>
          prover(new Bool(true), pi, ...args)) as any;
      }
    }
  );
  let proveRecursivelyIf: ConditionalRecursiveProvers = mapObject(
    regularRecursiveProvers,
    (prover): ConditionalRecursiveProvers[MethodKey] => {
      if (!hasPublicInput) {
        return ((
          condition: Bool | { condition: Bool; domainLog2?: number },
          ...args: any
        ) => prover(condition, undefined as any, ...args)) as any;
      } else {
        return ((
          condition: Bool | { condition: Bool; domainLog2?: number },
          pi: PublicInput,
          ...args: any
        ) => prover(condition, pi, ...args)) as any;
      }
    }
  );

=======
>>>>>>> 5af2f00a
  async function digest() {
    let methodsMeta = await analyzeMethods();
    let digests: Field[] = methodKeys.map((k) =>
      Field(BigInt('0x' + methodsMeta[k].digest))
    );
    return hashConstant(digests).toBigInt().toString(16);
  }

  const program = Object.assign(
    selfTag,
    {
      maxProofsVerified: getMaxProofsVerified,

      compile,
      verify,
      digest,
      analyzeMethods,

      publicInputType: publicInputType as ProvableOrUndefined<
        Get<Config, 'publicInput'>
      >,
      publicOutputType: publicOutputType as ProvableOrVoid<
        Get<Config, 'publicOutput'>
      >,
      privateInputTypes: mapToObject(
        methodKeys,
        (_, i) => privateInputTypes[i]
      ) as any,
      auxiliaryOutputTypes: Object.fromEntries(
        methodKeys.map((key) => [key, methods[key].auxiliaryOutput])
      ) as any,
      rawMethods: Object.fromEntries(
        methodKeys.map((key) => [key, methods[key].method])
      ) as any,
<<<<<<< HEAD
      proveRecursively,
      proveRecursivelyIf,
=======
>>>>>>> 5af2f00a

      Proof: SelfProof,

      proofsEnabled: doProving,
      setProofsEnabled(proofsEnabled: boolean) {
        doProving = proofsEnabled;
      },
    },
    provers
  );

  // Object.assign only shallow-copies, hence we cant use this getter and have to define it explicitly
  Object.defineProperty(program, 'proofsEnabled', {
    get: () => doProving,
  });

  return program;
}

type ZkProgram<
  Config extends {
    publicInput?: ProvableTypePure;
    publicOutput?: ProvableTypePure;
    methods: {
      [I in string]: {
        privateInputs: Tuple<PrivateInput>;
        auxiliaryOutput?: ProvableType;
      };
    };
  },
  Methods extends {
    [I in keyof Config['methods']]: Method<
      InferProvableOrUndefined<Get<Config, 'publicInput'>>,
      InferProvableOrVoid<Get<Config, 'publicOutput'>>,
      Config['methods'][I]
    >;
  }
> = ReturnType<typeof ZkProgram<Config, Methods>>;

/**
 * A class representing the type of Proof produced by the {@link ZkProgram} in which it is used.
 *
 * @example
 * ```ts
 * const ExampleProgram = ZkProgram({
 *   name: 'ExampleProgram',
 *   publicOutput: Field,
 *   methods: {
 *     baseCase: {
 *       privateInputs: [],
 *       method: async () => {
 *         return { publicOutput: Field(0) }
 *       }
 *     },
 *     add: {
 *       privateInputs: [SelfProof, Field],
 *       // `previous` is the type of proof produced by ExampleProgram
 *       method: async (previous: SelfProof<undefined, Field>, f: Field) => {
 *         previous.verify();
 *         return { publicOutput: previous.publicOutput.add(f) }
 *       }
 *     }
 *   }
 * });
 * ```
 */
class SelfProof<PublicInput, PublicOutput> extends Proof<
  PublicInput,
  PublicOutput
> {}

class VerificationKey extends Struct({
  ...provable({ data: String, hash: Field }),
  toJSON({ data }: { data: string }) {
    return data;
  },
}) {
  static async dummy(): Promise<VerificationKey> {
    await initializeBindings();
    const [, data, hash] = Pickles.dummyVerificationKey();
    return new VerificationKey({
      data,
      hash: Field(hash),
    });
  }
}

function sortMethodArguments(
  programName: string,
  methodName: string,
  privateInputs: unknown[],
  auxiliaryType: Provable<any> | undefined,
  selfProof: Subclass<typeof Proof>
): MethodInterface {
  // replace SelfProof with the actual selfProof
  // TODO this does not handle SelfProof nested in inputs
  privateInputs = privateInputs.map((input) =>
    input === SelfProof ? selfProof : input
  );

  // check if all arguments are provable
  let args: ProvableType<unknown>[] = privateInputs.map((input, i) => {
    if (isProvable(input)) return input;

    throw Error(
      `Argument ${
        i + 1
      } of method ${methodName} is not a provable type: ${input}`
    );
  });

  // extract input proofs to count them and for sanity checks
  // WARNING: this doesn't include internally declared proofs!
  let proofs = args.flatMap(extractProofTypes);
  let numberOfProofs = proofs.length;

  // don't allow base classes for proofs
  proofs.forEach((proof) => {
    if (proof === ProofBase || proof === Proof || proof === DynamicProof) {
      throw Error(
        `You cannot use the \`${proof.name}\` class directly. Instead, define a subclass:\n` +
          `class MyProof extends ${proof.name}<PublicInput, PublicOutput> { ... }`
      );
    }
  });

  // don't allow more than 2 proofs
  if (numberOfProofs > 2) {
    throw Error(
      `${programName}.${methodName}() has more than two proof arguments, which is not supported.\n` +
        `Suggestion: You can merge more than two proofs by merging two at a time in a binary tree.`
    );
  }
  return { methodName, args, auxiliaryType };
}

function isProvable(type: unknown): type is ProvableType<unknown> {
  let type_ = ProvableType.get(type);
  return (
    (typeof type_ === 'function' || typeof type_ === 'object') &&
    type_ !== null &&
    ['toFields', 'fromFields', 'sizeInFields', 'toAuxiliary'].every(
      (s) => s in type_
    )
  );
}

function isDynamicProof(
  type: Subclass<typeof ProofBase>
): type is Subclass<typeof DynamicProof> {
  return typeof type === 'function' && type.prototype instanceof DynamicProof;
}

type MethodInterface = {
  methodName: string;
  args: ProvableType<unknown>[];
  returnType?: Provable<any>;
  auxiliaryType?: Provable<any>;
};

// reasonable default choice for `overrideWrapDomain`
const maxProofsToWrapDomain = { 0: 0, 1: 1, 2: 1 } as const;

async function compileProgram({
  publicInputType,
  publicOutputType,
  methodIntfs,
  methods,
  gates,
  proofs,
  proofSystemTag,
  cache,
  forceRecompile,
  overrideWrapDomain,
  state,
}: {
  publicInputType: Provable<any>;
  publicOutputType: Provable<any>;
  methodIntfs: MethodInterface[];
  methods: ((...args: any) => unknown)[];
  gates: Gate[][];
  proofs: ProofClass[][];
  proofSystemTag: { name: string };
  cache: Cache;
  forceRecompile: boolean;
  overrideWrapDomain?: 0 | 1 | 2;
  state?: ReturnType<typeof createProgramState>;
}) {
  await initializeBindings();
  if (methodIntfs.length === 0)
    throw Error(`The Program you are trying to compile has no methods.
Try adding a method to your ZkProgram or SmartContract.
If you are using a SmartContract, make sure you are using the @method decorator.`);

  let rules = methodIntfs.map((methodEntry, i) =>
    picklesRuleFromFunction(
      publicInputType,
      publicOutputType,
      methods[i],
      proofSystemTag,
      methodEntry,
      gates[i],
      proofs[i],
      state
    )
  );

  let maxProofs = computeMaxProofsVerified(proofs.map((p) => p.length));
  overrideWrapDomain ??= maxProofsToWrapDomain[maxProofs];
  let picklesCache: Pickles.Cache = [
    0,
    function read_(mlHeader) {
      if (forceRecompile) return MlResult.unitError();
      let header = parseHeader(proofSystemTag.name, methodIntfs, mlHeader);
      let result = readCache(cache, header, (bytes) =>
        decodeProverKey(mlHeader, bytes)
      );
      if (result === undefined) return MlResult.unitError();
      return MlResult.ok(result);
    },
    function write_(mlHeader, value) {
      if (!cache.canWrite) return MlResult.unitError();

      let header = parseHeader(proofSystemTag.name, methodIntfs, mlHeader);
      let didWrite = writeCache(cache, header, encodeProverKey(value));

      if (!didWrite) return MlResult.unitError();
      return MlResult.ok(undefined);
    },
    MlBool(cache.canWrite),
  ];

  let { verificationKey, provers, verify, tag } =
    await prettifyStacktracePromise(
      withThreadPool(async () => {
        let result: ReturnType<typeof Pickles.compile>;
        let id = snarkContext.enter({ inCompile: true });
        setSrsCache(cache);
        try {
          result = Pickles.compile(MlArray.to(rules), {
            publicInputSize: publicInputType.sizeInFields(),
            publicOutputSize: publicOutputType.sizeInFields(),
            storable: picklesCache,
            overrideWrapDomain,
          });
          let { getVerificationKey, provers, verify, tag } = result;
          CompiledTag.store(proofSystemTag, tag);
          let [, data, hash] = await getVerificationKey();
          let verificationKey = { data, hash: Field(hash) };
          return {
            verificationKey,
            provers: MlArray.from(provers),
            verify,
            tag,
          };
        } finally {
          snarkContext.leave(id);
          unsetSrsCache();
        }
      })
    );
  // wrap provers
  let wrappedProvers = provers.map(
    (prover): Pickles.Prover =>
      async function picklesProver(publicInput: MlFieldConstArray) {
        return prettifyStacktracePromise(
          withThreadPool(() => prover(publicInput))
        );
      }
  );
  // wrap verify
  let wrappedVerify = async function picklesVerify(
    statement: Pickles.Statement<FieldConst>,
    proof: Pickles.Proof
  ) {
    return prettifyStacktracePromise(
      withThreadPool(() => verify(statement, proof))
    );
  };
  return {
    verificationKey,
    provers: wrappedProvers,
    verify: wrappedVerify,
    tag,
  };
}

async function analyzeMethod(
  publicInputType: Provable<any>,
  methodIntf: MethodInterface,
  method: (...args: any) => unknown
) {
  let result: Awaited<ReturnType<typeof Provable.constraintSystem>>;
  let proofs: ProofClass[];
  let id = ZkProgramContext.enter();
  try {
    result = await Provable.constraintSystem(() => {
      let args = methodIntf.args.map(emptyWitness);
      args.forEach((value) =>
        extractProofs(value).forEach((proof) => proof.declare())
      );

      let publicInput = emptyWitness(publicInputType);
      // note: returning the method result here makes this handle async methods
      if (publicInputType === Undefined || publicInputType === Void)
        return method(...args);
      return method(publicInput, ...args);
    });
    proofs = ZkProgramContext.getDeclaredProofs().map(
      ({ ProofClass }) => ProofClass
    );
  } finally {
    ZkProgramContext.leave(id);
  }
  return { ...result, proofs };
}

function inCircuitVkHash(inCircuitVk: unknown): Field {
  const digest = Pickles.sideLoaded.vkDigest(inCircuitVk);

  const salt = Snarky.poseidon.update(
    MlFieldArray.to([Field(0), Field(0), Field(0)]),
    MlFieldArray.to([prefixToField(Field, prefixes.sideLoadedVK)])
  );

  const newState = Snarky.poseidon.update(salt, digest);
  const stateFields = MlFieldArray.from(newState) as [Field, Field, Field];
  return stateFields[0];
}

function picklesRuleFromFunction(
  publicInputType: Provable<unknown>,
  publicOutputType: Provable<unknown>,
  func: (...args: unknown[]) => unknown,
  proofSystemTag: { name: string },
  { methodName, args, auxiliaryType }: MethodInterface,
  gates: Gate[],
  verifiedProofs: ProofClass[],
  state?: ReturnType<typeof createProgramState>
): Pickles.Rule {
  async function main(
    publicInput: MlFieldArray
  ): ReturnType<Pickles.Rule['main']> {
    let {
      witnesses: argsWithoutPublicInput,
      inProver,
      auxInputData,
    } = snarkContext.get();
    assert(!(inProver && argsWithoutPublicInput === undefined));

    // witness private inputs and declare input proofs
    let id = ZkProgramContext.enter();
    let finalArgs = [];
    for (let i = 0; i < args.length; i++) {
      try {
        let type = args[i];
        let value = Provable.witness(type, () => {
          return argsWithoutPublicInput?.[i] ?? ProvableType.synthesize(type);
        });
        finalArgs[i] = value;

        extractProofs(value).forEach((proof) => proof.declare());
      } catch (e: any) {
        ZkProgramContext.leave(id);
        e.message = `Error when witnessing in ${methodName}, argument ${i}: ${e.message}`;
        throw e;
      }
    }

    // run the user circuit
    let result: { publicOutput?: any; auxiliaryOutput?: any };
    let proofs: DeclaredProof[];

    try {
      if (publicInputType === Undefined || publicInputType === Void) {
        result = (await func(...finalArgs)) as any;
      } else {
        let input = fromFieldVars(publicInputType, publicInput, auxInputData);
        result = (await func(input, ...finalArgs)) as any;
      }
      proofs = ZkProgramContext.getDeclaredProofs();
    } finally {
      ZkProgramContext.leave(id);
    }

    if (result?.publicOutput) {
      // store the nonPure auxiliary data in program state cache if it exists
      let nonPureOutput = publicOutputType.toAuxiliary(result.publicOutput);
      state?.setNonPureOutput(nonPureOutput);
    }

    // now all proofs are declared - check that we got as many as during compile time
    assert(
      proofs.length === verifiedProofs.length,
      `Expected ${verifiedProofs.length} proofs, but got ${proofs.length}`
    );

    // extract proof statements for Pickles
    let previousStatements = proofs.map(
      ({ proofInstance }): Pickles.Statement<FieldVar> => {
        let fields = proofInstance.publicFields();
        let input = MlFieldArray.to(fields.input);
        let output = MlFieldArray.to(fields.output);
        return MlPair(input, output);
      }
    );

    // handle dynamic proofs
    proofs.forEach(({ ProofClass, proofInstance }) => {
      if (!(proofInstance instanceof DynamicProof)) return;

      // Initialize side-loaded verification key
      const tag = ProofClass.tag();
      const computedTag = SideloadedTag.get(tag.name);
      const vk = proofInstance.usedVerificationKey;

      if (vk === undefined) {
        throw new Error(
          'proof.verify() not called, call it at least once in your circuit'
        );
      }

      if (Provable.inProver()) {
        Pickles.sideLoaded.inProver(computedTag, vk.data);
      }
      const circuitVk = Pickles.sideLoaded.vkToCircuit(() => vk.data);

      // Assert the validity of the auxiliary vk-data by comparing the witnessed and computed hash
      const hash = inCircuitVkHash(circuitVk);
      Field(hash).assertEquals(
        vk.hash,
        'Provided VerificationKey hash not correct'
      );
      Pickles.sideLoaded.inCircuit(computedTag, circuitVk);
    });

    // if the output is empty, we don't evaluate `toFields(result)` to allow the function to return something else in that case
    let hasPublicOutput = publicOutputType.sizeInFields() !== 0;
    let publicOutput = hasPublicOutput
      ? publicOutputType.toFields(result.publicOutput)
      : [];

    if (
      state !== undefined &&
      auxiliaryType !== undefined &&
      auxiliaryType.sizeInFields() !== 0
    ) {
      Provable.asProver(() => {
        let { auxiliaryOutput } = result;
        assert(
          auxiliaryOutput !== undefined,
          `${proofSystemTag.name}.${methodName}(): Auxiliary output is undefined even though the method declares it.`
        );
        state.setAuxiliaryOutput(
          Provable.toConstant(auxiliaryType, auxiliaryOutput),
          methodName
        );
      });
    }

    return {
      publicOutput: MlFieldArray.to(publicOutput),
      previousStatements: MlArray.to(previousStatements),
      previousProofs: MlArray.to(proofs.map((p) => p.proofInstance.proof)),
      shouldVerify: MlArray.to(
        proofs.map((proof) => proof.proofInstance.shouldVerify.toField().value)
      ),
    };
  }

  if (verifiedProofs.length > 2) {
    throw Error(
      `${proofSystemTag.name}.${methodName}() has more than two proof arguments, which is not supported.\n` +
        `Suggestion: You can merge more than two proofs by merging two at a time in a binary tree.`
    );
  }
  let proofsToVerify = verifiedProofs.map((Proof) => {
    let tag = Proof.tag();
    if (tag === proofSystemTag) return { isSelf: true as const };
    else if (isDynamicProof(Proof)) {
      let computedTag: unknown;
      // Only create the tag if it hasn't already been created for this specific Proof class
      if (SideloadedTag.get(tag.name) === undefined) {
        computedTag = Pickles.sideLoaded.create(
          tag.name,
          Proof.maxProofsVerified,
          Proof.publicInputType?.sizeInFields() ?? 0,
          Proof.publicOutputType?.sizeInFields() ?? 0,
          featureFlagsToMlOption(Proof.featureFlags)
        );
        SideloadedTag.store(tag.name, computedTag);
      } else {
        computedTag = SideloadedTag.get(tag.name);
      }
      return { isSelf: false, tag: computedTag };
    } else {
      let compiledTag = CompiledTag.get(tag);
      if (compiledTag === undefined) {
        throw Error(
          `${proofSystemTag.name}.compile() depends on ${tag.name}, but we cannot find compilation output for ${tag.name}.\n` +
            `Try to run ${tag.name}.compile() first.`
        );
      }
      return { isSelf: false, tag: compiledTag };
    }
  });

  let featureFlags = featureFlagsToMlOption(featureFlagsFromGates(gates));

  return {
    identifier: methodName,
    main,
    featureFlags,
    proofsToVerify: MlArray.to(proofsToVerify),
  };
}

function computeMaxProofsVerified(proofs: number[]) {
  return proofs.reduce((acc: number, n) => {
    assert(n <= 2, 'Too many proofs');
    return Math.max(acc, n);
  }, 0) as 0 | 1 | 2;
}

function fromFieldVars<T>(
  type: Provable<T>,
  fields: MlFieldArray,
  auxData: any[] = []
) {
  return type.fromFields(MlFieldArray.from(fields), auxData);
}

function fromFieldConsts<T>(
  type: Provable<T>,
  fields: MlFieldConstArray,
  aux: any[] = []
) {
  return type.fromFields(MlFieldConstArray.from(fields), aux);
}

function toFieldConsts<T>(type: Provable<T>, value: T) {
  return MlFieldConstArray.to(type.toFields(value));
}

function toFieldAndAuxConsts<T>(type: Provable<T>, value: T) {
  return {
    publicInputFields: MlFieldConstArray.to(type.toFields(value)),
    publicInputAux: type.toAuxiliary(value),
  };
}

ZkProgram.Proof = function <
  PublicInputType extends FlexibleProvable<any>,
  PublicOutputType extends FlexibleProvable<any>
>(program: {
  name: string;
  publicInputType: PublicInputType;
  publicOutputType: PublicOutputType;
}): typeof Proof<
  InferProvable<PublicInputType>,
  InferProvable<PublicOutputType>
> & {
  provable: Provable<
    Proof<InferProvable<PublicInputType>, InferProvable<PublicOutputType>>,
    ProofValue<InferValue<PublicInputType>, InferValue<PublicOutputType>>
  >;
} {
  return class ZkProgramProof extends Proof<any, any> {
    static publicInputType = program.publicInputType;
    static publicOutputType = program.publicOutputType;
    static tag = () => program;
  };
};

let dummyProofCache: string | undefined;

async function dummyBase64Proof() {
  if (dummyProofCache) return dummyProofCache;
  let proof = await dummyProof(2, 15);
  let base64Proof = Pickles.proofToBase64([2, proof]);
  dummyProofCache = base64Proof;
  return base64Proof;
}

// helpers for circuit context

function Prover<ProverData>() {
  return {
    async run<Result>(
      witnesses: unknown[],
      proverData: ProverData,
      callback: () => Promise<Result>
    ) {
      let id = snarkContext.enter({ witnesses, proverData, inProver: true });
      try {
        return await callback();
      } finally {
        snarkContext.leave(id);
      }
    },
    getData(): ProverData {
      return snarkContext.get().proverData;
    },
  };
}

// helper types

type Infer<T> = T extends Subclass<typeof ProofBase>
  ? InstanceType<T>
  : T extends ProvableType
  ? InferProvableType<T>
  : never;

type TupleToInstances<T> = {
  [I in keyof T]: Infer<T[I]>;
};
type TupleFrom<T> = {
  [I in keyof T]: From<T[I]>;
};

type PrivateInput = ProvableType | Subclass<typeof ProofBase>;

type MethodReturnType<PublicOutput, AuxiliaryOutput> = PublicOutput extends void
  ? AuxiliaryOutput extends undefined
    ? void
    : {
        auxiliaryOutput: AuxiliaryOutput;
      }
  : AuxiliaryOutput extends undefined
  ? {
      publicOutput: PublicOutput;
    }
  : {
      publicOutput: PublicOutput;
      auxiliaryOutput: AuxiliaryOutput;
    };

type Method<
  PublicInput,
  PublicOutput,
  MethodSignature extends {
    privateInputs: Tuple<PrivateInput>;
    auxiliaryOutput?: ProvableType;
  }
> = PublicInput extends undefined
  ? {
      method(
        ...args: TupleToInstances<MethodSignature['privateInputs']>
      ): Promise<
        MethodReturnType<
          PublicOutput,
          InferProvableOrUndefined<Get<MethodSignature, 'auxiliaryOutput'>>
        >
      >;
    }
  : {
      method(
        publicInput: PublicInput,
        ...args: TupleToInstances<MethodSignature['privateInputs']>
      ): Promise<
        MethodReturnType<
          PublicOutput,
          InferProvableOrUndefined<Get<MethodSignature, 'auxiliaryOutput'>>
        >
      >;
    };

type RegularProver<
  PublicInput,
  PublicInputType,
  PublicOutput,
  Args extends Tuple<PrivateInput>,
  AuxiliaryOutput
> = (
  publicInput: From<PublicInputType>,
  ...args: TupleFrom<Args>
) => Promise<{
  proof: Proof<PublicInput, PublicOutput>;
  auxiliaryOutput: AuxiliaryOutput;
}>;

type Prover<
  PublicInput,
  PublicInputType,
  PublicOutput,
  Args extends Tuple<PrivateInput>,
  AuxiliaryOutput
> = PublicInput extends undefined
  ? (...args: TupleFrom<Args>) => Promise<{
      proof: Proof<PublicInput, PublicOutput>;
      auxiliaryOutput: AuxiliaryOutput;
    }>
  : (
      publicInput: From<PublicInputType>,
      ...args: TupleFrom<Args>
    ) => Promise<{
      proof: Proof<PublicInput, PublicOutput>;
      auxiliaryOutput: AuxiliaryOutput;
    }>;

<<<<<<< HEAD
type RecursiveProver<
  PublicInput,
  PublicInputType,
  PublicOutput,
  Args extends Tuple<PrivateInput>
> = PublicInput extends undefined
  ? (...args: TupleFrom<Args>) => Promise<PublicOutput>
  : (
      publicInput: From<PublicInputType>,
      ...args: TupleFrom<Args>
    ) => Promise<PublicOutput>;

type ConditionalRecursiveProver<
  PublicInput,
  PublicInputType,
  PublicOutput,
  Args extends Tuple<PrivateInput>
> = PublicInput extends undefined
  ? (
      condition: Bool | { condition: Bool; domainLog2?: number },
      ...args: TupleFrom<Args>
    ) => Promise<PublicOutput>
  : (
      condition: Bool | { condition: Bool; domainLog2?: number },
      publicInput: From<PublicInputType>,
      ...args: TupleFrom<Args>
    ) => Promise<PublicOutput>;

=======
>>>>>>> 5af2f00a
type ProvableOrUndefined<A> = A extends undefined
  ? typeof Undefined
  : ToProvable<A>;
type ProvableOrVoid<A> = A extends undefined ? typeof Void : ToProvable<A>;

type InferProvableOrUndefined<A> = A extends undefined
  ? undefined
  : A extends ProvableType
  ? InferProvable<A>
  : InferProvable<A> | undefined;
type InferProvableOrVoid<A> = A extends undefined ? void : InferProvable<A>;

type UnwrapPromise<P> = P extends Promise<infer T> ? T : never;

/**
 * helper to get property type from an object, in place of `T[Key]`
 *
 * assume `T extends { Key?: Something }`.
 * if we use `Get<T, Key>` instead of `T[Key]`, we allow `T` to be inferred _without_ the `Key` key,
 * and thus retain the precise type of `T` during inference
 */
type Get<T, Key extends string> = T extends { [K in Key]: infer Value }
  ? Value
  : undefined;<|MERGE_RESOLUTION|>--- conflicted
+++ resolved
@@ -61,7 +61,6 @@
 import { From, InferValue } from '../../bindings/lib/provable-generic.js';
 import { DeclaredProof, ZkProgramContext } from './zkprogram-context.js';
 import { mapObject, mapToObject, zip } from '../util/arrays.js';
-import { Bool } from '../provable/bool.js';
 
 // public API
 export {
@@ -298,25 +297,6 @@
   rawMethods: {
     [I in keyof Config['methods']]: Methods[I]['method'];
   };
-<<<<<<< HEAD
-  proveRecursively: {
-    [I in keyof Config['methods']]: RecursiveProver<
-      InferProvableOrUndefined<Get<Config, 'publicInput'>>,
-      ProvableOrUndefined<Get<Config, 'publicInput'>>,
-      InferProvableOrVoid<Get<Config, 'publicOutput'>>,
-      PrivateInputs[I]
-    >;
-  };
-  proveRecursivelyIf: {
-    [I in keyof Config['methods']]: ConditionalRecursiveProver<
-      InferProvableOrUndefined<Get<Config, 'publicInput'>>,
-      ProvableOrUndefined<Get<Config, 'publicInput'>>,
-      InferProvableOrVoid<Get<Config, 'publicOutput'>>,
-      PrivateInputs[I]
-    >;
-  };
-=======
->>>>>>> 5af2f00a
 
   Proof: typeof Proof<
     InferProvableOrUndefined<Get<Config, 'publicInput'>>,
@@ -449,15 +429,6 @@
     }
   }
 
-<<<<<<< HEAD
-  type RegularProver<K extends MethodKey> = (
-    publicInput: From<PublicInputType>,
-    ...args: TupleFrom<PrivateInputs[K]>
-  ) => Promise<{
-    proof: Proof<PublicInput, PublicOutput>;
-    auxiliaryOutput: InferProvableOrUndefined<AuxiliaryOutputs[K]>;
-  }>;
-=======
   // for each of the methods, create a prover function.
   // in the first step, these are "regular" in that they always expect the public input as the first argument,
   // which is easier to use internally.
@@ -468,16 +439,11 @@
     PrivateInputs[K],
     InferProvableOrUndefined<AuxiliaryOutputs[K]>
   >;
->>>>>>> 5af2f00a
 
   function toRegularProver<K extends MethodKey>(
     key: K,
     i: number
-<<<<<<< HEAD
-  ): RegularProver<K> {
-=======
   ): RegularProver_<K> {
->>>>>>> 5af2f00a
     return async function prove_(inputPublicInput, ...inputArgs) {
       let publicInput = publicInputType.fromValue(inputPublicInput);
       let args = zip(inputArgs, privateInputTypes[i]).map(([arg, type]) =>
@@ -608,108 +574,6 @@
     return compileOutput.verify(statement, proof.proof);
   }
 
-<<<<<<< HEAD
-  let regularRecursiveProvers = mapObject(regularProvers, (prover, _key, i) => {
-    return async function proveRecursively_(
-      conditionAndConfig: Bool | { condition: Bool; domainLog2?: number },
-      publicInput: PublicInput,
-      ...args: TupleFrom<PrivateInputs[MethodKey]>
-    ) {
-      let condition =
-        conditionAndConfig instanceof Bool
-          ? conditionAndConfig
-          : conditionAndConfig.condition;
-
-      // create the base proof in a witness block
-      let proof = await Provable.witnessAsync(SelfProof, async () => {
-        // move method args to constants
-        let constInput = Provable.toConstant(
-          publicInputType,
-          publicInputType.fromValue(publicInput)
-        );
-
-        let cond = condition.toBoolean();
-        if (!cond) {
-          let publicOutput = ProvableType.synthesize(publicOutputType);
-          let maxProofsVerified = compileOutput?.maxProofsVerified!;
-          return SelfProof.dummy(
-            constInput,
-            publicOutput,
-            maxProofsVerified,
-            conditionAndConfig instanceof Bool
-              ? undefined
-              : conditionAndConfig.domainLog2
-          );
-        }
-
-        let constArgs = zip(args, privateInputTypes[i]).map(([arg, type]) =>
-          Provable.toConstant(type, ProvableType.get(type).fromValue(arg))
-        );
-        let { proof } = await prover(constInput, ...(constArgs as any));
-        return proof;
-      });
-
-      // assert that the witnessed proof has the correct public input (which will be used by Pickles as part of verification)
-      if (hasPublicInput) {
-        Provable.assertEqual(publicInputType, proof.publicInput, publicInput);
-      }
-
-      // declare and verify the proof, and return its public output
-      proof.declare();
-      proof.verifyIf(condition);
-      return proof.publicOutput;
-    };
-  });
-
-  type RecursiveProvers = {
-    [K in MethodKey]: RecursiveProver<
-      PublicInput,
-      PublicInputType,
-      PublicOutput,
-      PrivateInputs[K]
-    >;
-  };
-  type ConditionalRecursiveProvers = {
-    [K in MethodKey]: ConditionalRecursiveProver<
-      PublicInput,
-      PublicInputType,
-      PublicOutput,
-      PrivateInputs[K]
-    >;
-  };
-
-  let proveRecursively: RecursiveProvers = mapObject(
-    regularRecursiveProvers,
-    (prover): RecursiveProvers[MethodKey] => {
-      if (!hasPublicInput) {
-        return ((...args: any) =>
-          prover(new Bool(true), undefined as any, ...args)) as any;
-      } else {
-        return ((pi: PublicInput, ...args: any) =>
-          prover(new Bool(true), pi, ...args)) as any;
-      }
-    }
-  );
-  let proveRecursivelyIf: ConditionalRecursiveProvers = mapObject(
-    regularRecursiveProvers,
-    (prover): ConditionalRecursiveProvers[MethodKey] => {
-      if (!hasPublicInput) {
-        return ((
-          condition: Bool | { condition: Bool; domainLog2?: number },
-          ...args: any
-        ) => prover(condition, undefined as any, ...args)) as any;
-      } else {
-        return ((
-          condition: Bool | { condition: Bool; domainLog2?: number },
-          pi: PublicInput,
-          ...args: any
-        ) => prover(condition, pi, ...args)) as any;
-      }
-    }
-  );
-
-=======
->>>>>>> 5af2f00a
   async function digest() {
     let methodsMeta = await analyzeMethods();
     let digests: Field[] = methodKeys.map((k) =>
@@ -744,11 +608,6 @@
       rawMethods: Object.fromEntries(
         methodKeys.map((key) => [key, methods[key].method])
       ) as any,
-<<<<<<< HEAD
-      proveRecursively,
-      proveRecursivelyIf,
-=======
->>>>>>> 5af2f00a
 
       Proof: SelfProof,
 
@@ -1450,37 +1309,6 @@
       auxiliaryOutput: AuxiliaryOutput;
     }>;
 
-<<<<<<< HEAD
-type RecursiveProver<
-  PublicInput,
-  PublicInputType,
-  PublicOutput,
-  Args extends Tuple<PrivateInput>
-> = PublicInput extends undefined
-  ? (...args: TupleFrom<Args>) => Promise<PublicOutput>
-  : (
-      publicInput: From<PublicInputType>,
-      ...args: TupleFrom<Args>
-    ) => Promise<PublicOutput>;
-
-type ConditionalRecursiveProver<
-  PublicInput,
-  PublicInputType,
-  PublicOutput,
-  Args extends Tuple<PrivateInput>
-> = PublicInput extends undefined
-  ? (
-      condition: Bool | { condition: Bool; domainLog2?: number },
-      ...args: TupleFrom<Args>
-    ) => Promise<PublicOutput>
-  : (
-      condition: Bool | { condition: Bool; domainLog2?: number },
-      publicInput: From<PublicInputType>,
-      ...args: TupleFrom<Args>
-    ) => Promise<PublicOutput>;
-
-=======
->>>>>>> 5af2f00a
 type ProvableOrUndefined<A> = A extends undefined
   ? typeof Undefined
   : ToProvable<A>;
