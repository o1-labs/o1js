--- conflicted
+++ resolved
@@ -84,12 +84,8 @@
   SmartContractContext,
   dummySignature,
   LazyProof,
-<<<<<<< HEAD
-  CallTree,
+  AccountUpdateTree,
   CallForestUnderConstruction,
-=======
-  AccountUpdateTree,
->>>>>>> c8d6bfcf
   hashAccountUpdate,
   HashedAccountUpdate,
 };
@@ -1001,13 +997,8 @@
     if (isSameAsFeePayer) nonce++;
     // now, we check how often this account update already updated its nonce in
     // this tx, and increase nonce from `getAccount` by that amount
-<<<<<<< HEAD
-    CallForestHelpers.forEachPredecessor(
+    CallForest.forEachPredecessor(
       currentTransaction.get().accountUpdates,
-=======
-    CallForest.forEachPredecessor(
-      Mina.currentTransaction.get().accountUpdates,
->>>>>>> c8d6bfcf
       update as AccountUpdate,
       (otherUpdate) => {
         let shouldIncreaseNonce = otherUpdate.publicKey
@@ -1602,7 +1593,6 @@
   ]);
 }
 
-<<<<<<< HEAD
 /**
  * Structure for constructing a call forest from a circuit.
  *
@@ -1699,7 +1689,7 @@
 function toCallTree(node: {
   accountUpdate: HashOrValue<AccountUpdate>;
   calls: CallForestUnderConstruction;
-}): CallTree {
+}): AccountUpdateTree {
   let accountUpdate = node.accountUpdate.useHash
     ? new HashedAccountUpdate(
         node.accountUpdate.hash,
@@ -1713,10 +1703,7 @@
   };
 }
 
-const CallForestHelpers = {
-=======
 const CallForest = {
->>>>>>> c8d6bfcf
   // similar to Mina_base.ZkappCommand.Call_forest.to_account_updates_list
   // takes a list of accountUpdates, which each can have children, so they form a "forest" (list of trees)
   // returns a flattened list, with `accountUpdate.body.callDepth` specifying positions in the forest
@@ -1758,14 +1745,10 @@
     if (callsType.type === 'Witness') {
       return Provable.witness(Field, () => CallForest.hashChildrenBase(update));
     }
-<<<<<<< HEAD
     if (callsType.type === 'WitnessEquals') {
       return callsType.value;
     }
-    let calls = CallForestHelpers.hashChildrenBase(update);
-=======
     let calls = CallForest.hashChildrenBase(update);
->>>>>>> c8d6bfcf
     if (callsType.type === 'Equals') {
       calls.assertEquals(callsType.value);
     }
@@ -1790,73 +1773,6 @@
     return stackHash;
   },
 
-<<<<<<< HEAD
-=======
-  // Mina_base.Zkapp_command.Call_forest.add_callers
-  // TODO: currently unused, but could come back when we add caller to the
-  // public input
-  addCallers(
-    updates: AccountUpdate[],
-    context: { self: Field; caller: Field } = {
-      self: TokenId.default,
-      caller: TokenId.default,
-    }
-  ): WithCallers[] {
-    let withCallers: WithCallers[] = [];
-    for (let update of updates) {
-      let { mayUseToken } = update.body;
-      let caller = Provable.if(
-        mayUseToken.parentsOwnToken,
-        context.self,
-        Provable.if(
-          mayUseToken.inheritFromParent,
-          context.caller,
-          TokenId.default
-        )
-      );
-      let self = TokenId.derive(update.body.publicKey, update.body.tokenId);
-      let childContext = { caller, self };
-      withCallers.push({
-        accountUpdate: update,
-        caller,
-        children: CallForest.addCallers(
-          update.children.accountUpdates,
-          childContext
-        ),
-      });
-    }
-    return withCallers;
-  },
-  /**
-   * Used in the prover to witness the context from which to compute its caller
-   *
-   * TODO: currently unused, but could come back when we add caller to the
-   * public input
-   */
-  computeCallerContext(update: AccountUpdate) {
-    // compute the line of ancestors
-    let current = update;
-    let ancestors = [];
-    while (true) {
-      let parent = current.parent;
-      if (parent === undefined) break;
-      ancestors.unshift(parent);
-      current = parent;
-    }
-    let context = { self: TokenId.default, caller: TokenId.default };
-    for (let update of ancestors) {
-      if (update.body.mayUseToken.parentsOwnToken.toBoolean()) {
-        context.caller = context.self;
-      } else if (!update.body.mayUseToken.inheritFromParent.toBoolean()) {
-        context.caller = TokenId.default;
-      }
-      context.self = TokenId.derive(update.body.publicKey, update.body.tokenId);
-    }
-    return context;
-  },
-  callerContextType: provablePure({ self: Field, caller: Field }),
-
->>>>>>> c8d6bfcf
   computeCallDepth(update: AccountUpdate) {
     for (let callDepth = 0; ; callDepth++) {
       if (update.parent === undefined) return callDepth;
@@ -1999,60 +1915,6 @@
     accountUpdate.authorization = {};
     accountUpdate.lazyAuthorization = { ...signature, kind: 'lazy-signature' };
   },
-<<<<<<< HEAD
-=======
-  setProofAuthorizationKind(
-    { body, id }: AccountUpdate,
-    priorAccountUpdates?: AccountUpdate[]
-  ) {
-    body.authorizationKind.isSigned = Bool(false);
-    body.authorizationKind.isProved = Bool(true);
-    let hash = Provable.witness(Field, () => {
-      let proverData = zkAppProver.getData();
-      let isProver = proverData !== undefined;
-      assert(
-        isProver || priorAccountUpdates !== undefined,
-        'Called `setProofAuthorizationKind()` outside the prover without passing in `priorAccountUpdates`.'
-      );
-      let myAccountUpdateId = isProver ? proverData.accountUpdate.id : id;
-      priorAccountUpdates ??= proverData.transaction.accountUpdates;
-      priorAccountUpdates = priorAccountUpdates.filter(
-        (a) => a.id !== myAccountUpdateId
-      );
-      let priorAccountUpdatesFlat = CallForest.toFlatList(
-        priorAccountUpdates,
-        false
-      );
-      let accountUpdate = [...priorAccountUpdatesFlat]
-        .reverse()
-        .find((body_) =>
-          body_.update.verificationKey.isSome
-            .and(body_.tokenId.equals(body.tokenId))
-            .and(body_.publicKey.equals(body.publicKey))
-            .toBoolean()
-        );
-      if (accountUpdate !== undefined) {
-        return accountUpdate.body.update.verificationKey.value.hash;
-      }
-      try {
-        let account = Mina.getAccount(body.publicKey, body.tokenId);
-        return account.zkapp?.verificationKey?.hash ?? Field(0);
-      } catch {
-        return Field(0);
-      }
-    });
-    body.authorizationKind.verificationKeyHash = hash;
-  },
-  setLazyProof(
-    accountUpdate: AccountUpdate,
-    proof: Omit<LazyProof, 'kind'>,
-    priorAccountUpdates: AccountUpdate[]
-  ) {
-    Authorization.setProofAuthorizationKind(accountUpdate, priorAccountUpdates);
-    accountUpdate.authorization = {};
-    accountUpdate.lazyAuthorization = { ...proof, kind: 'lazy-proof' };
-  },
->>>>>>> c8d6bfcf
   setLazyNone(accountUpdate: AccountUpdate) {
     accountUpdate.body.authorizationKind.isSigned = Bool(false);
     accountUpdate.body.authorizationKind.isProved = Bool(false);
