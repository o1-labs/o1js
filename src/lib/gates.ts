import { Snarky } from '../snarky.js';
import { FieldVar, FieldConst, type Field } from './field.js';
import { MlArray } from './ml/base.js';

<<<<<<< HEAD
export { rangeCheck64, rotate };
=======
export { rangeCheck64, xor, zero };
>>>>>>> e927d514

/**
 * Asserts that x is at most 64 bits
 */
function rangeCheck64(x: Field) {
  let [, x0, x2, x4, x6, x8, x10, x12, x14] = Snarky.exists(8, () => {
    let xx = x.toBigInt();
    // crumbs (2-bit limbs)
    return [
      0,
      getBits(xx, 0, 2),
      getBits(xx, 2, 2),
      getBits(xx, 4, 2),
      getBits(xx, 6, 2),
      getBits(xx, 8, 2),
      getBits(xx, 10, 2),
      getBits(xx, 12, 2),
      getBits(xx, 14, 2),
    ];
  });
  // 12-bit limbs
  let [, x16, x28, x40, x52] = Snarky.exists(4, () => {
    let xx = x.toBigInt();
    return [
      0,
      getBits(xx, 16, 12),
      getBits(xx, 28, 12),
      getBits(xx, 40, 12),
      getBits(xx, 52, 12),
    ];
  });
  Snarky.gates.rangeCheck0(
    x.value,
    [0, FieldVar[0], FieldVar[0], x52, x40, x28, x16],
    [0, x14, x12, x10, x8, x6, x4, x2, x0],
    // not using compact mode
    FieldConst[0]
  );
}

<<<<<<< HEAD
function rotate(
  field: Field,
  rotated: Field,
  excess: Field,
  limbs: [Field, Field, Field, Field],
  crumbs: [Field, Field, Field, Field, Field, Field, Field, Field],
  two_to_rot: bigint
) {
  Snarky.gates.rotate(
    field.value,
    rotated.value,
    excess.value,
    MlArray.to(limbs.map((x) => x.value)),
    MlArray.to(crumbs.map((x) => x.value)),
    FieldConst.fromBigint(two_to_rot)
  );
}

=======
/**
 * Asserts that 16 bit limbs of input two elements are the correct XOR output
 */
function xor(
  input1: Field,
  input2: Field,
  outputXor: Field,
  in1_0: Field,
  in1_1: Field,
  in1_2: Field,
  in1_3: Field,
  in2_0: Field,
  in2_1: Field,
  in2_2: Field,
  in2_3: Field,
  out0: Field,
  out1: Field,
  out2: Field,
  out3: Field
) {
  Snarky.gates.xor(
    input1.value,
    input2.value,
    outputXor.value,
    in1_0.value,
    in1_1.value,
    in1_2.value,
    in1_3.value,
    in2_0.value,
    in2_1.value,
    in2_2.value,
    in2_3.value,
    out0.value,
    out1.value,
    out2.value,
    out3.value
  );
}

function zero(a: Field, b: Field, c: Field) {
  Snarky.gates.zero(a.value, b.value, c.value);
}

>>>>>>> e927d514
function getBits(x: bigint, start: number, length: number) {
  return FieldConst.fromBigint(
    (x >> BigInt(start)) & ((1n << BigInt(length)) - 1n)
  );
}<|MERGE_RESOLUTION|>--- conflicted
+++ resolved
@@ -2,11 +2,7 @@
 import { FieldVar, FieldConst, type Field } from './field.js';
 import { MlArray } from './ml/base.js';
 
-<<<<<<< HEAD
-export { rangeCheck64, rotate };
-=======
-export { rangeCheck64, xor, zero };
->>>>>>> e927d514
+export { rangeCheck64, xor, zero, rotate };
 
 /**
  * Asserts that x is at most 64 bits
@@ -47,7 +43,6 @@
   );
 }
 
-<<<<<<< HEAD
 function rotate(
   field: Field,
   rotated: Field,
@@ -66,7 +61,6 @@
   );
 }
 
-=======
 /**
  * Asserts that 16 bit limbs of input two elements are the correct XOR output
  */
@@ -110,7 +104,6 @@
   Snarky.gates.zero(a.value, b.value, c.value);
 }
 
->>>>>>> e927d514
 function getBits(x: bigint, start: number, length: number) {
   return FieldConst.fromBigint(
     (x >> BigInt(start)) & ((1n << BigInt(length)) - 1n)
