--- conflicted
+++ resolved
@@ -7,10 +7,7 @@
   Poseidon as Poseidon_,
   ProvablePure,
 } from '../snarky.js';
-<<<<<<< HEAD
 import { Field } from './core.js';
-=======
->>>>>>> 83745578
 import {
   AccountUpdate,
   AccountUpdatesLayout,
