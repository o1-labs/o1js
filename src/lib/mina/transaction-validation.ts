/**
 * This module holds the global Mina instance and its interface.
 */
import {
  ZkappCommand,
  TokenId,
  Events,
  ZkappPublicInput,
  AccountUpdate,
  dummySignature,
} from './account-update.js';
import { Field } from '../provable/wrapped.js';
import { UInt64, UInt32 } from '../provable/int.js';
import { PublicKey } from '../provable/crypto/signature.js';
import { JsonProof, verify } from '../proof-system/zkprogram.js';
import { verifyAccountUpdateSignature } from '../../mina-signer/src/sign-zkapp-command.js';
import { TransactionCost, TransactionLimits } from './constants.js';
import { cloneCircuitValue } from '../provable/types/struct.js';
import { assert } from '../provable/gadgets/common.js';
import { Types, TypesBigint } from '../../bindings/mina-transaction/types.js';
import type { NetworkId } from '../../mina-signer/src/types.js';
import type { Account } from './account.js';
import type { NetworkValue } from './precondition.js';

export {
  reportGetAccountError,
  defaultNetworkState,
  verifyTransactionLimits,
  getTotalTimeRequired,
  verifyAccountUpdate,
  filterGroups,
};

function reportGetAccountError(publicKey: string, tokenId: string) {
  if (tokenId === TokenId.toBase58(TokenId.default)) {
    return `getAccount: Could not find account for public key ${publicKey}`;
  } else {
    return `getAccount: Could not find account for public key ${publicKey} with the tokenId ${tokenId}`;
  }
}

function defaultNetworkState(): NetworkValue {
  let epochData: NetworkValue['stakingEpochData'] = {
    ledger: { hash: Field(0), totalCurrency: UInt64.zero },
    seed: Field(0),
    startCheckpoint: Field(0),
    lockCheckpoint: Field(0),
    epochLength: UInt32.zero,
  };
  return {
    snarkedLedgerHash: Field(0),
    blockchainLength: UInt32.zero,
    minWindowDensity: UInt32.zero,
    totalCurrency: UInt64.zero,
    globalSlotSinceGenesis: UInt32.zero,
    stakingEpochData: epochData,
    nextEpochData: cloneCircuitValue(epochData),
  };
}

function verifyTransactionLimits({ accountUpdates }: ZkappCommand) {
<<<<<<< HEAD
  let { totalTimeRequired, eventElements, authTypes } =
    getTotalTimeRequired(accountUpdates);
=======
  let { totalTimeRequired, eventElements, authTypes } = getTotalTimeRequired(accountUpdates);
>>>>>>> 3b9fcaf2

  let isWithinCostLimit = totalTimeRequired < TransactionCost.COST_LIMIT;

  let isWithinEventsLimit = eventElements.events <= TransactionLimits.MAX_EVENT_ELEMENTS;
  let isWithinActionsLimit = eventElements.actions <= TransactionLimits.MAX_ACTION_ELEMENTS;

  let error = '';

  if (!isWithinCostLimit) {
    // TODO: we should add a link to the docs explaining the reasoning behind it once we have such an explainer
    error += `Error: The transaction is too expensive, try reducing the number of AccountUpdates that are attached to the transaction.
Each transaction needs to be processed by the snark workers on the network.
Certain layouts of AccountUpdates require more proving time than others, and therefore are too expensive.

${JSON.stringify(authTypes)}
\n\n`;
  }

  if (!isWithinEventsLimit) {
    error += `Error: The account updates in your transaction are trying to emit too much event data. The maximum allowed number of field elements in events is ${TransactionLimits.MAX_EVENT_ELEMENTS}, but you tried to emit ${eventElements.events}.\n\n`;
  }

  if (!isWithinActionsLimit) {
    error += `Error: The account updates in your transaction are trying to emit too much action data. The maximum allowed number of field elements in actions is ${TransactionLimits.MAX_ACTION_ELEMENTS}, but you tried to emit ${eventElements.actions}.\n\n`;
  }

  if (error) throw Error('Error during transaction sending:\n\n' + error);
}

function getTotalTimeRequired(accountUpdates: AccountUpdate[]) {
  let eventElements = { events: 0, actions: 0 };

  let authKinds = accountUpdates.map((update) => {
    eventElements.events += countEventElements(update.body.events);
    eventElements.actions += countEventElements(update.body.actions);
    let { isSigned, isProved, verificationKeyHash } = update.body.authorizationKind;
    return {
      isSigned: isSigned.toBoolean(),
      isProved: isProved.toBoolean(),
      verificationKeyHash: verificationKeyHash.toString(),
    };
  });
  // insert entry for the fee payer
  authKinds.unshift({
    isSigned: true,
    isProved: false,
    verificationKeyHash: '',
  });
  let authTypes = filterGroups(authKinds);

  /*
  np := proof
  n2 := signedPair
  n1 := signedSingle

  formula used to calculate how expensive a zkapp transaction is

  10.26*np + 10.08*n2 + 9.14*n1 < 69.45
  */
  let totalTimeRequired =
    TransactionCost.PROOF_COST * authTypes.proof +
    TransactionCost.SIGNED_PAIR_COST * authTypes.signedPair +
    TransactionCost.SIGNED_SINGLE_COST * authTypes.signedSingle;
  // returns totalTimeRequired and additional data used by verifyTransactionLimits
  return { totalTimeRequired, eventElements, authTypes };
}

function countEventElements({ data }: Events) {
  return data.reduce((acc, ev) => acc + ev.length, 0);
}

function filterGroups(xs: AuthorizationKind[]) {
  let pairs = filterPairs(xs);
  xs = pairs.xs;

  let singleCount = 0;
  let proofCount = 0;

  xs.forEach((t) => {
    if (t.isProved) proofCount++;
    else singleCount++;
  });

  return {
    signedPair: pairs.pairs,
    signedSingle: singleCount,
    proof: proofCount,
  };
}

async function verifyAccountUpdate(
  account: Account,
  accountUpdate: AccountUpdate,
  publicInput: ZkappPublicInput,
  transactionCommitments: { commitment: bigint; fullCommitment: bigint },
  proofsEnabled: boolean,
  networkId: NetworkId
): Promise<void> {
  // check that that top-level updates have mayUseToken = No
  // (equivalent check exists in the Mina node)
  if (
    accountUpdate.body.callDepth === 0 &&
    !AccountUpdate.MayUseToken.isNo(accountUpdate).toBoolean()
  ) {
    throw Error(
      'Top-level account update can not use or pass on token permissions. Make sure that\n' +
        'accountUpdate.body.mayUseToken = AccountUpdate.MayUseToken.No;'
    );
  }

  let perm = account.permissions;

  // check if addMissingSignatures failed to include a signature
  // due to a missing private key
  if (accountUpdate.authorization === dummySignature()) {
    let pk = PublicKey.toBase58(accountUpdate.body.publicKey);
    throw Error(
      `verifyAccountUpdate: Detected a missing signature for (${pk}), private key was missing.`
    );
  }
  // we are essentially only checking if the update is empty or an actual update
  function includesChange<T extends {}>(val: T | string | null | (string | null)[]): boolean {
    if (Array.isArray(val)) {
      return !val.every((v) => v === null);
    } else {
      return val !== null;
    }
  }

  function permissionForUpdate(key: string): Types.AuthRequired {
    switch (key) {
      case 'appState':
        return perm.editState;
      case 'delegate':
        return perm.setDelegate;
      case 'verificationKey':
        return perm.setVerificationKey.auth;
      case 'permissions':
        return perm.setPermissions;
      case 'zkappUri':
        return perm.setZkappUri;
      case 'tokenSymbol':
        return perm.setTokenSymbol;
      case 'timing':
        return perm.setTiming;
      case 'votingFor':
        return perm.setVotingFor;
      case 'actions':
        return perm.editActionState;
      case 'incrementNonce':
        return perm.incrementNonce;
      case 'send':
        return perm.send;
      case 'receive':
        return perm.receive;
      default:
        throw Error(`Invalid permission for field ${key}: does not exist.`);
    }
  }

  let accountUpdateJson = accountUpdate.toJSON();
  const update = accountUpdateJson.body.update;

  let errorTrace = '';

  let isValidProof = false;
  let isValidSignature = false;

  // we don't check if proofs aren't enabled
  if (!proofsEnabled) isValidProof = true;

  if (accountUpdate.authorization.proof && proofsEnabled) {
    try {
      let publicInputFields = ZkappPublicInput.toFields(publicInput);

      let proof: JsonProof = {
        maxProofsVerified: 2,
        proof: accountUpdate.authorization.proof!,
        publicInput: publicInputFields.map((f) => f.toString()),
        publicOutput: [],
      };

      let verificationKey = account.zkapp?.verificationKey?.data;
      assert(verificationKey !== undefined, 'Account does not have a verification key');

      isValidProof = await verify(proof, verificationKey);
      if (!isValidProof) {
        throw Error(`Invalid proof for account update\n${JSON.stringify(update)}`);
      }
    } catch (error) {
      errorTrace += '\n\n' + (error as Error).stack;
      isValidProof = false;
    }
  }

  if (accountUpdate.authorization.signature) {
    // checking permissions and authorization for each account update individually
    try {
      isValidSignature = verifyAccountUpdateSignature(
        TypesBigint.AccountUpdate.fromJSON(accountUpdateJson),
        transactionCommitments,
        networkId
      );
    } catch (error) {
      errorTrace += '\n\n' + (error as Error).stack;
      isValidSignature = false;
    }
  }

  let verified = false;

  function checkPermission(p0: Types.AuthRequired, field: string) {
    let p = Types.AuthRequired.toJSON(p0);
    if (p === 'None') return;

    if (p === 'Impossible') {
      throw Error(
        `Transaction verification failed: Cannot update field '${field}' because permission for this field is '${p}'`
      );
    }

    if (p === 'Signature' || p === 'Either') {
      verified ||= isValidSignature;
    }

    if (p === 'Proof' || p === 'Either') {
      verified ||= isValidProof;
    }

    if (!verified) {
      throw Error(
        `Transaction verification failed: Cannot update field '${field}' because permission for this field is '${p}', but the required authorization was not provided or is invalid.
        ${errorTrace !== '' ? 'Error trace: ' + errorTrace : ''}\n\n`
      );
    }
  }

  // goes through the update field on a transaction
  Object.entries(update).forEach(([key, value]) => {
    if (includesChange(value)) {
      let p = permissionForUpdate(key);
      checkPermission(p, key);
    }
  });

  // checks the sequence events (which result in an updated sequence state)
  if (accountUpdate.body.actions.data.length > 0) {
    let p = permissionForUpdate('actions');
    checkPermission(p, 'actions');
  }

  if (accountUpdate.body.incrementNonce.toBoolean()) {
    let p = permissionForUpdate('incrementNonce');
    checkPermission(p, 'incrementNonce');
  }

  // this checks for an edge case where an account update can be approved using proofs but
  // a) the proof is invalid (bad verification key)
  // and b) there are no state changes initiate so no permissions will be checked
  // however, if the verification key changes, the proof should still be invalid
  if (errorTrace && !verified) {
    throw Error(
      `One or more proofs were invalid and no other form of authorization was provided.\n${errorTrace}`
    );
  }
}

type AuthorizationKind = { isProved: boolean; isSigned: boolean };

const isPair = (a: AuthorizationKind, b: AuthorizationKind) => !a.isProved && !b.isProved;

function filterPairs(xs: AuthorizationKind[]): {
  xs: { isProved: boolean; isSigned: boolean }[];
  pairs: number;
} {
  if (xs.length <= 1) return { xs, pairs: 0 };
  if (isPair(xs[0], xs[1])) {
    let rec = filterPairs(xs.slice(2));
    return { xs: rec.xs, pairs: rec.pairs + 1 };
  } else {
    let rec = filterPairs(xs.slice(1));
    return { xs: [xs[0]].concat(rec.xs), pairs: rec.pairs };
  }
}<|MERGE_RESOLUTION|>--- conflicted
+++ resolved
@@ -59,12 +59,7 @@
 }
 
 function verifyTransactionLimits({ accountUpdates }: ZkappCommand) {
-<<<<<<< HEAD
-  let { totalTimeRequired, eventElements, authTypes } =
-    getTotalTimeRequired(accountUpdates);
-=======
   let { totalTimeRequired, eventElements, authTypes } = getTotalTimeRequired(accountUpdates);
->>>>>>> 3b9fcaf2
 
   let isWithinCostLimit = totalTimeRequired < TransactionCost.COST_LIMIT;
 
