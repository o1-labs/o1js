import {
  ZkappCommand,
  AccountUpdate,
  ZkappPublicInput,
  AccountUpdateLayout,
  FeePayerUnsigned,
  addMissingSignatures,
  TokenId,
  addMissingProofs,
} from './account-update.js';
import { Field } from '../provable/wrapped.js';
import { PrivateKey, PublicKey } from '../provable/crypto/signature.js';
import { UInt32, UInt64 } from '../provable/int.js';
import { Empty } from '../proof-system/zkprogram.js';
import { Proof } from '../proof-system/proof.js';
import { currentTransaction } from './transaction-context.js';
import { Provable } from '../provable/provable.js';
import { assertPreconditionInvariants } from './precondition.js';
import { Account } from './account.js';
import { type FeePayerSpec, activeInstance } from './mina-instance.js';
import * as Fetch from './fetch.js';
import { type SendZkAppResponse, sendZkappQuery } from './graphql.js';
import { type FetchMode } from './transaction-context.js';
import { assertPromise } from '../util/assert.js';
import { Types } from '../../bindings/mina-transaction/types.js';
import { getTotalTimeRequired } from './transaction-validation.js';

export {
  Transaction,
  type TransactionPromise,
  type PendingTransaction,
  type IncludedTransaction,
  type RejectedTransaction,
  type PendingTransactionPromise,
  type PendingTransactionStatus,
  createTransaction,
  toTransactionPromise,
  toPendingTransactionPromise,
  sendTransaction,
  newTransaction,
  getAccount,
  transaction,
  createRejectedTransaction,
  createIncludedTransaction,
};

type TransactionCommon = {
  /**
   * Transaction structure used to describe a state transition on the Mina blockchain.
   */
  transaction: ZkappCommand;
  /**
   * Serializes the transaction to a JSON string.
   * @returns A string representation of the {@link Transaction}.
   */
  toJSON(): string;
  /**
   * Produces a pretty-printed JSON representation of the {@link Transaction}.
   * @returns A formatted string representing the transaction in JSON.
   */
  toPretty(): any;
  /**
   * Constructs the GraphQL query string used for submitting the transaction to a Mina daemon.
   * @returns The GraphQL query string for the {@link Transaction}.
   */
  toGraphqlQuery(): string;
  /**
   * Submits the {@link Transaction} to the network. This method asynchronously sends the transaction
   * for processing. If successful, it returns a {@link PendingTransaction} instance, which can be used to monitor the transaction's progress.
   * If the transaction submission fails, this method throws an error that should be caught and handled appropriately.
   * @returns A {@link PendingTransactionPromise}, which resolves to a {@link PendingTransaction} instance representing the submitted transaction if the submission is successful.
   * @throws An error if the transaction cannot be sent or processed by the network, containing details about the failure.
   * @example
   * ```ts
   * try {
   *   const pendingTransaction = await transaction.send();
   *   console.log('Transaction sent successfully to the Mina daemon.');
   * } catch (error) {
   *   console.error('Failed to send transaction to the Mina daemon:', error);
   * }
   * ```
   */
};

namespace Transaction {
  export function fromJSON(json: Types.Json.ZkappCommand): Transaction<false, false> {
    let transaction = ZkappCommand.fromJSON(json);
    return newTransaction(transaction, activeInstance.proofsEnabled);
  }
}

/**
 * Defines the structure and operations associated with a transaction.
 * This type encompasses methods for serializing the transaction, signing it, generating proofs,
 * and submitting it to the network.
 */
type Transaction<Proven extends boolean, Signed extends boolean> = TransactionCommon & {
  send(): PendingTransactionPromise;
  /**
   * Sends the {@link Transaction} to the network. Unlike the standard {@link Transaction.send}, this function does not throw an error if internal errors are detected. Instead, it returns a {@link PendingTransaction} if the transaction is successfully sent for processing or a {@link RejectedTransaction} if it encounters errors during processing or is outright rejected by the Mina daemon.
   * @returns {Promise<PendingTransaction | RejectedTransaction>} A promise that resolves to a {@link PendingTransaction} if the transaction is accepted for processing, or a {@link RejectedTransaction} if the transaction fails or is rejected.
   * @example
   * ```ts
   * const result = await transaction.safeSend();
   * if (result.status === 'pending') {
   *   console.log('Transaction sent successfully to the Mina daemon.');
   * } else if (result.status === 'rejected') {
   *   console.error('Transaction failed with errors:', result.errors);
   * }
   * ```
   */
  safeSend(): Promise<PendingTransaction | RejectedTransaction>;

  /**
   * Modifies a transaction to set the fee to the new fee provided. Because this change invalidates proofs and signatures both are removed. The nonce is not increased so sending both transitions will not risk both being accepted.
   * @returns {TransactionPromise<false,false>} The same transaction with the new fee and the proofs and signatures removed.
   * @example
   * ```ts
   * tx.send();
   * // Waits for some time and decide to resend with a higher fee
   *
   * tx.setFee(newFee);
   * await tx.sign([feePayerKey]));
   * await tx.send();
   * ```
   */
  setFee(newFee: UInt64): TransactionPromise<Proven, false>;
  /**
   * setFeePerSnarkCost behaves identically to {@link Transaction.setFee} but the fee is given per estimated cost of snarking the transition as given by {@link getTotalTimeRequired}. This is useful because it should reflect what snark workers would charge in times of network contention.
   */
<<<<<<< HEAD
  setFeePerSnarkCost(
    newFeePerSnarkCost: number
  ): TransactionPromise<Proven, false>;
=======
  setFeePerSnarkCost(newFeePerSnarkCost: number): TransactionPromise<Proven, false>;
>>>>>>> 3b9fcaf2
} & (Proven extends false
    ? {
        /**
         * Initiates the proof generation process for the {@link Transaction}. This asynchronous operation is
         * crucial for zero-knowledge-based transactions, where proofs are required to validate state transitions.
         * This can take some time.
         * @example
         * ```ts
         * await transaction.prove();
         * ```
         */
        prove(): Promise<Transaction<true, Signed>>;
      }
    : {
        /** The proofs generated as the result of calling `prove`. */
        proofs: (Proof<ZkappPublicInput, Empty> | undefined)[];
      }) &
  (Signed extends false
    ? {
        /**
         * Signs all {@link AccountUpdate}s included in the {@link Transaction} that require a signature.
         * {@link AccountUpdate}s that require a signature can be specified with `{AccountUpdate|SmartContract}.requireSignature()`.
         * @param privateKeys The list of keys that should be used to sign the {@link Transaction}
         * @returns The {@link Transaction} instance with all required signatures applied.
         * @example
         * ```ts
         * const signedTx = transaction.sign([userPrivateKey]);
         * console.log('Transaction signed successfully.');
         * ```
         */
        sign(privateKeys: PrivateKey[]): Transaction<Proven, true>;
      }
    : {});

type PendingTransactionStatus = 'pending' | 'rejected';
/**
 * Represents a transaction that has been submitted to the blockchain but has not yet reached a final state.
 * The {@link PendingTransaction} type extends certain functionalities from the base {@link Transaction} type,
 * adding methods to monitor the transaction's progress towards being finalized (either included in a block or rejected).
 */
type PendingTransaction = Pick<TransactionCommon, 'transaction' | 'toJSON' | 'toPretty'> & {
  /**
   * @property {PendingTransactionStatus} status The status of the transaction after being sent to the Mina daemon.
   * This property indicates the transaction's initial processing status but does not guarantee its eventual inclusion in a block.
   * A status of `pending` suggests the transaction was accepted by the Mina daemon for processing,
   * whereas a status of `rejected` indicates that the transaction was not accepted.
   * Use the {@link PendingTransaction.wait()} or {@link PendingTransaction.safeWait()} methods to track the transaction's progress towards finalization and to determine whether it's included in a block.
   * @example
   * ```ts
   * if (pendingTransaction.status === 'pending') {
   *   console.log('Transaction accepted for processing by the Mina daemon.');
   *   try {
   *     await pendingTransaction.wait();
   *     console.log('Transaction successfully included in a block.');
   *   } catch (error) {
   *     console.error('Transaction was rejected or failed to be included in a block:', error);
   *   }
   * } else {
   *   console.error('Transaction was not accepted for processing by the Mina daemon.');
   * }
   * ```
   */
  status: PendingTransactionStatus;

  /**
   * Waits for the transaction to be included in a block. This method polls the Mina daemon to check the transaction's status, and throws an error if the transaction is rejected.
   * @param {Object} [options] Configuration options for polling behavior.
   * @param {number} [options.maxAttempts] The maximum number of attempts to check the transaction status.
   * @param {number} [options.interval] The interval, in milliseconds, between status checks.
   * @returns {Promise<IncludedTransaction>} A promise that resolves to the transaction's final state or throws an error.
   * @throws {Error} If the transaction is rejected or fails to finalize within the given attempts.
   * @example
   * ```ts
   * try {
   *   const transaction = await pendingTransaction.wait({ maxAttempts: 10, interval: 2000 });
   *   console.log('Transaction included in a block.');
   * } catch (error) {
   *   console.error('Transaction rejected or failed to finalize:', error);
   * }
   * ```
   */
  wait(options?: { maxAttempts?: number; interval?: number }): Promise<IncludedTransaction>;

  /**
   * Waits for the transaction to be included in a block. This method polls the Mina daemon to check the transaction's status
   * @param {Object} [options] Configuration options for polling behavior.
   * @param {number} [options.maxAttempts] The maximum number of polling attempts.
   * @param {number} [options.interval] The time interval, in milliseconds, between each polling attempt.
   * @returns {Promise<IncludedTransaction | RejectedTransaction>} A promise that resolves to the transaction's final state.
   * @example
   * ```ts
   * const transaction = await pendingTransaction.wait({ maxAttempts: 5, interval: 1000 });
   * console.log(transaction.status); // 'included' or 'rejected'
   * ```
   */
  safeWait(options?: {
    maxAttempts?: number;
    interval?: number;
  }): Promise<IncludedTransaction | RejectedTransaction>;

  /**
   * Returns the transaction hash as a string identifier.
   * @property {string} The hash of the transaction.
   * @example
   * ```ts
   * const txHash = pendingTransaction.hash;
   * console.log(`Transaction hash: ${txHash}`);
   * ```
   */
  hash: string;

  /**
   * Optional. Contains response data from a ZkApp transaction submission.
   *
   * @property {SendZkAppResponse} [data] The response data from the transaction submission.
   */
  data?: SendZkAppResponse;

  /**
   * An array of error messages related to the transaction processing.
   *
   * @property {string[]} errors Descriptive error messages if the transaction encountered issues during processing.
   * @example
   * ```ts
   * if (!pendingTransaction.status === 'rejected') {
   *   console.error(`Transaction errors: ${pendingTransaction.errors.join(', ')}`);
   * }
   * ```
   */
  errors: string[];

  /**
   * setFee is the same as {@link Transaction.setFee(newFee)} but for a {@link PendingTransaction}.
   */
  setFee(newFee: UInt64): TransactionPromise<boolean, false>;
  /**
   * setFeePerSnarkCost is the same as {@link Transaction.setFeePerSnarkCost(newFeePerSnarkCost)} but for a {@link PendingTransaction}.
   */
<<<<<<< HEAD
  setFeePerSnarkCost(
    newFeePerSnarkCost: number
  ): TransactionPromise<boolean, false>;
=======
  setFeePerSnarkCost(newFeePerSnarkCost: number): TransactionPromise<boolean, false>;
>>>>>>> 3b9fcaf2
};

/**
 * Represents a transaction that has been successfully included in a block.
 */
type IncludedTransaction = Pick<
  PendingTransaction,
  'transaction' | 'toJSON' | 'toPretty' | 'hash' | 'data'
> & {
  /**
   * @property {string} status The final status of the transaction, indicating successful inclusion in a block.
   * @example
   * ```ts
   * try {
   *   const includedTx: IncludedTransaction = await pendingTransaction.wait();
   *   // If wait() resolves, it means the transaction was successfully included.
   *   console.log(`Transaction ${includedTx.hash} included in a block.`);
   * } catch (error) {
   *   // If wait() throws, the transaction was not included in a block.
   *   console.error('Transaction failed to be included in a block:', error);
   * }
   * ```
   */
  status: 'included';
};

/**
 * Represents a transaction that has been rejected and not included in a blockchain block.
 */
type RejectedTransaction = Pick<
  PendingTransaction,
  'transaction' | 'toJSON' | 'toPretty' | 'hash' | 'data'
> & {
  /**
   * @property {string} status The final status of the transaction, specifically indicating that it has been rejected.
   * @example
   * ```ts
   * try {
   *   const txResult = await pendingTransaction.wait();
   *   // This line will not execute if the transaction is rejected, as `.wait()` will throw an error instead.
   *   console.log(`Transaction ${txResult.hash} was successfully included in a block.`);
   * } catch (error) {
   *   console.error(`Transaction ${error.transaction.hash} was rejected.`);
   *   error.errors.forEach((error, i) => {
   *    console.error(`Error ${i + 1}: ${error}`);
   *   });
   * }
   * ```
   */
  status: 'rejected';

  /**
   * @property {string[]} errors An array of error messages detailing the reasons for the transaction's rejection.
   */
  errors: string[];
};

/**
 * A `Promise<Transaction>` with some additional methods for making chained method calls
 * into the pending value upon its resolution.
 */
type TransactionPromise<Proven extends boolean, Signed extends boolean> = Promise<
  Transaction<Proven, Signed>
> & {
  /** Equivalent to calling the resolved `Transaction`'s `send` method. */
  send(): PendingTransactionPromise;
} & (Proven extends false
    ? {
        /**
         * Calls `prove` upon resolution of the `Transaction`. Returns a
         * new `TransactionPromise` with the field `proofPromise` containing
         * a promise which resolves to the proof array.
         */
        prove(): TransactionPromise<true, Signed>;
      }
    : {
        /**
         * If the chain of method calls that produced the current `TransactionPromise`
         * contains a `prove` call, then this field contains a promise resolving to the
         * proof array which was output from the underlying `prove` call.
         */
        proofs(): Promise<Transaction<true, Signed>['proofs']>;
      }) &
  (Signed extends false
    ? {
        /** Equivalent to calling the resolved `Transaction`'s `sign` method. */
        sign(
          ...args: Parameters<Transaction<Proven, Signed>['sign']>
        ): TransactionPromise<Proven, true>;
      }
    : {});

function toTransactionPromise<Proven extends boolean, Signed extends boolean>(
  getPromise: () => Promise<Transaction<Proven, Signed>>
): TransactionPromise<Proven, Signed> {
  const pending = getPromise().then();
  return Object.assign(pending, {
    sign(...args: Parameters<Transaction<boolean, false>['sign']>) {
      return toTransactionPromise(() =>
        pending.then((v) => (v as Transaction<Proven, false>).sign(...args))
      );
    },
    send() {
      return toPendingTransactionPromise(() => pending.then((v) => v.send()));
    },
    prove() {
      return toTransactionPromise(() =>
        pending.then((v) => (v as never as Transaction<false, Signed>).prove())
      );
    },
    proofs() {
      return pending.then((v) => (v as never as Transaction<true, Proven>).proofs);
    },
  }) as never as TransactionPromise<Proven, Signed>;
}

/**
 * A `Promise<PendingTransaction>` with an additional `wait` method, which calls
 * into the inner `TransactionStatus`'s `wait` method upon its resolution.
 */
type PendingTransactionPromise = Promise<PendingTransaction> & {
  /** Equivalent to calling the resolved `PendingTransaction`'s `wait` method. */
  wait: PendingTransaction['wait'];
};

function toPendingTransactionPromise(
  getPromise: () => Promise<PendingTransaction>
): PendingTransactionPromise {
  const pending = getPromise().then();
  return Object.assign(pending, {
    wait(...args: Parameters<PendingTransaction['wait']>) {
      return pending.then((v) => v.wait(...args));
    },
  });
}

async function createTransaction(
  feePayer: FeePayerSpec,
  f: () => Promise<unknown>,
  numberOfRuns: 0 | 1 | undefined,
  { fetchMode = 'cached' as FetchMode, isFinalRunOutsideCircuit = true, proofsEnabled = true } = {}
): Promise<Transaction<false, false>> {
  if (currentTransaction.has()) {
    throw new Error('Cannot start new transaction within another transaction');
  }
  let feePayerSpec: {
    sender?: PublicKey;
    fee?: number | string | UInt64;
    memo?: string;
    nonce?: number;
  };
  if (feePayer === undefined) {
    feePayerSpec = {};
  } else if (feePayer instanceof PublicKey) {
    feePayerSpec = { sender: feePayer };
  } else {
    feePayerSpec = feePayer;
  }
  let { sender, fee, memo = '', nonce } = feePayerSpec;

  let transactionId = currentTransaction.enter({
    sender,
    layout: new AccountUpdateLayout(),
    fetchMode,
    isFinalRunOutsideCircuit,
    numberOfRuns,
  });

  // run circuit
  try {
    if (fetchMode === 'test') {
      await Provable.runUnchecked(async () => {
        await assertPromise(f());
        Provable.asProver(() => {
          let tx = currentTransaction.get();
          tx.layout.toConstantInPlace();
        });
      });
    } else {
      await assertPromise(f());
    }
  } catch (err) {
    currentTransaction.leave(transactionId);
    throw err;
  }

  let accountUpdates = currentTransaction.get().layout.toFlatList({ mutate: true });

  try {
    // check that on-chain values weren't used without setting a precondition
    for (let accountUpdate of accountUpdates) {
      assertPreconditionInvariants(accountUpdate);
    }
  } catch (err) {
    currentTransaction.leave(transactionId);
    throw err;
  }

  let feePayerAccountUpdate: FeePayerUnsigned;
  if (sender !== undefined) {
    // if senderKey is provided, fetch account to get nonce and mark to be signed
    let nonce_;
    let senderAccount = getAccount(sender, TokenId.default);

    if (nonce === undefined) {
      nonce_ = senderAccount.nonce;
    } else {
      nonce_ = UInt32.from(nonce);
      senderAccount.nonce = nonce_;
      Fetch.addCachedAccount(senderAccount);
    }
    feePayerAccountUpdate = AccountUpdate.defaultFeePayer(sender, nonce_);
    if (fee !== undefined) {
      feePayerAccountUpdate.body.fee = fee instanceof UInt64 ? fee : UInt64.from(String(fee));
    }
  } else {
    // otherwise use a dummy fee payer that has to be filled in later
    feePayerAccountUpdate = AccountUpdate.dummyFeePayer();
  }

  let transaction: ZkappCommand = {
    accountUpdates,
    feePayer: feePayerAccountUpdate,
    memo,
  };

  currentTransaction.leave(transactionId);
  return newTransaction(transaction, proofsEnabled);
}

function newTransaction(transaction: ZkappCommand, proofsEnabled?: boolean) {
  let self: Transaction<false, false> = {
    transaction,
    sign(privateKeys: PrivateKey[]) {
      self.transaction = addMissingSignatures(self.transaction, privateKeys);
      return self;
    },
    prove() {
      return toTransactionPromise(async () => {
        let { zkappCommand, proofs } = await addMissingProofs(self.transaction, {
          proofsEnabled,
        });
        self.transaction = zkappCommand;
        return Object.assign(self as never as Transaction<true, false>, {
          proofs,
        });
      });
    },
    toJSON() {
      let json = ZkappCommand.toJSON(self.transaction);
      return JSON.stringify(json);
    },
    toPretty() {
      return ZkappCommand.toPretty(self.transaction);
    },
    toGraphqlQuery() {
      return sendZkappQuery(self.toJSON());
    },
    send() {
      return toPendingTransactionPromise(async () => {
        const pendingTransaction = await sendTransaction(self);
        if (pendingTransaction.errors.length > 0) {
          throw Error(
            `Transaction failed with errors:\n- ${pendingTransaction.errors.join('\n- ')}`
          );
        }
        return pendingTransaction;
      });
    },
    async safeSend() {
      const pendingTransaction = await sendTransaction(self);
      if (pendingTransaction.errors.length > 0) {
        return createRejectedTransaction(pendingTransaction, pendingTransaction.errors);
      }
      return pendingTransaction;
    },
    setFeePerSnarkCost(newFeePerSnarkCost: number) {
<<<<<<< HEAD
      let { totalTimeRequired } = getTotalTimeRequired(
        transaction.accountUpdates
      );
      return this.setFee(
        new UInt64(Math.round(totalTimeRequired * newFeePerSnarkCost))
      );
=======
      let { totalTimeRequired } = getTotalTimeRequired(transaction.accountUpdates);
      return this.setFee(new UInt64(Math.round(totalTimeRequired * newFeePerSnarkCost)));
>>>>>>> 3b9fcaf2
    },
    setFee(newFee: UInt64) {
      return toTransactionPromise(async () => {
        self = self as Transaction<false, false>;
        self.transaction.accountUpdates.forEach((au) => {
          if (au.body.useFullCommitment.toBoolean()) {
            au.authorization.signature = undefined;
            au.lazyAuthorization = { kind: 'lazy-signature' };
          }
        });
        self.transaction.feePayer.body.fee = newFee;
<<<<<<< HEAD
        self.transaction.feePayer.lazyAuthorization = {
          kind: 'lazy-signature',
        };
=======
        self.transaction.feePayer.lazyAuthorization = { kind: 'lazy-signature' };
>>>>>>> 3b9fcaf2
        return self;
      });
    },
  };
  return self;
}

/**
 * Construct a smart contract transaction. Within the callback passed to this function,
 * you can call into the methods of smart contracts.
 *
 * ```
 * let tx = await Mina.transaction(sender, async () => {
 *   await myZkapp.update();
 *   await someOtherZkapp.someOtherMethod();
 * });
 * ```
 *
 * @return A transaction that can subsequently be submitted to the chain.
 */
function transaction(
  sender: FeePayerSpec,
  f: () => Promise<void>
): TransactionPromise<false, false>;
function transaction(f: () => Promise<void>): TransactionPromise<false, false>;
function transaction(
  senderOrF: FeePayerSpec | (() => Promise<void>),
  fOrUndefined?: () => Promise<void>
): TransactionPromise<false, false> {
  let sender: FeePayerSpec;
  let f: () => Promise<void>;
  if (fOrUndefined !== undefined) {
    sender = senderOrF as FeePayerSpec;
    f = fOrUndefined;
  } else {
    sender = undefined;
    f = senderOrF as () => Promise<void>;
  }
  return activeInstance.transaction(sender, f);
}

// TODO: should we instead constrain to `Transaction<true, true>`?
async function sendTransaction(txn: Transaction<boolean, boolean>) {
  return await activeInstance.sendTransaction(txn);
}

/**
 * @return The account data associated to the given public key.
 */
function getAccount(publicKey: PublicKey, tokenId?: Field): Account {
  return activeInstance.getAccount(publicKey, tokenId);
}

function createRejectedTransaction(
  { transaction, data, toJSON, toPretty, hash }: Omit<PendingTransaction, 'wait' | 'safeWait'>,
  errors: string[]
): RejectedTransaction {
  return {
    status: 'rejected',
    errors,
    transaction,
    toJSON,
    toPretty,
    hash,
    data,
  };
}

function createIncludedTransaction({
  transaction,
  data,
  toJSON,
  toPretty,
  hash,
}: Omit<PendingTransaction, 'wait' | 'safeWait'>): IncludedTransaction {
  return {
    status: 'included',
    transaction,
    toJSON,
    toPretty,
    hash,
    data,
  };
}<|MERGE_RESOLUTION|>--- conflicted
+++ resolved
@@ -128,13 +128,7 @@
   /**
    * setFeePerSnarkCost behaves identically to {@link Transaction.setFee} but the fee is given per estimated cost of snarking the transition as given by {@link getTotalTimeRequired}. This is useful because it should reflect what snark workers would charge in times of network contention.
    */
-<<<<<<< HEAD
-  setFeePerSnarkCost(
-    newFeePerSnarkCost: number
-  ): TransactionPromise<Proven, false>;
-=======
   setFeePerSnarkCost(newFeePerSnarkCost: number): TransactionPromise<Proven, false>;
->>>>>>> 3b9fcaf2
 } & (Proven extends false
     ? {
         /**
@@ -273,13 +267,7 @@
   /**
    * setFeePerSnarkCost is the same as {@link Transaction.setFeePerSnarkCost(newFeePerSnarkCost)} but for a {@link PendingTransaction}.
    */
-<<<<<<< HEAD
-  setFeePerSnarkCost(
-    newFeePerSnarkCost: number
-  ): TransactionPromise<boolean, false>;
-=======
   setFeePerSnarkCost(newFeePerSnarkCost: number): TransactionPromise<boolean, false>;
->>>>>>> 3b9fcaf2
 };
 
 /**
@@ -557,17 +545,8 @@
       return pendingTransaction;
     },
     setFeePerSnarkCost(newFeePerSnarkCost: number) {
-<<<<<<< HEAD
-      let { totalTimeRequired } = getTotalTimeRequired(
-        transaction.accountUpdates
-      );
-      return this.setFee(
-        new UInt64(Math.round(totalTimeRequired * newFeePerSnarkCost))
-      );
-=======
       let { totalTimeRequired } = getTotalTimeRequired(transaction.accountUpdates);
       return this.setFee(new UInt64(Math.round(totalTimeRequired * newFeePerSnarkCost)));
->>>>>>> 3b9fcaf2
     },
     setFee(newFee: UInt64) {
       return toTransactionPromise(async () => {
@@ -579,13 +558,7 @@
           }
         });
         self.transaction.feePayer.body.fee = newFee;
-<<<<<<< HEAD
-        self.transaction.feePayer.lazyAuthorization = {
-          kind: 'lazy-signature',
-        };
-=======
         self.transaction.feePayer.lazyAuthorization = { kind: 'lazy-signature' };
->>>>>>> 3b9fcaf2
         return self;
       });
     },
