--- conflicted
+++ resolved
@@ -41,7 +41,6 @@
 } from './transaction-validation.js';
 import { prettifyStacktrace } from '../util/errors.js';
 
-<<<<<<< HEAD
 export { LocalBlockchain, TestPublicKey };
 
 type TestPublicKey = PublicKey & {
@@ -60,10 +59,7 @@
     ) as never;
   }
 }
-=======
-export { LocalBlockchain };
-
->>>>>>> 4e36d3c3
+
 /**
  * A mock Mina blockchain running locally and useful for testing.
  */
