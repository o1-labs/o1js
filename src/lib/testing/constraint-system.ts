--- conflicted
+++ resolved
@@ -453,64 +453,4 @@
 type CsParams<In extends Tuple<CsVarSpec<any>>> = {
   [k in keyof In]: InferCsVar<In[k]>;
 };
-<<<<<<< HEAD
-type TypeAndValue<T> = { type: Provable<T, any>; value: T };
-
-// print a constraint system
-
-function printGates(gates: Gate[]) {
-  for (let i = 0, n = gates.length; i < n; i++) {
-    let { type, wires, coeffs } = gates[i];
-    console.log(
-      i.toString().padEnd(4, ' '),
-      type.padEnd(15, ' '),
-      coeffsToPretty(type, coeffs).padEnd(30, ' '),
-      wiresToPretty(wires, i)
-    );
-  }
-  console.log();
-}
-
-let minusRange = Field.ORDER - (1n << 64n);
-
-function coeffsToPretty(type: Gate['type'], coeffs: Gate['coeffs']): string {
-  if (coeffs.length === 0) return '';
-  if (type === 'Generic' && coeffs.length > 5) {
-    let first = coeffsToPretty(type, coeffs.slice(0, 5));
-    let second = coeffsToPretty(type, coeffs.slice(5));
-    return `${first} ${second}`;
-  }
-  if (type === 'Poseidon' && coeffs.length > 3) {
-    return `${coeffsToPretty(type, coeffs.slice(0, 3)).slice(0, -1)} ...]`;
-  }
-  let str = coeffs
-    .map((c) => {
-      let c0 = BigInt(c);
-      if (c0 > minusRange) c0 -= Field.ORDER;
-      let cStr = c0.toString();
-      if (cStr.length > 4) return `${cStr.slice(0, 4)}..`;
-      return cStr;
-    })
-    .join(' ');
-  return `[${str}]`;
-}
-
-function wiresToPretty(wires: Gate['wires'], row: number) {
-  let strWires: string[] = [];
-  let n = wires.length;
-  for (let col = 0; col < n; col++) {
-    let wire = wires[col];
-    if (wire.row === row && wire.col === col) continue;
-    if (wire.row === row) {
-      strWires.push(`${col}->${wire.col}`);
-    } else {
-      let rowDelta = wire.row - row;
-      let rowStr = rowDelta > 0 ? `+${rowDelta}` : `${rowDelta}`;
-      strWires.push(`${col}->(${rowStr},${wire.col})`);
-    }
-  }
-  return strWires.join(', ');
-}
-=======
-type TypeAndValue<T> = { type: Provable<T>; value: T };
->>>>>>> f74abb38
+type TypeAndValue<T> = { type: Provable<T, any>; value: T };