import { Provable } from '../provable.js';
import { Field as Fp } from '../../provable/field-bigint.js';
import { Field } from '../field.js';
import * as Gates from '../gates.js';
import {
  MAX_BITS,
  assert,
  witnessSlices,
  witnessNextValue,
  divideWithRemainder,
} from './common.js';

<<<<<<< HEAD
export { xor, not };

function not(a: Field, length: number) {
  // check that input length is positive
  assert(length > 0, `Input length needs to be positive values.`);

  // Check that length does not exceed maximum field size in bits
  assert(
    length <= Field.sizeInBits(),
    `Length ${length} exceeds maximum of ${Field.sizeInBits()} bits.`
  );

  // obtain pad length until the length is a multiple of 16 for n-bit length lookup table
  let padLength = Math.ceil(length / 16) * 16;

  // handle constant case
  if (a.isConstant()) {
    let max = 1n << BigInt(padLength);
    assert(
      a.toBigInt() < max,
      `${a.toBigInt()} does not fit into ${padLength} bits`
    );
    return new Field(Fp.not(a.toBigInt()));
  }

  // create a bitmask with all ones
  let allOnesF = new Field(BigInt(2 ** length - 1));

  let allOnes = Provable.witness(Field, () => {
    return allOnesF;
  });

  allOnesF.assertEquals(allOnes);

  let notOutput = xor(a, allOnes, length);

  return notOutput;
}
=======
export { xor, rotate };
>>>>>>> 42a18c8d

function xor(a: Field, b: Field, length: number) {
  // check that both input lengths are positive
  assert(length > 0, `Input lengths need to be positive values.`);

  // check that length does not exceed maximum field size in bits
  assert(
    length <= Field.sizeInBits(),
    `Length ${length} exceeds maximum of ${Field.sizeInBits()} bits.`
  );

  // obtain pad length until the length is a multiple of 16 for n-bit length lookup table
  let padLength = Math.ceil(length / 16) * 16;

  // handle constant case
  if (a.isConstant() && b.isConstant()) {
    let max = 1n << BigInt(padLength);

    assert(
      a.toBigInt() < max,
      `${a.toBigInt()} does not fit into ${padLength} bits`
    );

    assert(
      b.toBigInt() < max,
      `${b.toBigInt()} does not fit into ${padLength} bits`
    );

    return new Field(Fp.xor(a.toBigInt(), b.toBigInt()));
  }

  // calculate expected xor output
  let outputXor = Provable.witness(
    Field,
    () => new Field(Fp.xor(a.toBigInt(), b.toBigInt()))
  );

  // builds the xor gadget chain
  buildXor(a, b, outputXor, padLength);

  // return the result of the xor operation
  return outputXor;
}

// builds a xor chain
function buildXor(
  a: Field,
  b: Field,
  expectedOutput: Field,
  padLength: number
) {
  // construct the chain of XORs until padLength is 0
  while (padLength !== 0) {
    // slices the inputs into 4x 4bit-sized chunks
    // slices of a
    let in1_0 = witnessSlices(a, 0, 4);
    let in1_1 = witnessSlices(a, 4, 4);
    let in1_2 = witnessSlices(a, 8, 4);
    let in1_3 = witnessSlices(a, 12, 4);

    // slices of b
    let in2_0 = witnessSlices(b, 0, 4);
    let in2_1 = witnessSlices(b, 4, 4);
    let in2_2 = witnessSlices(b, 8, 4);
    let in2_3 = witnessSlices(b, 12, 4);

    // slices of expected output
    let out0 = witnessSlices(expectedOutput, 0, 4);
    let out1 = witnessSlices(expectedOutput, 4, 4);
    let out2 = witnessSlices(expectedOutput, 8, 4);
    let out3 = witnessSlices(expectedOutput, 12, 4);

    // assert that the xor of the slices is correct, 16 bit at a time
    Gates.xor(
      a,
      b,
      expectedOutput,
      in1_0,
      in1_1,
      in1_2,
      in1_3,
      in2_0,
      in2_1,
      in2_2,
      in2_3,
      out0,
      out1,
      out2,
      out3
    );

    // update the values for the next loop iteration
    a = witnessNextValue(a);
    b = witnessNextValue(b);
    expectedOutput = witnessNextValue(expectedOutput);
    padLength = padLength - 16;
  }

  // inputs are zero and length is zero, add the zero check - we reached the end of our chain
  Gates.zero(a, b, expectedOutput);

  let zero = new Field(0);
  zero.assertEquals(a);
  zero.assertEquals(b);
  zero.assertEquals(expectedOutput);
}

function rotate(
  field: Field,
  bits: number,
  direction: 'left' | 'right' = 'left'
) {
  // Check that the rotation bits are in range
  assert(
    bits >= 0 && bits <= MAX_BITS,
    `rotation: expected bits to be between 0 and 64, got ${bits}`
  );

  if (field.isConstant()) {
    assert(
      field.toBigInt() < 2n ** BigInt(MAX_BITS),
      `rotation: expected field to be at most 64 bits, got ${field.toBigInt()}`
    );
    return new Field(Fp.rot(field.toBigInt(), bits, direction));
  }
  const [rotated] = rot(field, bits, direction);
  return rotated;
}

function rot(
  field: Field,
  bits: number,
  direction: 'left' | 'right' = 'left'
): [Field, Field, Field] {
  const rotationBits = direction === 'right' ? MAX_BITS - bits : bits;
  const big2Power64 = 2n ** BigInt(MAX_BITS);
  const big2PowerRot = 2n ** BigInt(rotationBits);

  const [rotated, excess, shifted, bound] = Provable.witness(
    Provable.Array(Field, 4),
    () => {
      const f = field.toBigInt();

      // Obtain rotated output, excess, and shifted for the equation:
      // f * 2^rot = excess * 2^64 + shifted
      const { quotient: excess, remainder: shifted } = divideWithRemainder(
        f * big2PowerRot,
        big2Power64
      );

      // Compute rotated value as: rotated = excess + shifted
      const rotated = shifted + excess;
      // Compute bound to check excess < 2^rot
      const bound = excess + big2Power64 - big2PowerRot;
      return [rotated, excess, shifted, bound].map(Field.from);
    }
  );

  // Compute current row
  Gates.rotate(
    field,
    rotated,
    excess,
    [
      witnessSlices(bound, 52, 12), // bits 52-64
      witnessSlices(bound, 40, 12), // bits 40-52
      witnessSlices(bound, 28, 12), // bits 28-40
      witnessSlices(bound, 16, 12), // bits 16-28
    ],
    [
      witnessSlices(bound, 14, 2), // bits 14-16
      witnessSlices(bound, 12, 2), // bits 12-14
      witnessSlices(bound, 10, 2), // bits 10-12
      witnessSlices(bound, 8, 2), // bits 8-10
      witnessSlices(bound, 6, 2), // bits 6-8
      witnessSlices(bound, 4, 2), // bits 4-6
      witnessSlices(bound, 2, 2), // bits 2-4
      witnessSlices(bound, 0, 2), // bits 0-2
    ],
    big2PowerRot
  );
  // Compute next row
  Gates.rangeCheck64(shifted);
  // Compute following row
  Gates.rangeCheck64(excess);
  return [rotated, excess, shifted];
}<|MERGE_RESOLUTION|>--- conflicted
+++ resolved
@@ -10,8 +10,7 @@
   divideWithRemainder,
 } from './common.js';
 
-<<<<<<< HEAD
-export { xor, not };
+export { xor, not, rotate };
 
 function not(a: Field, length: number) {
   // check that input length is positive
@@ -49,9 +48,6 @@
 
   return notOutput;
 }
-=======
-export { xor, rotate };
->>>>>>> 42a18c8d
 
 function xor(a: Field, b: Field, length: number) {
   // check that both input lengths are positive
