--- conflicted
+++ resolved
@@ -10,13 +10,9 @@
 import { Unconstrained } from '../circuit_value.js';
 import { Field } from '../field.js';
 import { Gates, foreignFieldAdd } from '../gates.js';
-import { Tuple, TupleN } from '../util/types.js';
-<<<<<<< HEAD
+import { Tuple, TupleN, TupleN } from '../util/types.js';
 import { assertOneOf } from './basic.js';
 import { assert, bitSlice, exists, toVar, toVars } from './common.js';
-=======
-import { assert, bitSlice, exists, toVars } from './common.js';
->>>>>>> d901dead
 import {
   l,
   lMask,
@@ -58,14 +54,9 @@
   mul: multiply,
   inv: inverse,
   div: divide,
-<<<<<<< HEAD
   assertMul,
 
   assertAlmostReduced,
-=======
-
-  assertAlmostFieldElements,
->>>>>>> d901dead
 
   assertLessThan(x: Field3, f: bigint) {
     assert(f > 0n, 'assertLessThan: upper bound must be positive');
@@ -76,20 +67,13 @@
       return;
     }
     // provable case
-<<<<<<< HEAD
     // we can just use negation `(f - 1) - x`. because the result is range-checked, it proves that x < f:
-=======
-    // we can just use negation (f - 1) - x! because the result is range-checked, it proves that x < f:
->>>>>>> d901dead
     // `f - 1 - x \in [0, 2^3l) => x <= x + (f - 1 - x) = f - 1 < f`
     // (note: ffadd can't add higher multiples of (f - 1). it must always use an overflow of -1, except for x = 0 or 1)
     ForeignField.negate(x, f - 1n);
   },
-<<<<<<< HEAD
 
   equals,
-=======
->>>>>>> d901dead
 };
 
 /**
@@ -385,19 +369,11 @@
  * Apply range checks and weak bounds checks to a list of Field3s.
  * Optimal if the list length is a multiple of 3.
  */
-<<<<<<< HEAD
-function assertAlmostReduced(xs: Field3[], f: bigint) {
-  let bounds: Field[] = [];
-
-  for (let x of xs) {
-    multiRangeCheck(x);
-=======
-function assertAlmostFieldElements(xs: Field3[], f: bigint, skipMrc = false) {
+function assertAlmostReduced(xs: Field3[], f: bigint, skipMrc = false) {
   let bounds: Field[] = [];
 
   for (let x of xs) {
     if (!skipMrc) multiRangeCheck(x);
->>>>>>> d901dead
 
     bounds.push(weakBound(x[2], f));
     if (TupleN.hasLength(3, bounds)) {
@@ -413,7 +389,6 @@
   }
 }
 
-<<<<<<< HEAD
 /**
  * check whether x = c mod f
  *
@@ -451,8 +426,6 @@
   }
 }
 
-=======
->>>>>>> d901dead
 const Field3 = {
   /**
    * Turn a bigint into a 3-tuple of Fields
@@ -469,7 +442,6 @@
   },
 
   /**
-<<<<<<< HEAD
    * Turn several 3-tuples of Fields into bigints
    */
   toBigints<T extends Tuple<Field3>>(...xs: T) {
@@ -477,8 +449,6 @@
   },
 
   /**
-=======
->>>>>>> d901dead
    * Check whether a 3-tuple of Fields is constant
    */
   isConstant(x: Field3) {
