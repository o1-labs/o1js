import {
  inverse as modInverse,
  mod,
} from '../../bindings/crypto/finite_field.js';
import { provableTuple } from '../../bindings/lib/provable-snarky.js';
import { Field } from '../field.js';
import { Gates, foreignFieldAdd } from '../gates.js';
import { Tuple } from '../util/types.js';
import { assert, bitSlice, exists, toVars } from './common.js';
import {
  l,
  lMask,
  multiRangeCheck,
  l2,
  l2Mask,
  l3,
  compactMultiRangeCheck,
} from './range-check.js';

export { ForeignField, Field3, Sign };

/**
 * A 3-tuple of Fields, representing a 3-limb bigint.
 */
type Field3 = [Field, Field, Field];
type bigint3 = [bigint, bigint, bigint];
type Sign = -1n | 1n;

const ForeignField = {
  add(x: Field3, y: Field3, f: bigint) {
    return sum([x, y], [1n], f);
  },
  sub(x: Field3, y: Field3, f: bigint) {
    return sum([x, y], [-1n], f);
  },
  sum,

  mul: multiply,
  inv: inverse,
  div: divide,
};

/**
 * computes x[0] + sign[0] * x[1] + ... + sign[n-1] * x[n] modulo f
 *
 * assumes that inputs are range checked, does range check on the result.
 */
function sum(x: Field3[], sign: Sign[], f: bigint) {
  assert(x.length === sign.length + 1, 'inputs and operators match');

  // constant case
  if (x.every((x) => x.every((x) => x.isConstant()))) {
    let xBig = x.map(Field3.toBigint);
    let sum = sign.reduce((sum, s, i) => sum + s * xBig[i + 1], xBig[0]);
    return Field3.from(mod(sum, f));
  }
  // provable case - create chain of ffadd rows
  x = x.map(toVars);
  let result = x[0];
  for (let i = 0; i < sign.length; i++) {
    ({ result } = singleAdd(result, x[i + 1], sign[i], f));
  }
  // final zero row to hold result
  Gates.zero(...result);

  // range check result
  multiRangeCheck(result);

  return result;
}

/**
 * core building block for non-native addition
 *
 * **warning**: this just adds the `foreignFieldAdd` row;
 * it _must_ be chained with a second row that holds the result in its first 3 cells.
 *
 * the second row could, for example, be `zero`, `foreignFieldMul`, or another `foreignFieldAdd`.
 */
function singleAdd(x: Field3, y: Field3, sign: Sign, f: bigint) {
  let f_ = split(f);

  let [r0, r1, r2, overflow, carry] = exists(5, () => {
    let x_ = toBigint3(x);
    let y_ = toBigint3(y);

    // figure out if there's overflow
    let r = collapse(x_) + sign * collapse(y_);
    let overflow = 0n;
    if (sign === 1n && r >= f) overflow = 1n;
    if (sign === -1n && r < 0n) overflow = -1n;
    if (f === 0n) overflow = 0n; // special case where overflow doesn't change anything

    // do the add with carry
    // note: this "just works" with negative r01
    let r01 = collapse2(x_) + sign * collapse2(y_) - overflow * collapse2(f_);
    let carry = r01 >> l2;
    r01 &= l2Mask;
    let [r0, r1] = split2(r01);
    let r2 = x_[2] + sign * y_[2] - overflow * f_[2] + carry;

    return [r0, r1, r2, overflow, carry];
  });

  foreignFieldAdd({ left: x, right: y, overflow, carry, modulus: f_, sign });

  return { result: [r0, r1, r2] satisfies Field3, overflow };
}

function multiply(a: Field3, b: Field3, f: bigint): Field3 {
  assert(f < 1n << 259n, 'Foreign modulus fits in 259 bits');

  // constant case
  if (a.every((x) => x.isConstant()) && b.every((x) => x.isConstant())) {
    let ab = Field3.toBigint(a) * Field3.toBigint(b);
    return Field3.from(mod(ab, f));
  }

  // provable case
  let { r01, r2, q } = multiplyNoRangeCheck(a, b, f);

  // limb range checks on quotient and remainder
  multiRangeCheck(q);
  let r = compactMultiRangeCheck(r01, r2);
  return r;
}

function inverse(x: Field3, f: bigint): Field3 {
  assert(f < 1n << 259n, 'Foreign modulus fits in 259 bits');

  // constant case
  if (x.every((x) => x.isConstant())) {
    let xInv = modInverse(Field3.toBigint(x), f);
    assert(xInv !== undefined, 'inverse exists');
    return Field3.from(xInv);
  }

  // provable case
  let xInv = exists(3, () => {
    let xInv = modInverse(Field3.toBigint(x), f);
    return xInv === undefined ? [0n, 0n, 0n] : split(xInv);
  });
  multiRangeCheck(xInv);
  let xInv2Bound = weakBound(xInv[2], f);

  let one: Field2 = [Field.from(1n), Field.from(0n)];
  assertMul(x, xInv, one, f);

  // range check on result bound
  // TODO: this uses two RCs too many.. need global RC stack
  multiRangeCheck([xInv2Bound, Field.from(0n), Field.from(0n)]);

  return xInv;
}

function divide(
  x: Field3,
  y: Field3,
  f: bigint,
  { allowZeroOverZero = false } = {}
) {
  assert(f < 1n << 259n, 'Foreign modulus fits in 259 bits');

  // constant case
  if (x.every((x) => x.isConstant()) && y.every((x) => x.isConstant())) {
    let yInv = modInverse(Field3.toBigint(y), f);
    assert(yInv !== undefined, 'inverse exists');
    return Field3.from(mod(Field3.toBigint(x) * yInv, f));
  }

  // provable case
  // to show that z = x/y, we prove that z*y = x and y != 0 (the latter avoids the unconstrained 0/0 case)
  let z = exists(3, () => {
    let yInv = modInverse(Field3.toBigint(y), f);
    if (yInv === undefined) return [0n, 0n, 0n];
    return split(mod(Field3.toBigint(x) * yInv, f));
  });
  multiRangeCheck(z);
  let z2Bound = weakBound(z[2], f);
  assertMul(z, y, x, f);

  // range check on result bound
  multiRangeCheck([z2Bound, Field.from(0n), Field.from(0n)]);

  if (!allowZeroOverZero) {
    // assert that y != 0 mod f by checking that it doesn't equal 0 or f
    // this works because we assume y[2] <= f2
    // TODO is this the most efficient way?
    let y01 = y[0].add(y[1].mul(1n << l));
    y01.equals(0n).and(y[2].equals(0n)).assertFalse();
    let [f0, f1, f2] = split(f);
    let f01 = collapse2([f0, f1]);
    y01.equals(f01).and(y[2].equals(f2)).assertFalse();
  }

  return z;
}

/**
 * Common logic for gadgets that expect a certain multiplication result a priori, instead of just using the remainder.
 */
function assertMul(x: Field3, y: Field3, xy: Field3 | Field2, f: bigint) {
  let { r01, r2, q } = multiplyNoRangeCheck(x, y, f);

  // range check on quotient
  multiRangeCheck(q);

  // bind remainder to input xy
  if (xy.length === 2) {
    let [xy01, xy2] = xy;
    r01.assertEquals(xy01);
    r2.assertEquals(xy2);
  } else {
    let xy01 = xy[0].add(xy[1].mul(1n << l));
    r01.assertEquals(xy01);
    r2.assertEquals(xy[2]);
  }
}

/**
 * Core building block for all gadgets using foreign field multiplication.
 */
function multiplyNoRangeCheck(a: Field3, b: Field3, f: bigint) {
  // notation follows https://github.com/o1-labs/rfcs/blob/main/0006-ffmul-revised.md
  let f_ = (1n << l3) - f;
  let [f_0, f_1, f_2] = split(f_);
  let f2 = f >> l2;
  let f2Bound = (1n << l) - f2 - 1n;

  let witnesses = exists(21, () => {
    // split inputs into 3 limbs
    let [a0, a1, a2] = bigint3(a);
    let [b0, b1, b2] = bigint3(b);

    // compute q and r such that a*b = q*f + r
    let ab = collapse([a0, a1, a2]) * collapse([b0, b1, b2]);
    let q = ab / f;
    let r = ab - q * f;

    let [q0, q1, q2] = split(q);
    let [r0, r1, r2] = split(r);
    let r01 = collapse2([r0, r1]);

    // compute product terms
    let p0 = a0 * b0 + q0 * f_0;
    let p1 = a0 * b1 + a1 * b0 + q0 * f_1 + q1 * f_0;
    let p2 = a0 * b2 + a1 * b1 + a2 * b0 + q0 * f_2 + q1 * f_1 + q2 * f_0;

    let [p10, p110, p111] = split(p1);
    let p11 = collapse2([p110, p111]);

    // carry bottom limbs
    let c0 = (p0 + (p10 << l) - r01) >> l2;

    // carry top limb
    let c1 = (p2 - r2 + p11 + c0) >> l;

    // split high carry
    let c1_00 = bitSlice(c1, 0, 12);
    let c1_12 = bitSlice(c1, 12, 12);
    let c1_24 = bitSlice(c1, 24, 12);
    let c1_36 = bitSlice(c1, 36, 12);
    let c1_48 = bitSlice(c1, 48, 12);
    let c1_60 = bitSlice(c1, 60, 12);
    let c1_72 = bitSlice(c1, 72, 12);
    let c1_84 = bitSlice(c1, 84, 2);
    let c1_86 = bitSlice(c1, 86, 2);
    let c1_88 = bitSlice(c1, 88, 2);
    let c1_90 = bitSlice(c1, 90, 1);

    // quotient high bound
    let q2Bound = q2 + f2Bound;

    // prettier-ignore
    return [
      r01, r2,
      q0, q1, q2,
      q2Bound,
      p10, p110, p111,
      c0,
      c1_00, c1_12, c1_24, c1_36, c1_48, c1_60, c1_72,
      c1_84, c1_86, c1_88, c1_90,
    ];
  });

  // prettier-ignore
  let [
    r01, r2,
    q0, q1, q2,
    q2Bound,
    p10, p110, p111,
    c0,
    c1_00, c1_12, c1_24, c1_36, c1_48, c1_60, c1_72,
    c1_84, c1_86, c1_88, c1_90,
  ] = witnesses;

  let q: Field3 = [q0, q1, q2];

  // ffmul gate. this already adds the following zero row.
  Gates.foreignFieldMul({
    left: a,
    right: b,
    remainder: [r01, r2],
    quotient: q,
    quotientHiBound: q2Bound,
    product1: [p10, p110, p111],
    carry0: c0,
    carry1p: [c1_00, c1_12, c1_24, c1_36, c1_48, c1_60, c1_72],
    carry1c: [c1_84, c1_86, c1_88, c1_90],
    foreignFieldModulus2: f2,
    negForeignFieldModulus: [f_0, f_1, f_2],
  });

  // multi-range check on internal values
  multiRangeCheck([p10, p110, q2Bound]);

  // note: this function is supposed to be the most flexible interface to the ffmul gate.
  // that's why we don't add range checks on q and r here, because there are valid use cases
  // for not range-checking either of them -- for example, they could be wired to other
  // variables that are already range-checked, or to constants / public inputs.
  return { r01, r2, q };
}

function weakBound(x: Field, f: bigint) {
  return x.add(lMask - (f >> l2));
}

const Field3 = {
  /**
   * Turn a bigint into a 3-tuple of Fields
   */
  from(x: bigint): Field3 {
    return Tuple.map(split(x), Field.from);
  },

  /**
   * Turn a 3-tuple of Fields into a bigint
   */
  toBigint(x: Field3): bigint {
    return collapse(toBigint3(x));
  },

  /**
   * Provable<T> interface for `Field3 = [Field, Field, Field]`.
   *
   * Note: Witnessing this creates a plain tuple of field elements without any implicit
   * range checks.
   */
  provable: provableTuple([Field, Field, Field]),
};

<<<<<<< HEAD
type Field2 = [Field, Field];
const Field2 = {
  toBigint(x: Field2): bigint {
    return collapse2(Tuple.map(x, (x) => x.toBigInt()));
  },
};

function bigint3(x: Field3): bigint3 {
=======
function toField3(x: bigint3): Field3 {
  return Tuple.map(x, (x) => new Field(x));
}
function toBigint3(x: Field3): bigint3 {
>>>>>>> ac753609
  return Tuple.map(x, (x) => x.toBigInt());
}

function collapse([x0, x1, x2]: bigint3) {
  return x0 + (x1 << l) + (x2 << l2);
}
function split(x: bigint): bigint3 {
  return [x & lMask, (x >> l) & lMask, (x >> l2) & lMask];
}

function collapse2([x0, x1]: bigint3 | [bigint, bigint]) {
  return x0 + (x1 << l);
}
function split2(x: bigint): [bigint, bigint] {
  return [x & lMask, (x >> l) & lMask];
}<|MERGE_RESOLUTION|>--- conflicted
+++ resolved
@@ -228,9 +228,9 @@
   let f2Bound = (1n << l) - f2 - 1n;
 
   let witnesses = exists(21, () => {
-    // split inputs into 3 limbs
-    let [a0, a1, a2] = bigint3(a);
-    let [b0, b1, b2] = bigint3(b);
+    // convert inputs to bigints
+    let [a0, a1, a2] = toBigint3(a);
+    let [b0, b1, b2] = toBigint3(b);
 
     // compute q and r such that a*b = q*f + r
     let ab = collapse([a0, a1, a2]) * collapse([b0, b1, b2]);
@@ -349,7 +349,6 @@
   provable: provableTuple([Field, Field, Field]),
 };
 
-<<<<<<< HEAD
 type Field2 = [Field, Field];
 const Field2 = {
   toBigint(x: Field2): bigint {
@@ -357,13 +356,7 @@
   },
 };
 
-function bigint3(x: Field3): bigint3 {
-=======
-function toField3(x: bigint3): Field3 {
-  return Tuple.map(x, (x) => new Field(x));
-}
 function toBigint3(x: Field3): bigint3 {
->>>>>>> ac753609
   return Tuple.map(x, (x) => x.toBigInt());
 }
 
