/**
 * Wrapper file for various gadgets, with a namespace and doccomments.
 */
import {
  compactMultiRangeCheck,
  multiRangeCheck,
  rangeCheck64,
  rangeCheck8,
} from './range-check.js';
import { not, rotate, xor, and, leftShift, rightShift } from './bitwise.js';
<<<<<<< HEAD
import { Field } from '../core.js';
import { ForeignField, Field3, Sum } from './foreign-field.js';
=======
import { Field } from '../field.js';
import { ForeignField, Field3 } from './foreign-field.js';
>>>>>>> d901dead

export { Gadgets };

const Gadgets = {
  /**
   * Asserts that the input value is in the range [0, 2^64).
   *
   * This function proves that the provided field element can be represented with 64 bits.
   * If the field element exceeds 64 bits, an error is thrown.
   *
   * @param x - The value to be range-checked.
   *
   * @throws Throws an error if the input value exceeds 64 bits.
   *
   * @example
   * ```ts
   * const x = Provable.witness(Field, () => Field(12345678n));
   * Gadgets.rangeCheck64(x); // successfully proves 64-bit range
   *
   * const xLarge = Provable.witness(Field, () => Field(12345678901234567890123456789012345678n));
   * Gadgets.rangeCheck64(xLarge); // throws an error since input exceeds 64 bits
   * ```
   *
   * **Note**: Small "negative" field element inputs are interpreted as large integers close to the field size,
   * and don't pass the 64-bit check. If you want to prove that a value lies in the int64 range [-2^63, 2^63),
   * you could use `rangeCheck64(x.add(1n << 63n))`.
   */
  rangeCheck64(x: Field) {
    return rangeCheck64(x);
  },

  /**
   * Asserts that the input value is in the range [0, 2^8).
   *
   * See {@link Gadgets.rangeCheck64} for analogous details and usage examples.
   */
  rangeCheck8(x: Field) {
    return rangeCheck8(x);
  },

  /**
   * A (left and right) rotation operates similarly to the shift operation (`<<` for left and `>>` for right) in JavaScript,
   * with the distinction that the bits are circulated to the opposite end of a 64-bit representation rather than being discarded.
   * For a left rotation, this means that bits shifted off the left end reappear at the right end.
   * Conversely, for a right rotation, bits shifted off the right end reappear at the left end.
   *
   * It’s important to note that these operations are performed considering the big-endian 64-bit representation of the number,
   * where the most significant (64th) bit is on the left end and the least significant bit is on the right end.
   * The `direction` parameter is a string that accepts either `'left'` or `'right'`, determining the direction of the rotation.
   *
   * **Important:** The gadget assumes that its input is at most 64 bits in size.
   *
   * If the input exceeds 64 bits, the gadget is invalid and fails to prove correct execution of the rotation.
   * To safely use `rotate()`, you need to make sure that the value passed in is range-checked to 64 bits;
   * for example, using {@link Gadgets.rangeCheck64}.
   *
   * You can find more details about the implementation in the [Mina book](https://o1-labs.github.io/proof-systems/specs/kimchi.html?highlight=gates#rotation)
   *
   * @param field {@link Field} element to rotate.
   * @param bits amount of bits to rotate this {@link Field} element with.
   * @param direction left or right rotation direction.
   *
   * @throws Throws an error if the input value exceeds 64 bits.
   *
   * @example
   * ```ts
   * const x = Provable.witness(Field, () => Field(0b001100));
   * const y = Gadgets.rotate(x, 2, 'left'); // left rotation by 2 bits
   * const z = Gadgets.rotate(x, 2, 'right'); // right rotation by 2 bits
   * y.assertEquals(0b110000);
   * z.assertEquals(0b000011);
   *
   * const xLarge = Provable.witness(Field, () => Field(12345678901234567890123456789012345678n));
   * Gadgets.rotate(xLarge, 32, "left"); // throws an error since input exceeds 64 bits
   * ```
   */
  rotate(field: Field, bits: number, direction: 'left' | 'right' = 'left') {
    return rotate(field, bits, direction);
  },
  /**
   * Bitwise XOR gadget on {@link Field} elements. Equivalent to the [bitwise XOR `^` operator in JavaScript](https://developer.mozilla.org/en-US/docs/Web/JavaScript/Reference/Operators/Bitwise_XOR).
   * A XOR gate works by comparing two bits and returning `1` if two bits differ, and `0` if two bits are equal.
   *
   * This gadget builds a chain of XOR gates recursively. Each XOR gate can verify 16 bit at most. If your input elements exceed 16 bit, another XOR gate will be added to the chain.
   *
   * The `length` parameter lets you define how many bits should be compared. `length` is rounded to the nearest multiple of 16, `paddedLength = ceil(length / 16) * 16`, and both input values are constrained to fit into `paddedLength` bits. The output is guaranteed to have at most `paddedLength` bits as well.
   *
   * **Note:** Specifying a larger `length` parameter adds additional constraints.
   *
   * It is also important to mention that specifying a smaller `length` allows the verifier to infer the length of the original input data (e.g. smaller than 16 bit if only one XOR gate has been used).
   * A zkApp developer should consider these implications when choosing the `length` parameter and carefully weigh the trade-off between increased amount of constraints and security.
   *
   * **Important:** Both {@link Field} elements need to fit into `2^paddedLength - 1`. Otherwise, an error is thrown and no proof can be generated.
   *
   * For example, with `length = 2` (`paddedLength = 16`), `xor()` will fail for any input that is larger than `2**16`.
   *
   * You can find more details about the implementation in the [Mina book](https://o1-labs.github.io/proof-systems/specs/kimchi.html?highlight=gates#xor-1)
   *
   * @param a {@link Field} element to compare.
   * @param b {@link Field} element to compare.
   * @param length amount of bits to compare.
   *
   * @throws Throws an error if the input values exceed `2^paddedLength - 1`.
   *
   * @example
   * ```ts
   * let a = Field(0b0101);
   * let b = Field(0b0011);
   *
   * let c = Gadgets.xor(a, b, 4); // xor-ing 4 bits
   * c.assertEquals(0b0110);
   * ```
   */
  xor(a: Field, b: Field, length: number) {
    return xor(a, b, length);
  },

  /**
   * Bitwise NOT gate on {@link Field} elements. Similar to the [bitwise
   * NOT `~` operator in JavaScript](https://developer.mozilla.org/en-US/docs/
   * Web/JavaScript/Reference/Operators/Bitwise_NOT).
   *
   * **Note:** The NOT gate only operates over the amount
   * of bits specified by the `length` parameter.
   *
   * A NOT gate works by returning `1` in each bit position if the
   * corresponding bit of the operand is `0`, and returning `0` if the
   * corresponding bit of the operand is `1`.
   *
   * The `length` parameter lets you define how many bits to NOT.
   *
   * **Note:** Specifying a larger `length` parameter adds additional constraints. The operation will fail if the length or the input value is larger than 254.
   *
   * NOT is implemented in two different ways. If the `checked` parameter is set to `true`
   * the {@link Gadgets.xor} gadget is reused with a second argument to be an
   * all one bitmask the same length. This approach needs as many rows as an XOR would need
   * for a single negation. If the `checked` parameter is set to `false`, NOT is
   * implemented as a subtraction of the input from the all one bitmask. This
   * implementation is returned by default if no `checked` parameter is provided.
   *
   * You can find more details about the implementation in the [Mina book](https://o1-labs.github.io/proof-systems/specs/kimchi.html?highlight=gates#not)
   *
   * @example
   * ```ts
   * // not-ing 4 bits with the unchecked version
   * let a = Field(0b0101);
   * let b = Gadgets.not(a,4,false);
   *
   * b.assertEquals(0b1010);
   *
   * // not-ing 4 bits with the checked version utilizing the xor gadget
   * let a = Field(0b0101);
   * let b = Gadgets.not(a,4,true);
   *
   * b.assertEquals(0b1010);
   * ```
   *
   * @param a - The value to apply NOT to. The operation will fail if the value is larger than 254.
   * @param length - The number of bits to be considered for the NOT operation.
   * @param checked - Optional boolean to determine if the checked or unchecked not implementation is used. If it
   * is set to `true` the {@link Gadgets.xor} gadget is reused. If it is set to `false`, NOT is implemented
   *  as a subtraction of the input from the all one bitmask. It is set to `false` by default if no parameter is provided.
   *
   * @throws Throws an error if the input value exceeds 254 bits.
   */
  not(a: Field, length: number, checked: boolean = false) {
    return not(a, length, checked);
  },

  /**
   * Performs a left shift operation on the provided {@link Field} element.
   * This operation is similar to the `<<` shift operation in JavaScript,
   * where bits are shifted to the left, and the overflowing bits are discarded.
   *
   * It’s important to note that these operations are performed considering the big-endian 64-bit representation of the number,
   * where the most significant (64th) bit is on the left end and the least significant bit is on the right end.
   *
   * **Important:** The gadgets assumes that its input is at most 64 bits in size.
   *
   * If the input exceeds 64 bits, the gadget is invalid and fails to prove correct execution of the shift.
   * Therefore, to safely use `leftShift()`, you need to make sure that the values passed in are range checked to 64 bits.
   * For example, this can be done with {@link Gadgets.rangeCheck64}.
   *
   * @param field {@link Field} element to shift.
   * @param bits Amount of bits to shift the {@link Field} element to the left. The amount should be between 0 and 64 (or else the shift will fail).
   *
   * @throws Throws an error if the input value exceeds 64 bits.
   *
   * @example
   * ```ts
   * const x = Provable.witness(Field, () => Field(0b001100)); // 12 in binary
   * const y = Gadgets.leftShift(x, 2); // left shift by 2 bits
   * y.assertEquals(0b110000); // 48 in binary
   *
   * const xLarge = Provable.witness(Field, () => Field(12345678901234567890123456789012345678n));
   * leftShift(xLarge, 32); // throws an error since input exceeds 64 bits
   * ```
   */
  leftShift(field: Field, bits: number) {
    return leftShift(field, bits);
  },

  /**
   * Performs a right shift operation on the provided {@link Field} element.
   * This is similar to the `>>` shift operation in JavaScript, where bits are moved to the right.
   * The `rightShift` function utilizes the rotation method internally to implement this operation.
   *
   * * It’s important to note that these operations are performed considering the big-endian 64-bit representation of the number,
   * where the most significant (64th) bit is on the left end and the least significant bit is on the right end.
   *
   * **Important:** The gadgets assumes that its input is at most 64 bits in size.
   *
   * If the input exceeds 64 bits, the gadget is invalid and fails to prove correct execution of the shift.
   * To safely use `rightShift()`, you need to make sure that the value passed in is range-checked to 64 bits;
   * for example, using {@link Gadgets.rangeCheck64}.
   *
   * @param field {@link Field} element to shift.
   * @param bits Amount of bits to shift the {@link Field} element to the right. The amount should be between 0 and 64 (or else the shift will fail).
   *
   * @throws Throws an error if the input value exceeds 64 bits.
   *
   * @example
   * ```ts
   * const x = Provable.witness(Field, () => Field(0b001100)); // 12 in binary
   * const y = Gadgets.rightShift(x, 2); // right shift by 2 bits
   * y.assertEquals(0b000011); // 3 in binary
   *
   * const xLarge = Provable.witness(Field, () => Field(12345678901234567890123456789012345678n));
   * rightShift(xLarge, 32); // throws an error since input exceeds 64 bits
   * ```
   */
  rightShift(field: Field, bits: number) {
    return rightShift(field, bits);
  },
  /**
   * Bitwise AND gadget on {@link Field} elements. Equivalent to the [bitwise AND `&` operator in JavaScript](https://developer.mozilla.org/en-US/docs/Web/JavaScript/Reference/Operators/Bitwise_AND).
   * The AND gate works by comparing two bits and returning `1` if both bits are `1`, and `0` otherwise.
   *
   * It can be checked by a double generic gate that verifies the following relationship between the values below (in the process it also invokes the {@link Gadgets.xor} gadget which will create additional constraints depending on `length`).
   *
   * The generic gate verifies:\
   * `a + b = sum` and the conjunction equation `2 * and = sum - xor`\
   * Where:\
   * `a + b = sum`\
   * `a ^ b = xor`\
   * `a & b = and`
   *
   * You can find more details about the implementation in the [Mina book](https://o1-labs.github.io/proof-systems/specs/kimchi.html?highlight=gates#and)
   *
   * The `length` parameter lets you define how many bits should be compared. `length` is rounded to the nearest multiple of 16, `paddedLength = ceil(length / 16) * 16`, and both input values are constrained to fit into `paddedLength` bits. The output is guaranteed to have at most `paddedLength` bits as well.
   *
   * **Note:** Specifying a larger `length` parameter adds additional constraints.
   *
   * **Note:** Both {@link Field} elements need to fit into `2^paddedLength - 1`. Otherwise, an error is thrown and no proof can be generated.
   * For example, with `length = 2` (`paddedLength = 16`), `and()` will fail for any input that is larger than `2**16`.
   *
   * @example
   * ```typescript
   * let a = Field(3);    // ... 000011
   * let b = Field(5);    // ... 000101
   *
   * let c = Gadgets.and(a, b, 2);    // ... 000001
   * c.assertEquals(1);
   * ```
   */
  and(a: Field, b: Field, length: number) {
    return and(a, b, length);
  },

  /**
   * Multi-range check.
   *
   * Proves that x, y, z are all in the range [0, 2^88).
   *
   * This takes 4 rows, so it checks 88*3/4 = 66 bits per row. This is slightly more efficient
   * than 64-bit range checks, which can do 64 bits in 1 row.
   *
   * In particular, the 3x88-bit range check supports bigints up to 264 bits, which in turn is enough
   * to support foreign field multiplication with moduli up to 2^259.
   *
   * @example
   * ```ts
   * Gadgets.multiRangeCheck([x, y, z]);
   * ```
   *
   * @throws Throws an error if one of the input values exceeds 88 bits.
   */
  multiRangeCheck(limbs: Field3) {
    multiRangeCheck(limbs);
  },

  /**
   * Compact multi-range check
   *
   * This is a variant of {@link multiRangeCheck} where the first two variables are passed in
   * combined form xy = x + 2^88*y.
   *
   * The gadget
   * - splits up xy into x and y
   * - proves that xy = x + 2^88*y
   * - proves that x, y, z are all in the range [0, 2^88).
   *
   * The split form [x, y, z] is returned.
   *
   * @example
   * ```ts
   * let [x, y] = Gadgets.compactMultiRangeCheck([xy, z]);
   * ```
   *
   * @throws Throws an error if `xy` exceeds 2*88 = 176 bits, or if z exceeds 88 bits.
   */
  compactMultiRangeCheck(xy: Field, z: Field) {
    return compactMultiRangeCheck(xy, z);
  },

  /**
   * Gadgets for foreign field operations.
   *
   * A _foreign field_ is a finite field different from the native field of the proof system.
   *
   * The `ForeignField` namespace exposes operations like modular addition and multiplication,
   * which work for any finite field of size less than 2^259.
   *
   * Foreign field elements are represented as 3 limbs of native field elements.
   * Each limb holds 88 bits of the total, in little-endian order.
   *
   * All `ForeignField` gadgets expect that their input limbs are constrained to the range [0, 2^88).
   * Range checks on outputs are added by the gadget itself.
   */
  ForeignField: {
    /**
     * Foreign field addition: `x + y mod f`
     *
     * The modulus `f` does not need to be prime.
     *
     * Inputs and outputs are 3-tuples of native Fields.
     * Each input limb is assumed to be in the range [0, 2^88), and the gadget is invalid if this is not the case.
     * The result limbs are guaranteed to be in the same range.
     *
     * @example
     * ```ts
     * let x = Provable.witness(Field3.provable, () => Field3.from(9n));
     * let y = Provable.witness(Field3.provable, () => Field3.from(10n));
     *
     * // range check x and y
     * Gadgets.multiRangeCheck(x);
     * Gadgets.multiRangeCheck(y);
     *
     * // compute x + y mod 17
     * let z = ForeignField.add(x, y, 17n);
     *
     * Provable.log(z); // ['2', '0', '0'] = limb representation of 2 = 9 + 10 mod 17
     * ```
     *
     * **Warning**: The gadget does not assume that inputs are reduced modulo f,
     * and does not prove that the result is reduced modulo f.
     * It only guarantees that the result is in the correct residue class.
     *
     * @param x left summand
     * @param y right summand
     * @param f modulus
     * @returns x + y mod f
     */
    add(x: Field3, y: Field3, f: bigint) {
      return ForeignField.add(x, y, f);
    },

    /**
     * Foreign field subtraction: `x - y mod f`
     *
     * See {@link ForeignField.add} for assumptions and usage examples.
     *
     * @throws fails if `x - y < -f`, where the result cannot be brought back to a positive number by adding `f` once.
     */
    sub(x: Field3, y: Field3, f: bigint) {
      return ForeignField.sub(x, y, f);
    },

    /**
     * Foreign field negation: `-x mod f = f - x`
     *
     * See {@link ForeignField.add} for assumptions and usage examples.
     *
     * @throws fails if `x > f`, where `f - x < 0`.
     */
    neg(x: Field3, f: bigint) {
      return ForeignField.negate(x, f);
    },

    /**
     * Foreign field sum: `xs[0] + signs[0] * xs[1] + ... + signs[n-1] * xs[n] mod f`
     *
     * This gadget takes a list of inputs and a list of signs (of size one less than the inputs),
     * and computes a chain of additions or subtractions, depending on the sign.
     * A sign is of type `1n | -1n`, where `1n` represents addition and `-1n` represents subtraction.
     *
     * **Note**: For 3 or more inputs, `sum()` uses fewer constraints than a sequence of `add()` and `sub()` calls,
     * because we can avoid range checks on intermediate results.
     *
     * See {@link ForeignField.add} for assumptions on inputs.
     *
     * @example
     * ```ts
     * let x = Provable.witness(Field3.provable, () => Field3.from(4n));
     * let y = Provable.witness(Field3.provable, () => Field3.from(5n));
     * let z = Provable.witness(Field3.provable, () => Field3.from(10n));
     *
     * // range check x, y, z
     * Gadgets.multiRangeCheck(x);
     * Gadgets.multiRangeCheck(y);
     * Gadgets.multiRangeCheck(z);
     *
     * // compute x + y - z mod 17
     * let sum = ForeignField.sum([x, y, z], [1n, -1n], 17n);
     *
     * Provable.log(sum); // ['16', '0', '0'] = limb representation of 16 = 4 + 5 - 10 mod 17
     * ```
     */
    sum(xs: Field3[], signs: (1n | -1n)[], f: bigint) {
      return ForeignField.sum(xs, signs, f);
    },

    /**
     * Foreign field multiplication: `x * y mod f`
     *
     * The modulus `f` does not need to be prime, but has to be smaller than 2^259.
     *
     * **Assumptions**: In addition to the assumption that input limbs are in the range [0, 2^88), as in all foreign field gadgets,
     * this assumes an additional bound on the inputs: `x * y < 2^264 * p`, where p is the native modulus.
     * We usually assert this bound by proving that `x[2] < f[2] + 1`, where `x[2]` is the most significant limb of x.
     * To do this, use an 88-bit range check on `2^88 - x[2] - (f[2] + 1)`, and same for y.
     * The implication is that x and y are _almost_ reduced modulo f.
     *
     * **Warning**: This gadget does not add the extra bound check on the result.
     * So, to use the result in another foreign field multiplication, you have to add the bound check on it yourself, again.
     *
     * @example
     * ```ts
     * // example modulus: secp256k1 prime
     * let f = (1n << 256n) - (1n << 32n) - 0b1111010001n;
     *
     * let x = Provable.witness(Field3.provable, () => Field3.from(f - 1n));
     * let y = Provable.witness(Field3.provable, () => Field3.from(f - 2n));
     *
     * // range check x, y
     * Gadgets.multiRangeCheck(x);
     * Gadgets.multiRangeCheck(y);
     *
     * // prove additional bounds
     * let x2Bound = x[2].add((1n << 88n) - 1n - (f >> 176n));
     * let y2Bound = y[2].add((1n << 88n) - 1n - (f >> 176n));
     * Gadgets.multiRangeCheck([x2Bound, y2Bound, Field(0n)]);
     *
     * // compute x * y mod f
     * let z = ForeignField.mul(x, y, f);
     *
     * Provable.log(z); // ['2', '0', '0'] = limb representation of 2 = (-1)*(-2) mod f
     * ```
     */
    mul(x: Field3, y: Field3, f: bigint) {
      return ForeignField.mul(x, y, f);
    },

    /**
     * Foreign field inverse: `x^(-1) mod f`
     *
     * See {@link ForeignField.mul} for assumptions on inputs and usage examples.
     *
     * This gadget adds an extra bound check on the result, so it can be used directly in another foreign field multiplication.
     */
    inv(x: Field3, f: bigint) {
      return ForeignField.inv(x, f);
    },

    /**
     * Foreign field division: `x * y^(-1) mod f`
     *
     * See {@link ForeignField.mul} for assumptions on inputs and usage examples.
     *
     * This gadget adds an extra bound check on the result, so it can be used directly in another foreign field multiplication.
     *
     * @throws Different than {@link ForeignField.mul}, this fails on unreduced input `x`, because it checks that `x === (x/y)*y` and the right side will be reduced.
     */
    div(x: Field3, y: Field3, f: bigint) {
      return ForeignField.div(x, y, f);
    },

    /**
<<<<<<< HEAD
     * Optimized multiplication of sums in a foreign field, for example: `(x - y)*z = a + b + c mod f`
     *
     * Note: This is much more efficient than using {@link ForeignField.add} and {@link ForeignField.sub} separately to
     * compute the multiplication inputs and outputs, and then using {@link ForeignField.mul} to constrain the result.
     *
     * The sums passed into this gadgets are "lazy sums" created with {@link ForeignField.Sum}.
     * You can also pass in plain {@link Field3} elements.
     *
     * **Assumptions**: The assumptions on the _summands_ are analogous to the assumptions described in {@link ForeignField.mul}:
     * - each summand's limbs are in the range [0, 2^88)
     * - summands that are part of a multiplication input satisfy `x[2] <= f[2]`
     *
     * @throws if the modulus is so large that the second assumption no longer suffices for validity of the multiplication.
     * For small sums and moduli < 2^256, this will not fail.
     *
     * @throws if the provided multiplication result is not correct modulo f.
     *
     * @example
     * ```ts
     * // we assume that x, y, z, a, b, c are range-checked, analogous to `ForeignField.mul()`
     * let xMinusY = ForeignField.Sum(x).sub(y);
     * let aPlusBPlusC = ForeignField.Sum(a).add(b).add(c);
     *
     * // assert that (x - y)*z = a + b + c mod f
     * ForeignField.assertMul(xMinusY, z, aPlusBPlusC, f);
     * ```
     */
    assertMul(x: Field3 | Sum, y: Field3 | Sum, z: Field3 | Sum, f: bigint) {
      return ForeignField.assertMul(x, y, z, f);
    },

    /**
     * Lazy sum of {@link Field3} elements, which can be used as input to {@link ForeignField.assertMul}.
     */
    Sum(x: Field3) {
      return ForeignField.Sum(x);
=======
     * Prove that each of the given {@link Field3} elements is "almost" reduced modulo f,
     * i.e., satisfies the assumptions required by {@link ForeignField.mul} and other gadgets:
     * - each limb is in the range [0, 2^88)
     * - the most significant limb is less or equal than the modulus, x[2] <= f[2]
     *
     * **Note**: This method is most efficient when the number of input elements is a multiple of 3.
     *
     * @throws if any of the assumptions is violated.
     *
     * @example
     * ```ts
     * let x = Provable.witness(Field3.provable, () => Field3.from(4n));
     * let y = Provable.witness(Field3.provable, () => Field3.from(5n));
     * let z = Provable.witness(Field3.provable, () => Field3.from(10n));
     *
     * ForeignField.assertAlmostFieldElements([x, y, z], f);
     *
     * // now we can use x, y, z as inputs to foreign field multiplication
     * let xy = ForeignField.mul(x, y, f);
     * let xyz = ForeignField.mul(xy, z, f);
     *
     * // since xy is an input to another multiplication, we need to prove that it is almost reduced again!
     * ForeignField.assertAlmostFieldElements([xy], f); // TODO: would be more efficient to batch this with 2 other elements
     * ```
     */
    assertAlmostFieldElements(
      xs: Field3[],
      f: bigint,
      { skipMrc = false } = {}
    ) {
      ForeignField.assertAlmostFieldElements(xs, f, skipMrc);
    },

    /**
     * Prove that x < f for any constant f < 2^264.
     *
     * If f is a finite field modulus, this means that the given field element is fully reduced modulo f.
     * This is a stronger statement than {@link ForeignField.assertAlmostFieldElements}
     * and also uses more constraints; it should not be needed in most use cases.
     *
     * **Note**: This assumes that the limbs of x are in the range [0, 2^88), in contrast to
     * {@link ForeignField.assertAlmostFieldElements} which adds that check itself.
     *
     * @throws if x is greater or equal to f.
     *
     * @example
     * ```ts
     * let x = Provable.witness(Field3.provable, () => Field3.from(0x1235n));
     *
     *  // range check limbs of x
     * Gadgets.multiRangeCheck(x);
     *
     * // prove that x is fully reduced mod f
     * Gadgets.ForeignField.assertLessThan(x, f);
     * ```
     */
    assertLessThan(x: Field3, f: bigint) {
      ForeignField.assertLessThan(x, f);
>>>>>>> d901dead
    },
  },

  /**
   * Helper methods to interact with 3-limb vectors of Fields.
   *
   * **Note:** This interface does not contain any provable methods.
   */
  Field3,
};

export namespace Gadgets {
  /**
   * A 3-tuple of Fields, representing a 3-limb bigint.
   */
  export type Field3 = [Field, Field, Field];

  export namespace ForeignField {
    /**
     * Lazy sum of {@link Field3} elements, which can be used as input to {@link ForeignField.assertMul}.
     */
    export type Sum = Sum_;
  }
}
type Sum_ = Sum;<|MERGE_RESOLUTION|>--- conflicted
+++ resolved
@@ -8,13 +8,8 @@
   rangeCheck8,
 } from './range-check.js';
 import { not, rotate, xor, and, leftShift, rightShift } from './bitwise.js';
-<<<<<<< HEAD
-import { Field } from '../core.js';
+import { Field } from '../field.js';
 import { ForeignField, Field3, Sum } from './foreign-field.js';
-=======
-import { Field } from '../field.js';
-import { ForeignField, Field3 } from './foreign-field.js';
->>>>>>> d901dead
 
 export { Gadgets };
 
@@ -503,7 +498,6 @@
     },
 
     /**
-<<<<<<< HEAD
      * Optimized multiplication of sums in a foreign field, for example: `(x - y)*z = a + b + c mod f`
      *
      * Note: This is much more efficient than using {@link ForeignField.add} and {@link ForeignField.sub} separately to
@@ -540,7 +534,9 @@
      */
     Sum(x: Field3) {
       return ForeignField.Sum(x);
-=======
+    },
+
+    /**
      * Prove that each of the given {@link Field3} elements is "almost" reduced modulo f,
      * i.e., satisfies the assumptions required by {@link ForeignField.mul} and other gadgets:
      * - each limb is in the range [0, 2^88)
@@ -599,7 +595,6 @@
      */
     assertLessThan(x: Field3, f: bigint) {
       ForeignField.assertLessThan(x, f);
->>>>>>> d901dead
     },
   },
 
