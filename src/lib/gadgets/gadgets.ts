--- conflicted
+++ resolved
@@ -1,17 +1,12 @@
 /**
  * Wrapper file for various gadgets, with a namespace and doccomments.
  */
-<<<<<<< HEAD
-import { rangeCheck64 } from './range-check.js';
-import { not, rotate, xor, and, leftShift, rightShift } from './bitwise.js';
-=======
 import {
   compactMultiRangeCheck,
   multiRangeCheck,
   rangeCheck64,
 } from './range-check.js';
-import { rotate, xor, and, leftShift, rightShift } from './bitwise.js';
->>>>>>> 222fe49d
+import { not, rotate, xor, and, leftShift, rightShift } from './bitwise.js';
 import { Field } from '../core.js';
 
 export { Gadgets };
