--- conflicted
+++ resolved
@@ -2,11 +2,7 @@
  * Wrapper file for various gadgets, with a namespace and doccomments.
  */
 import { rangeCheck64 } from './range-check.js';
-<<<<<<< HEAD
 import { not, rotate, xor, and, leftShift, rightShift } from './bitwise.js';
-=======
-import { rotate, xor, and, leftShift, rightShift } from './bitwise.js';
->>>>>>> 15005238
 import { Field } from '../core.js';
 
 export { Gadgets };
@@ -112,7 +108,6 @@
   },
 
   /**
-<<<<<<< HEAD
    * Bitwise NOT gate on {@link Field} elements. Similar to the [bitwise
    * NOT `~` operator in JavaScript](https://developer.mozilla.org/en-US/docs/
    * Web/JavaScript/Reference/Operators/Bitwise_NOT).
@@ -164,8 +159,6 @@
   },
 
   /**
-=======
->>>>>>> 15005238
    * Performs a left shift operation on the provided {@link Field} element.
    * This operation is similar to the `<<` shift operation in JavaScript,
    * where bits are shifted to the left, and the overflowing bits are discarded.
@@ -253,11 +246,12 @@
    * For example, with `length = 2` (`paddedLength = 16`), `and()` will fail for any input that is larger than `2**16`.
    *
    * @example
+   * @example
    * ```typescript
    * let a = Field(3);    // ... 000011
    * let b = Field(5);    // ... 000101
    *
-   * let c = Gadgets.and(a, b, 2);    // ... 000001
+   * let c = Gadgets.Gadgets.and(a, b, 2);    // ... 000001
    * c.assertEquals(1);
    * ```
    */
