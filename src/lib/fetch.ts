--- conflicted
+++ resolved
@@ -127,26 +127,9 @@
   zkappState: string[] | null;
   receiptChainHash?: string;
   balance: { total: string };
-<<<<<<< HEAD
-  permissions?: {
-    editState: AuthRequired;
-    send: AuthRequired;
-    receive: AuthRequired;
-    setDelegate: AuthRequired;
-    setPermissions: AuthRequired;
-    setVerificationKey: AuthRequired;
-    setZkappUri: AuthRequired;
-    editSequenceState: AuthRequired;
-    setTokenSymbol: AuthRequired;
-    incrementNonce: AuthRequired;
-    setVotingFor: AuthRequired;
-    setTiming: AuthRequired;
-  };
-=======
   permissions?: NonNullable<
     Types.Json.AccountUpdate['body']['update']['permissions']
   >;
->>>>>>> 1dcb8673
   delegateAccount?: { publicKey: string };
   sequenceEvents?: string[] | null;
   verificationKey?: { verificationKey: string };
