--- conflicted
+++ resolved
@@ -6,11 +6,7 @@
 import { MlFieldArray } from './ml/fields.js';
 import { Poseidon as PoseidonBigint } from '../bindings/crypto/poseidon.js';
 import { assert } from './errors.js';
-<<<<<<< HEAD
-import { Gadgets } from './gadgets/gadgets.js';
-=======
 import { rangeCheckN } from './gadgets/range-check.js';
->>>>>>> d68441b0
 
 // external API
 export { Poseidon, TokenSymbol };
@@ -171,11 +167,7 @@
     return 1;
   },
   check({ field }: TokenSymbol) {
-<<<<<<< HEAD
-    Gadgets.rangeCheckN(48, field);
-=======
     rangeCheckN(48, field);
->>>>>>> d68441b0
   },
   toJSON({ symbol }) {
     return symbol;
