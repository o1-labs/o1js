#!/usr/bin/env bash

set -e

(which gh > /dev/null 2>&1) || (echo "Please install gh the github cli tool: https://github.com/cli/cli#installation" && exit 1)

REV=${REV:=$(git rev-parse HEAD)}
RUN_ID=$( \
<<<<<<< HEAD
    gh run list --commit $REV --json name,databaseId | \
    jq -r '.[0] | select(.name == "Checks" or .name == "Build and upload bindings") | .databaseId' \
=======
    gh run list --commit "${REV}" --json name,databaseId | \
    jq -r '.[] | select(.name == "Checks" or .name == "Build and upload bindings") | .databaseId' \
>>>>>>> 026e20e5
  )

if [ -z "$RUN_ID" ]
then
  echo bindings have not been built for this commit
  echo you may want to:
  echo - switch to a commit where they have been built
  echo - trigger a remote build with npm run build:bindings-remote
  echo - open a pr and run ci
  echo - if you are running remote-build you may not have pushed your latest commit
  exit 1
fi

gh run watch "$RUN_ID" --exit-status || echo "Warning: ci failed on this job, trying to download bindings anyway"
# remove if it exists but don't fail
if [ -f ".bindings_download/bindings.tar.gz" ]; then
  rm .bindings_download/bindings.tar.gz
fi
gh run download "$RUN_ID" --dir .bindings_download --name=bindings.tar.gz
# remove any old bindings
rm -f src/bindings/mina-transaction/gen/*/*.ts src/bindings/mina-transaction/gen/*/*.js
tar -xf .bindings_download/bindings.tar.gz -C src/bindings<|MERGE_RESOLUTION|>--- conflicted
+++ resolved
@@ -6,13 +6,8 @@
 
 REV=${REV:=$(git rev-parse HEAD)}
 RUN_ID=$( \
-<<<<<<< HEAD
-    gh run list --commit $REV --json name,databaseId | \
+    gh run list --commit "${REV}" --json name,databaseId | \
     jq -r '.[0] | select(.name == "Checks" or .name == "Build and upload bindings") | .databaseId' \
-=======
-    gh run list --commit "${REV}" --json name,databaseId | \
-    jq -r '.[] | select(.name == "Checks" or .name == "Build and upload bindings") | .databaseId' \
->>>>>>> 026e20e5
   )
 
 if [ -z "$RUN_ID" ]
