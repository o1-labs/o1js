--- conflicted
+++ resolved
@@ -31,31 +31,8 @@
 run_cmd cp -r "${MINA_PATH}"/src/config "src/config"
 ok "Mina config files copied"
 
-<<<<<<< HEAD
-info "Building Kimchi native bindings for Node.js..."
-run_cmd dune b "${KIMCHI_BINDINGS}"/js/native
-ok "Kimchi native bindings built"
-
-info "Building Kimchi bindings for Node.js..."
-run_cmd dune b "${KIMCHI_BINDINGS}"/js/node_js
-ok "Kimchi bindings built"
-
-info "Building JSOO artifacts for o1js"
-run_cmd dune b "${DUNE_PATH}"/o1js_node.bc.js
-ok "JSOO artifacts built"
-
-info "Checking for updated source map..."
-if [ -f "${BUILD_PATH}"/o1js_node.bc.map ]; then
-  info "New source map created, saving it"
-  run_cmd cp "${BUILD_PATH}"/o1js_node.bc.map _build/o1js_node.bc.map
-  ok "Source map updated"
-else
-  info "No new source map created"
-fi
-=======
 npm run build:wasm:node
 npm run build:jsoo:node
->>>>>>> 64fe16ea
 
 info "Building transaction layout TypeScript definitions..."
 run_cmd dune b src/bindings/mina-transaction/gen/v1/js-layout.ts \
@@ -74,84 +51,4 @@
 run_cmd rm "src/config.mlh"
 ok "Config files cleaned up"
 
-<<<<<<< HEAD
-info "Setting up TypeScript declaration files..."
-run_cmd mkdir -p src/bindings/compiled/node_bindings
-echo '// this file exists to prevent TS from type-checking `o1js_node.bc.cjs`' \
-  > src/bindings/compiled/node_bindings/o1js_node.bc.d.cts
-ok "TypeScript declarations set up"
-
-info "Preparing bindings output directory..."
-run_cmd mkdir -p "${BINDINGS_PATH}"
-run_cmd chmod -R 777 "${BINDINGS_PATH}"
-ok "Output directory prepared"
-
-info "Preparing native bindings directory..."
-run_cmd mkdir -p src/bindings/compiled/native
-ok "Native bindings directory prepared"
-
-info "Copying N-API bindings..."
-run_cmd cp _build/default/"${KIMCHI_BINDINGS}"/js/native/plonk_napi* "${BINDINGS_PATH}"
-ok "N-API bindings copied"
-
-info "Copying WASM bindings..."
-run_cmd cp _build/default/"${KIMCHI_BINDINGS}"/js/node_js/plonk_wasm* "${BINDINGS_PATH}"
-run_cmd mv -f "${BINDINGS_PATH}"/plonk_wasm.js "${BINDINGS_PATH}"/plonk_wasm.cjs
-run_cmd mv -f "${BINDINGS_PATH}"/plonk_wasm.d.ts "${BINDINGS_PATH}"/plonk_wasm.d.cts
-ok "WASM bindings copied and renamed"
-
-info "Copying Node.js bindings..."
-run_cmd cp "${BUILD_PATH}"/o1js_node*.js "${BINDINGS_PATH}"
-run_cmd cp src/bindings/compiled/node_bindings/o1js_node.bc.d.cts "${BINDINGS_PATH}"/
-if [ -f "_build/o1js_node.bc.map" ]; then
-    run_cmd cp "_build/o1js_node.bc.map" "${BINDINGS_PATH}"/o1js_node.bc.map
-    info "Source map copied"
-else
-    warn "No source map found at _build/o1js_node.bc.map, skipping"
-fi
-run_cmd mv -f "${BINDINGS_PATH}"/o1js_node.bc.js "${BINDINGS_PATH}"/o1js_node.bc.cjs
-ok "Node.js bindings copied"
-
-info "Copying native bindings..."
-run_cmd cp _build/default/"${KIMCHI_BINDINGS}"/js/native/plonk_napi.node src/bindings/compiled/native/
-run_cmd chmod 777 src/bindings/compiled/native/plonk_napi.node
-ok "Native bindings copied"
-
-info "Updating WASM references in bindings..."
-run_cmd sed -i 's/plonk_wasm.js/plonk_wasm.cjs/' "${BINDINGS_PATH}"/o1js_node.bc.cjs
-ok "WASM references updated"
-
-info "Cleaning up temporary source map..."
-if [ -f "_build/o1js_node.bc.map" ]; then
-    run_cmd cp _build/o1js_node.bc.map "${BUILD_PATH}"/o1js_node.bc.map
-    run_cmd rm -f _build/o1js_node.bc.map
-    ok "Temporary source map cleaned up"
-else
-    info "No temporary source map to clean up"
-fi
-
-info "Fixing JavaScript bindings for better error handling..."
-# TODO: find a less hacky way to make adjustments to jsoo compiler output
-# `s` is the jsoo representation of the error message string, and `s.c` is the actual JS string
-run_cmd sed -i 's/function failwith(s){throw \[0,Failure,s\]/function failwith(s){throw globalThis.Error(s.c)/' "${BINDINGS_PATH}"/o1js_node.bc.cjs
-run_cmd sed -i 's/function invalid_arg(s){throw \[0,Invalid_argument,s\]/function invalid_arg(s){throw globalThis.Error(s.c)/' "${BINDINGS_PATH}"/o1js_node.bc.cjs
-run_cmd sed -i 's/return \[0,Exn,t\]/return globalThis.Error(t.c)/' "${BINDINGS_PATH}"/o1js_node.bc.cjs
-# TODO: this doesn't cover all cases, maybe should rewrite to_exn instead
-run_cmd sed -i 's/function raise(t){throw caml_call1(to_exn$0,t)}/function raise(t){throw Error(t?.[1]?.c ?? "Unknown error thrown by raise")}/' "${BINDINGS_PATH}"/o1js_node.bc.cjs
-ok "JavaScript bindings fixed"
-
-info "Setting final permissions..."
-run_cmd chmod 777 "${BINDINGS_PATH}"/*
-ok "Permissions set"
-
-info "Fixing WASM bindings for Node.js..."
-run_cmd node "src/build/fix-wasm-bindings-node.js" "${BINDINGS_PATH}"/plonk_wasm.cjs
-ok "WASM bindings fixed"
-
-info "Copying final artifacts to node_bindings directory..."
-run_cmd cp -R "${BINDINGS_PATH}"/* "src/bindings/compiled/node_bindings"/
-ok "Final artifacts copied"
-
-=======
->>>>>>> 64fe16ea
 success "Node bindings artifacts build complete"