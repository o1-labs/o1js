--- conflicted
+++ resolved
@@ -229,11 +229,7 @@
 let apply_zkapp_command_transaction l (txn : Zkapp_command.Stable.Latest.t)
     (account_creation_fee : string)
     (network_state : Mina_base.Zkapp_precondition.Protocol_state.View.t) =
-<<<<<<< HEAD
-  let txn = Zkapp_command.write_all_proofs_to_disk ~proof_cache_db:(Proof_cache_tag.For_tests.create_db ()) txn in
-=======
   let txn = Zkapp_command.write_all_proofs_to_disk ~proof_cache_db txn in
->>>>>>> 9ebc219c
   check_account_update_signatures txn ;
   let ledger = l##.value in
   let application_result =
