open Core_kernel
module Js = Js_of_ocaml.Js
module Impl = Pickles.Impls.Step
module Other_impl = Pickles.Impls.Wrap
module Field = Impl.Field
module Account_update = Mina_base.Account_update
module Zkapp_command = Mina_base.Zkapp_command

(* Test - functions that have a ts implementation, exposed for ts-ml consistency tests *)

module Encoding = struct
  (* arbitrary base58_check encoding *)
  let binary_string_to_base58_check bin_string (version_byte : int) :
      Js.js_string Js.t =
    let module T = struct
      let version_byte = Char.of_int_exn version_byte

      let description = "any"
    end in
    let module B58 = Base58_check.Make (T) in
    bin_string |> B58.encode |> Js.string

  let binary_string_of_base58_check (base58 : Js.js_string Js.t)
      (version_byte : int) =
    let module T = struct
      let version_byte = Char.of_int_exn version_byte

      let description = "any"
    end in
    let module B58 = Base58_check.Make (T) in
    base58 |> Js.to_string |> B58.decode_exn

  (* base58 encoding of some transaction types *)
  let public_key_to_base58 (pk : Signature_lib.Public_key.Compressed.t) :
      Js.js_string Js.t =
    pk |> Signature_lib.Public_key.Compressed.to_base58_check |> Js.string

  let public_key_of_base58 (pk_base58 : Js.js_string Js.t) :
      Signature_lib.Public_key.Compressed.t =
    pk_base58 |> Js.to_string
    |> Signature_lib.Public_key.Compressed.of_base58_check_exn

  let private_key_to_base58 (sk : Other_impl.field) : Js.js_string Js.t =
    sk |> Signature_lib.Private_key.to_base58_check |> Js.string

  let private_key_of_base58 (sk_base58 : Js.js_string Js.t) : Other_impl.field =
    sk_base58 |> Js.to_string |> Signature_lib.Private_key.of_base58_check_exn

  let token_id_to_base58 (field : Impl.field) : Js.js_string Js.t =
    field |> Mina_base.Account_id.Digest.of_field
    |> Mina_base.Account_id.Digest.to_string |> Js.string

  let token_id_of_base58 (field : Js.js_string Js.t) : Impl.field =
    Mina_base.Account_id.Digest.to_field_unsafe
    @@ Mina_base.Account_id.Digest.of_string @@ Js.to_string field

  let memo_to_base58 (memo : Js.js_string Js.t) : Js.js_string Js.t =
    Js.string @@ Mina_base.Signed_command_memo.to_base58_check
    @@ Mina_base.Signed_command_memo.create_from_string_exn @@ Js.to_string memo

  let memo_hash_base58 (memo_base58 : Js.js_string Js.t) : Impl.field =
    memo_base58 |> Js.to_string
    |> Mina_base.Signed_command_memo.of_base58_check_exn
    |> Mina_base.Signed_command_memo.hash
end

module Token_id = struct
  let derive pk token =
    let account_id =
      Mina_base.Account_id.create pk (Mina_base.Token_id.of_field token)
    in
    Mina_base.Account_id.derive_token_id ~owner:account_id
    |> Mina_base.Token_id.to_field_unsafe

  let derive_checked pk token =
    let account_id =
      Mina_base.Account_id.Checked.create pk
        (Mina_base.Token_id.Checked.of_field token)
    in
    Mina_base.Account_id.Checked.derive_token_id ~owner:account_id
    |> Mina_base.Account_id.Digest.Checked.to_field_unsafe
end

(* deriver *)
let account_update_of_json, _account_update_to_json =
  let deriver =
    lazy
      ( Account_update.Graphql_repr.deriver
      @@ Fields_derivers_zkapps.Derivers.o () )
  in
  let account_update_of_json (account_update : Js.js_string Js.t) :
<<<<<<< HEAD
      Account_update.Stable.V1.t =
=======
      Account_update.Stable.Latest.t =
>>>>>>> 9ebc219c
    Fields_derivers_zkapps.of_json (Lazy.force deriver)
      (account_update |> Js.to_string |> Yojson.Safe.from_string)
    |> Account_update.of_graphql_repr
  in
<<<<<<< HEAD
  let account_update_to_json (account_update : Account_update.Stable.V1.t) :
=======
  let account_update_to_json (account_update : Account_update.Stable.Latest.t) :
>>>>>>> 9ebc219c
      Js.js_string Js.t =
    Fields_derivers_zkapps.to_json (Lazy.force deriver)
      (Account_update.to_graphql_repr account_update ~call_depth:0)
    |> Yojson.Safe.to_string |> Js.string
  in
  (account_update_of_json, account_update_to_json)

let body_of_json =
  let body_deriver =
    lazy
      ( Mina_base.Account_update.Body.Graphql_repr.deriver
      @@ Fields_derivers_zkapps.o () )
  in
  let body_of_json json =
    json
    |> Fields_derivers_zkapps.of_json (Lazy.force body_deriver)
    |> Account_update.Body.of_graphql_repr
  in
  body_of_json

let get_network_id_of_js_string (network : Js.js_string Js.t) =
  match Js.to_string network with
  | "mainnet" ->
      Mina_signature_kind.Mainnet
  | "testnet" | "devnet" ->
      Mina_signature_kind.Testnet
  | other ->
      Mina_signature_kind.(Other_network other)

module Poseidon = struct
  let hash_to_group (xs : Impl.field array) =
    let input = Random_oracle.hash xs in
    Snark_params.Group_map.to_group input
end

module Signature = struct
  let sign_field_element (x : Impl.field) (key : Other_impl.field)
      (network_id : Js.js_string Js.t) =
    Signature_lib.Schnorr.Chunked.sign
      ~signature_kind:(get_network_id_of_js_string network_id)
      key
      (Random_oracle.Input.Chunked.field x)
    |> Mina_base.Signature.to_base58_check |> Js.string

  let dummy_signature () =
    Mina_base.Signature.(dummy |> to_base58_check) |> Js.string
end

module To_fields = struct
  (* helper function to check whether the fields we produce from JS are correct *)
  let fields_of_json (typ : ('var, 'value) Impl.Internal_Basic.Typ.typ) of_json
      (json : Js.js_string Js.t) : Impl.field array =
    let json = json |> Js.to_string |> Yojson.Safe.from_string in
    let value = of_json json in
    let (Typ typ) = typ in
    let fields, _ = typ.value_to_fields value in
    fields

  let account_update =
    fields_of_json (Mina_base.Account_update.Body.typ ()) body_of_json
end

let proof_cache_db = Proof_cache_tag.For_tests.create_db ()

module Hash_from_json = struct
  let account_update (p : Js.js_string Js.t) (network_id : Js.js_string Js.t) =
    p |> account_update_of_json
    |> Account_update.digest
         ~signature_kind:(get_network_id_of_js_string network_id)

  let transaction_commitments (tx_json : Js.js_string Js.t)
      (network_id : Js.js_string Js.t) =
    let signature_kind = get_network_id_of_js_string network_id in
    let tx =
      Zkapp_command.write_all_proofs_to_disk ~proof_cache_db
      @@ Zkapp_command.of_json @@ Yojson.Safe.from_string
      @@ Js.to_string tx_json
    in
    let get_account_updates_hash xs =
<<<<<<< HEAD
      let hash_account_update (p : Account_update.Stable.V1.t) =
        Zkapp_command.Digest.Account_update.create ~chain p
=======
      let hash_account_update (p : Account_update.t) =
        Zkapp_command.Digest.Account_update.create ~signature_kind p
>>>>>>> 9ebc219c
      in
      Zkapp_command.Call_forest.accumulate_hashes ~hash_account_update xs
    in
    let commitment =
      let account_updates_hash =
        Zkapp_command.Call_forest.hash
          (get_account_updates_hash tx.account_updates)
      in
      Zkapp_command.Transaction_commitment.create ~account_updates_hash
    in
    let fee_payer = Account_update.of_fee_payer tx.fee_payer in
    let fee_payer_hash =
      Zkapp_command.Digest.Account_update.create ~signature_kind fee_payer
    in
    let full_commitment =
      Zkapp_command.Transaction_commitment.create_complete commitment
        ~memo_hash:(Mina_base.Signed_command_memo.hash tx.memo)
        ~fee_payer_hash
    in
    object%js
      val commitment = commitment

      val fullCommitment = full_commitment

      val feePayerHash = (fee_payer_hash :> Impl.field)
    end

  let zkapp_public_input (tx_json : Js.js_string Js.t)
      (account_update_index : int) =
    let tx =
<<<<<<< HEAD
      Zkapp_command.of_json @@ Yojson.Safe.from_string @@ Js.to_string tx_json
    in
    let tx =
      let open Zkapp_command in
      { Poly.fee_payer = tx.fee_payer
      ; memo = tx.memo
      ; account_updates =
          tx.account_updates
          |> Call_forest.accumulate_hashes
               ~hash_account_update:(fun (p : Account_update.Stable.V1.t) ->
                 Digest.Account_update.create p )
      }
=======
      Zkapp_command.write_all_proofs_to_disk ~proof_cache_db
      @@ Zkapp_command.of_json @@ Yojson.Safe.from_string
      @@ Js.to_string tx_json
>>>>>>> 9ebc219c
    in
    let account_update = List.nth_exn tx.account_updates account_update_index in
    object%js
      val accountUpdate =
        (account_update.elt.account_update_digest :> Impl.field)

      val calls =
        (Zkapp_command.Call_forest.hash account_update.elt.calls :> Impl.field)
    end
end

module Hash_input = struct
  type random_oracle_input = Impl.field Random_oracle_input.Chunked.t

  let pack_input (input : random_oracle_input) : Impl.field array =
    Random_oracle.pack_input input

  (* hash inputs for various account_update subtypes *)
  let timing_input (json : Js.js_string Js.t) : random_oracle_input =
    let deriver = Account_update.Update.Timing_info.deriver in
    let json = json |> Js.to_string |> Yojson.Safe.from_string in
    let value = Fields_derivers_zkapps.(of_json (deriver @@ o ()) json) in
    let input = Account_update.Update.Timing_info.to_input value in
    input

  let permissions_input (json : Js.js_string Js.t) : random_oracle_input =
    let deriver = Mina_base.Permissions.deriver in
    let json = json |> Js.to_string |> Yojson.Safe.from_string in
    let value = Fields_derivers_zkapps.(of_json (deriver @@ o ()) json) in
    let input = Mina_base.Permissions.to_input value in
    input

  let update_input (json : Js.js_string Js.t) : random_oracle_input =
    let deriver = Account_update.Update.deriver in
    let json = json |> Js.to_string |> Yojson.Safe.from_string in
    let value = Fields_derivers_zkapps.(of_json (deriver @@ o ()) json) in
    let input = Account_update.Update.to_input value in
    input

  let account_precondition_input (json : Js.js_string Js.t) :
      random_oracle_input =
    let deriver = Mina_base.Zkapp_precondition.Account.deriver in
    let json = json |> Js.to_string |> Yojson.Safe.from_string in
    let value = Fields_derivers_zkapps.(of_json (deriver @@ o ()) json) in
    let input = Mina_base.Zkapp_precondition.Account.to_input value in
    input

  let network_precondition_input (json : Js.js_string Js.t) :
      random_oracle_input =
    let deriver = Mina_base.Zkapp_precondition.Protocol_state.deriver in
    let json = json |> Js.to_string |> Yojson.Safe.from_string in
    let value = Fields_derivers_zkapps.(of_json (deriver @@ o ()) json) in
    let input = Mina_base.Zkapp_precondition.Protocol_state.to_input value in
    input

  let body_input (json : Js.js_string Js.t) : random_oracle_input =
    let json = json |> Js.to_string |> Yojson.Safe.from_string in
    let value = body_of_json json in
    let input = Account_update.Body.to_input value in
    input
end

module Transaction_hash = struct
  module Signed_command = Mina_base.Signed_command
  module Signed_command_payload = Mina_base.Signed_command_payload

  let ok_exn result =
    let open Ppx_deriving_yojson_runtime.Result in
    match result with Ok c -> c | Error e -> failwith ("not ok: " ^ e)

  let keypair () = Signature_lib.Keypair.create ()

  let hash_payment (command : Js.js_string Js.t) =
    let command : Signed_command.t =
      command |> Js.to_string |> Yojson.Safe.from_string
      |> Signed_command.of_yojson |> ok_exn
    in
    Mina_transaction.Transaction_hash.(
      command |> hash_signed_command |> to_base58_check |> Js.string)

  let hash_zkapp_command (command : Js.js_string Js.t) =
    let command : Zkapp_command.Stable.Latest.t =
      command |> Js.to_string |> Yojson.Safe.from_string
      |> Zkapp_command.of_json
    in
    Mina_transaction.Transaction_hash.(
      command |> hash_zkapp_command |> to_base58_check |> Js.string)

  let hash_payment_v1 (command : Js.js_string Js.t) =
    let command : Signed_command.Stable.V1.t =
      command |> Js.to_string |> Yojson.Safe.from_string
      |> Signed_command.Stable.V1.of_yojson |> ok_exn
    in
    let b58 = Signed_command.to_base58_check_v1 command in
    Mina_transaction.Transaction_hash.(b58 |> digest_string |> to_base58_check)
    |> Js.string

  let serialize_common (command : Js.js_string Js.t) =
    let command : Signed_command_payload.Common.t =
      command |> Js.to_string |> Yojson.Safe.from_string
      |> Signed_command_payload.Common.of_yojson |> ok_exn
    in
    Binable.to_bigstring
      (module Signed_command_payload.Common.Stable.Latest)
      command

  let serialize_payment (command : Js.js_string Js.t) =
    let command : Signed_command.t =
      command |> Js.to_string |> Yojson.Safe.from_string
      |> Signed_command.of_yojson |> ok_exn
    in
    Binable.to_bigstring (module Signed_command.Stable.Latest) command

  let serialize_payment_v1 (command : Js.js_string Js.t) =
    let command : Signed_command.Stable.V1.t =
      command |> Js.to_string |> Yojson.Safe.from_string
      |> Signed_command.Stable.V1.of_yojson |> ok_exn
    in
    Signed_command.to_base58_check_v1 command |> Js.string

  let example_payment () =
    let kp = keypair () in
    let payload : Signed_command_payload.t =
      { Signed_command_payload.dummy with
        common =
          { Signed_command_payload.dummy.common with
            fee_payer_pk = Signature_lib.Public_key.compress kp.public_key
          }
      }
    in
    let payment = Signed_command.sign kp payload in
    (payment :> Signed_command.t)
    |> Signed_command.to_yojson |> Yojson.Safe.to_string |> Js.string
end

let test =
  object%js
    val encoding =
      let open Encoding in
      object%js
        val toBase58 = binary_string_to_base58_check

        val ofBase58 = binary_string_of_base58_check

        method publicKeyToBase58 = public_key_to_base58

        method publicKeyOfBase58 = public_key_of_base58

        method privateKeyToBase58 = private_key_to_base58

        method privateKeyOfBase58 = private_key_of_base58

        method tokenIdToBase58 = token_id_to_base58

        method tokenIdOfBase58 = token_id_of_base58

        method memoToBase58 = memo_to_base58

        method memoHashBase58 = memo_hash_base58
      end

    val tokenId =
      object%js
        method derive = Token_id.derive

        method deriveChecked = Token_id.derive_checked
      end

    val poseidon =
      object%js
        val hashToGroup = Poseidon.hash_to_group
      end

    val signature =
      object%js
        method signFieldElement = Signature.sign_field_element

        val dummySignature = Signature.dummy_signature
      end

    val fieldsFromJson =
      object%js
        method accountUpdate = To_fields.account_update
      end

    val hashFromJson =
      object%js
        method accountUpdate = Hash_from_json.account_update

        method transactionCommitments = Hash_from_json.transaction_commitments

        method zkappPublicInput = Hash_from_json.zkapp_public_input
      end

    val hashInputFromJson =
      let open Hash_input in
      object%js
        val packInput = pack_input

        val timing = timing_input

        val permissions = permissions_input

        val accountPrecondition = account_precondition_input

        val networkPrecondition = network_precondition_input

        val update = update_input

        val body = body_input
      end

    val transactionHash =
      let open Transaction_hash in
      object%js
        method hashPayment = hash_payment

        method hashPaymentV1 = hash_payment_v1

        method serializeCommon = serialize_common

        method serializePayment = serialize_payment

        method serializePaymentV1 = serialize_payment_v1

        method hashZkAppCommand = hash_zkapp_command

        val examplePayment = example_payment
      end
  end<|MERGE_RESOLUTION|>--- conflicted
+++ resolved
@@ -89,20 +89,12 @@
       @@ Fields_derivers_zkapps.Derivers.o () )
   in
   let account_update_of_json (account_update : Js.js_string Js.t) :
-<<<<<<< HEAD
-      Account_update.Stable.V1.t =
-=======
       Account_update.Stable.Latest.t =
->>>>>>> 9ebc219c
     Fields_derivers_zkapps.of_json (Lazy.force deriver)
       (account_update |> Js.to_string |> Yojson.Safe.from_string)
     |> Account_update.of_graphql_repr
   in
-<<<<<<< HEAD
-  let account_update_to_json (account_update : Account_update.Stable.V1.t) :
-=======
   let account_update_to_json (account_update : Account_update.Stable.Latest.t) :
->>>>>>> 9ebc219c
       Js.js_string Js.t =
     Fields_derivers_zkapps.to_json (Lazy.force deriver)
       (Account_update.to_graphql_repr account_update ~call_depth:0)
@@ -182,13 +174,8 @@
       @@ Js.to_string tx_json
     in
     let get_account_updates_hash xs =
-<<<<<<< HEAD
-      let hash_account_update (p : Account_update.Stable.V1.t) =
-        Zkapp_command.Digest.Account_update.create ~chain p
-=======
       let hash_account_update (p : Account_update.t) =
         Zkapp_command.Digest.Account_update.create ~signature_kind p
->>>>>>> 9ebc219c
       in
       Zkapp_command.Call_forest.accumulate_hashes ~hash_account_update xs
     in
@@ -219,24 +206,9 @@
   let zkapp_public_input (tx_json : Js.js_string Js.t)
       (account_update_index : int) =
     let tx =
-<<<<<<< HEAD
-      Zkapp_command.of_json @@ Yojson.Safe.from_string @@ Js.to_string tx_json
-    in
-    let tx =
-      let open Zkapp_command in
-      { Poly.fee_payer = tx.fee_payer
-      ; memo = tx.memo
-      ; account_updates =
-          tx.account_updates
-          |> Call_forest.accumulate_hashes
-               ~hash_account_update:(fun (p : Account_update.Stable.V1.t) ->
-                 Digest.Account_update.create p )
-      }
-=======
       Zkapp_command.write_all_proofs_to_disk ~proof_cache_db
       @@ Zkapp_command.of_json @@ Yojson.Safe.from_string
       @@ Js.to_string tx_json
->>>>>>> 9ebc219c
     in
     let account_update = List.nth_exn tx.account_updates account_update_index in
     object%js
