--- conflicted
+++ resolved
@@ -66,12 +66,8 @@
           ; publicOutputSize : int Js.prop
           ; storable : Cache.js_storable Js.optdef_prop
           ; overrideWrapDomain : int Js.optdef_prop 
-<<<<<<< HEAD
-          ; numChunks : int Js.optdef_prop >
-=======
           ; numChunks : int Js.optdef_prop
           ; lazyMode : bool Js.optdef_prop >
->>>>>>> a76141ae
           Js.t
        -> < getVerificationKey :
               (   unit
