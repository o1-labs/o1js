--- conflicted
+++ resolved
@@ -384,11 +384,7 @@
       main'
   end
 
-<<<<<<< HEAD
-  let compile main public_input_size _num_chunks =
-=======
-  let compile main public_input_size lazy_mode =
->>>>>>> a76141ae
+  let compile main public_input_size lazy_mode _num_chunks =
     let input_typ = typ public_input_size in
     let return_typ = Impl.Typ.unit in
     let cs = Impl.constraint_system ~input_typ ~return_typ (Main.of_js main) in
