# `Circuit` examples

<<<<<<< HEAD
These examples show how to use `ZkFunction`, which is a simple API to write a single circuit and create proofs for it.

In contrast to `ZkProgram`, `ZkFunction` does not pass through Pickles, but creates a proof with Kimchi directly. Therefore, it does not support recursion, but is also much faster.
=======
These examples show how to use `Circuit`, which is a simple API to write a
single circuit and create proofs for it.

In contrast to `ZkProgram`, `Circuit` does not pass through Pickles, but creates
a proof with Kimchi directly. Therefore, it does not support recursion, but is
also much faster.
>>>>>>> 2e5e9c73

Note that `ZkFunction` proofs are not compatible with Mina zkApps.<|MERGE_RESOLUTION|>--- conflicted
+++ resolved
@@ -1,16 +1,10 @@
 # `Circuit` examples
 
-<<<<<<< HEAD
-These examples show how to use `ZkFunction`, which is a simple API to write a single circuit and create proofs for it.
-
-In contrast to `ZkProgram`, `ZkFunction` does not pass through Pickles, but creates a proof with Kimchi directly. Therefore, it does not support recursion, but is also much faster.
-=======
-These examples show how to use `Circuit`, which is a simple API to write a
+These examples show how to use `ZkFunction`, which is a simple API to write a
 single circuit and create proofs for it.
 
-In contrast to `ZkProgram`, `Circuit` does not pass through Pickles, but creates
-a proof with Kimchi directly. Therefore, it does not support recursion, but is
-also much faster.
->>>>>>> 2e5e9c73
+In contrast to `ZkProgram`, `ZkFunction` does not pass through Pickles, but
+creates a proof with Kimchi directly. Therefore, it does not support recursion,
+but is also much faster.
 
 Note that `ZkFunction` proofs are not compatible with Mina zkApps.