--- conflicted
+++ resolved
@@ -1,8 +1,4 @@
-<<<<<<< HEAD
-import { AccountUpdate, Field, Mina, PrivateKey } from 'snarkyjs';
-=======
 import { AccountUpdate, Field, Mina, PrivateKey } from 'o1js';
->>>>>>> 8e506b95
 import { getProfiler } from '../../profiler.js';
 import { HelloWorld, adminPrivateKey } from './hello_world.js';
 
