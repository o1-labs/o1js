import {
  Account,
  AccountUpdate,
  Bool,
  Mina,
  PrivateKey,
  Provable,
  PublicKey,
  SmartContract,
  State,
  Struct,
  TokenId,
  UInt32,
  UInt64,
  method,
  state,
  TokenContract as BaseTokenContract,
  AccountUpdateForest,
} from 'o1js';

export { TokenContract, addresses, createDex, keys, randomAccounts, tokenIds };

class UInt64x2 extends Struct([UInt64, UInt64]) {}

function createDex({
  lockedLiquiditySlots,
}: { lockedLiquiditySlots?: number } = {}) {
  class Dex extends BaseTokenContract {
    // addresses of token contracts are constants
    tokenX = addresses.tokenX;
    tokenY = addresses.tokenY;

    // Approvable API

    @method
    async approveBase(forest: AccountUpdateForest) {
      this.checkZeroBalanceChange(forest);
    }

    /**
     * state which keeps track of total lqXY supply -- this is needed to calculate what to return when redeeming liquidity
     *
     * total supply is zero initially; it increases when supplying liquidity and decreases when redeeming it
     */
    @state(UInt64) totalSupply = State<UInt64>();

    /**
     * Mint liquidity tokens in exchange for X and Y tokens
     * @param dx input amount of X tokens
     * @param dy input amount of Y tokens
     * @return output amount of lqXY tokens
     *
     * This function fails if the X and Y token amounts don't match the current X/Y ratio in the pool.
     * This can also be used if the pool is empty. In that case, there is no check on X/Y;
     * instead, the input X and Y amounts determine the initial ratio.
     */
<<<<<<< HEAD
    @method.returns(UInt64)
    async supplyLiquidityBase(dx: UInt64, dy: UInt64) {
      let user = this.sender;
=======
    @method supplyLiquidityBase(dx: UInt64, dy: UInt64): UInt64 {
      let user = this.sender.getUnconstrained(); // unconstrained because transfer() requires the signature anyway
>>>>>>> 9c2935a5
      let tokenX = new TokenContract(this.tokenX);
      let tokenY = new TokenContract(this.tokenY);

      // get balances of X and Y token
      let dexXUpdate = AccountUpdate.create(
        this.address,
        tokenX.deriveTokenId()
      );
      let dexXBalance = dexXUpdate.account.balance.getAndRequireEquals();

      let dexYUpdate = AccountUpdate.create(
        this.address,
        tokenY.deriveTokenId()
      );
      let dexYBalance = dexYUpdate.account.balance.getAndRequireEquals();

      // assert dy === [dx * y/x], or x === 0
      let isXZero = dexXBalance.equals(UInt64.zero);
      let xSafe = Provable.if(isXZero, UInt64.one, dexXBalance);
      let isDyCorrect = dy.equals(dx.mul(dexYBalance).div(xSafe));
      isDyCorrect.or(isXZero).assertTrue();

      await tokenX.transfer(user, dexXUpdate, dx);
      await tokenY.transfer(user, dexYUpdate, dy);

      // calculate liquidity token output simply as dl = dx + dy
      // => maintains ratio x/l, y/l
      let dl = dy.add(dx);
      let userUpdate = this.internal.mint({ address: user, amount: dl });
      if (lockedLiquiditySlots !== undefined) {
        /**
         * exercise the "timing" (vesting) feature to lock the received liquidity tokens.
         *
         * THIS IS HERE FOR TESTING!
         *
         * In reality, the timing feature is a bit awkward to use for time-locking liquidity tokens.
         * That's because, if there is currently a vesting schedule on an account, we can't modify it.
         * Thus, a liquidity provider would need to wait for their current tokens to unlock before being able to
         * supply liquidity again (or, create another account to supply liquidity from).
         */
        let amountLocked = dl;
        userUpdate.account.timing.set({
          initialMinimumBalance: amountLocked,
          cliffAmount: amountLocked,
          cliffTime: UInt32.from(lockedLiquiditySlots),
          vestingIncrement: UInt64.zero,
          vestingPeriod: UInt32.one,
        });
        userUpdate.requireSignature();
      }

      // update l supply
      let l = this.totalSupply.get();
      this.totalSupply.requireEquals(l);
      this.totalSupply.set(l.add(dl));
      return dl;
    }

    /**
     * Mint liquidity tokens in exchange for X and Y tokens
     * @param dx input amount of X tokens
     * @return output amount of lqXY tokens
     *
     * This uses supplyLiquidityBase as the circuit, but for convenience,
     * the input amount of Y tokens is calculated automatically from the X tokens.
     * Fails if the liquidity pool is empty, so can't be used for the first deposit.
     */
    async supplyLiquidity(dx: UInt64) {
      // calculate dy outside circuit
      let x = Account(this.address, TokenId.derive(this.tokenX)).balance.get();
      let y = Account(this.address, TokenId.derive(this.tokenY)).balance.get();
      if (x.value.isConstant() && x.value.equals(0).toBoolean()) {
        throw Error(
          'Cannot call `supplyLiquidity` when reserves are zero. Use `supplyLiquidityBase`.'
        );
      }
      let dy = dx.mul(y).div(x);
      return await this.supplyLiquidityBase(dx, dy);
    }

    /**
     * Burn liquidity tokens to get back X and Y tokens
     * @param dl input amount of lqXY token
     * @return output amount of X and Y tokens, as a tuple [outputX, outputY]
     *
     * The transaction needs to be signed by the user's private key.
     *
     * Note: this is not a `@method` because there's nothing to prove which isn't already proven
     * by the called methods
     */
    async redeemLiquidity(dl: UInt64) {
      // call the token X holder inside a token X-approved callback
      let sender = this.sender.getUnconstrained(); // unconstrained because redeemLiquidity() requires the signature anyway
      let tokenX = new TokenContract(this.tokenX);
      let dexX = new DexTokenHolder(this.address, tokenX.deriveTokenId());
<<<<<<< HEAD
      let dxdy = await dexX.redeemLiquidity(this.sender, dl, this.tokenY);
      let dx = dxdy[0];
      await tokenX.transfer(dexX.self, this.sender, dx);
=======
      let dxdy = dexX.redeemLiquidity(sender, dl, this.tokenY);
      let dx = dxdy[0];
      tokenX.transfer(dexX.self, sender, dx);
>>>>>>> 9c2935a5
      return dxdy;
    }

    /**
     * Swap X tokens for Y tokens
     * @param dx input amount of X tokens
     * @return output amount Y tokens
     *
     * The transaction needs to be signed by the user's private key.
     */
<<<<<<< HEAD
    @method.returns(UInt64)
    async swapX(dx: UInt64) {
      let tokenY = new TokenContract(this.tokenY);
      let dexY = new DexTokenHolder(this.address, tokenY.deriveTokenId());
      let dy = await dexY.swap(this.sender, dx, this.tokenX);
      await tokenY.transfer(dexY.self, this.sender, dy);
=======
    @method swapX(dx: UInt64): UInt64 {
      let sender = this.sender.getUnconstrained(); // unconstrained because swap() requires the signature anyway
      let tokenY = new TokenContract(this.tokenY);
      let dexY = new DexTokenHolder(this.address, tokenY.deriveTokenId());
      let dy = dexY.swap(sender, dx, this.tokenX);
      tokenY.transfer(dexY.self, sender, dy);
>>>>>>> 9c2935a5
      return dy;
    }

    /**
     * Swap Y tokens for X tokens
     * @param dy input amount of Y tokens
     * @return output amount Y tokens
     *
     * The transaction needs to be signed by the user's private key.
     */
<<<<<<< HEAD
    @method.returns(UInt64)
    async swapY(dy: UInt64) {
      let tokenX = new TokenContract(this.tokenX);
      let dexX = new DexTokenHolder(this.address, tokenX.deriveTokenId());
      let dx = await dexX.swap(this.sender, dy, this.tokenY);
      await tokenX.transfer(dexX.self, this.sender, dx);
=======
    @method swapY(dy: UInt64): UInt64 {
      let sender = this.sender.getUnconstrained(); // unconstrained because swap() requires the signature anyway
      let tokenX = new TokenContract(this.tokenX);
      let dexX = new DexTokenHolder(this.address, tokenX.deriveTokenId());
      let dx = dexX.swap(sender, dy, this.tokenY);
      tokenX.transfer(dexX.self, sender, dx);
>>>>>>> 9c2935a5
      return dx;
    }

    /**
     * helper method to approve burning of user's liquidity.
     * this just burns user tokens, so there is no incentive to call this directly.
     * instead, the dex token holders call this and in turn pay back tokens.
     *
     * @param user caller address
     * @param dl input amount of lq tokens
     * @returns total supply of lq tokens _before_ burning dl, so that caller can calculate how much dx / dx to returns
     *
     * The transaction needs to be signed by the user's private key.
     */
    @method.returns(UInt64)
    async burnLiquidity(user: PublicKey, dl: UInt64) {
      // this makes sure there is enough l to burn (user balance stays >= 0), so l stays >= 0, so l was >0 before
      this.internal.burn({ address: user, amount: dl });
      let l = this.totalSupply.get();
      this.totalSupply.requireEquals(l);
      this.totalSupply.set(l.sub(dl));
      return l;
    }
  }

  class ModifiedDex extends Dex {
    async deploy() {
      await super.deploy();
      // override the isNew requirement for re-deploying
      this.account.isNew.requireNothing();
    }

<<<<<<< HEAD
    @method.returns(UInt64)
    async swapX(dx: UInt64) {
=======
    @method swapX(dx: UInt64): UInt64 {
      let sender = this.sender.getUnconstrained(); // unconstrained because swap() requires the signature anyway
>>>>>>> 9c2935a5
      let tokenY = new TokenContract(this.tokenY);
      let dexY = new ModifiedDexTokenHolder(
        this.address,
        tokenY.deriveTokenId()
      );
<<<<<<< HEAD
      let dy = await dexY.swap(this.sender, dx, this.tokenX);
      await tokenY.transfer(dexY.self, this.sender, dy);
=======
      let dy = dexY.swap(sender, dx, this.tokenX);
      tokenY.transfer(dexY.self, sender, dy);
>>>>>>> 9c2935a5
      return dy;
    }
  }

  class DexTokenHolder extends SmartContract {
    // simpler circuit for redeeming liquidity -- direct trade between our token and lq token
    // it's incomplete, as it gives the user only the Y part for an lqXY token; but doesn't matter as there's no incentive to call it directly
    // see the more complicated method `redeemLiquidity` below which gives back both tokens, by calling this method,
    // for the other token, in a callback
    @method.returns(UInt64x2)
    async redeemLiquidityPartial(user: PublicKey, dl: UInt64) {
      // user burns dl, approved by the Dex main contract
      let dex = new Dex(addresses.dex);
      let l = await dex.burnLiquidity(user, dl);

      // in return, we give dy back
      let y = this.account.balance.get();
      this.account.balance.requireEquals(y);
      // we can safely divide by l here because the Dex contract logic wouldn't allow burnLiquidity if not l>0
      let dy = y.mul(dl).div(l);
      // just subtract the balance, user gets their part one level higher
      this.balance.subInPlace(dy);

      // be approved by the token owner parent
      this.self.body.mayUseToken = AccountUpdate.MayUseToken.ParentsOwnToken;

      // return l, dy so callers don't have to walk their child account updates to get it
      return [l, dy];
    }

    // more complicated circuit, where we trigger the Y(other)-lqXY trade in our child account updates and then add the X(our) part
    @method.returns(UInt64x2)
    async redeemLiquidity(
      user: PublicKey,
      dl: UInt64,
      otherTokenAddress: PublicKey
    ) {
      // first call the Y token holder, approved by the Y token contract; this makes sure we get dl, the user's lqXY
      let tokenY = new TokenContract(otherTokenAddress);
      let dexY = new DexTokenHolder(this.address, tokenY.deriveTokenId());
      let result = await dexY.redeemLiquidityPartial(user, dl);
      let l = result[0];
      let dy = result[1];
      await tokenY.transfer(dexY.self, user, dy);

      // in return for dl, we give back dx, the X token part
      let x = this.account.balance.get();
      this.account.balance.requireEquals(x);
      let dx = x.mul(dl).div(l);
      // just subtract the balance, user gets their part one level higher
      this.balance.subInPlace(dx);

      return [dx, dy];
    }

    // this works for both directions (in our case where both tokens use the same contract)
    @method.returns(UInt64)
    async swap(
      user: PublicKey,
      otherTokenAmount: UInt64,
      otherTokenAddress: PublicKey
    ) {
      // we're writing this as if our token === y and other token === x
      let dx = otherTokenAmount;
      let tokenX = new TokenContract(otherTokenAddress);
      // get balances
      let dexX = AccountUpdate.create(this.address, tokenX.deriveTokenId());
      let x = dexX.account.balance.getAndRequireEquals();
      let y = this.account.balance.getAndRequireEquals();
      // send x from user to us (i.e., to the same address as this but with the other token)
      await tokenX.transfer(user, dexX, dx);
      // compute and send dy
      let dy = y.mul(dx).div(x.add(dx));
      // just subtract dy balance and let adding balance be handled one level higher
      this.balance.subInPlace(dy);
      return dy;
    }
  }

  class ModifiedDexTokenHolder extends DexTokenHolder {
    /**
     * This swap method has a slightly changed formula
     */
    @method.returns(UInt64)
    async swap(
      user: PublicKey,
      otherTokenAmount: UInt64,
      otherTokenAddress: PublicKey
    ) {
      let dx = otherTokenAmount;
      let tokenX = new TokenContract(otherTokenAddress);
      // get balances
      let dexX = AccountUpdate.create(this.address, tokenX.deriveTokenId());
      let x = dexX.account.balance.getAndRequireEquals();
      let y = this.account.balance.get();
      this.account.balance.requireEquals(y);
      await tokenX.transfer(user, dexX, dx);

      // this formula has been changed - we just give the user an additional 15 token
      let dy = y.mul(dx).div(x.add(dx)).add(15);

      this.balance.subInPlace(dy);
      return dy;
    }
  }

  /**
   * Helper to get the various token balances for checks in tests
   */
  function getTokenBalances() {
    let balances = {
      user: { MINA: 0n, X: 0n, Y: 0n, lqXY: 0n },
      user2: { MINA: 0n, X: 0n, Y: 0n, lqXY: 0n },
      dex: { X: 0n, Y: 0n },
      tokenContract: { X: 0n, Y: 0n },
      total: { lqXY: 0n },
    };
    for (let user of ['user', 'user2'] as const) {
      try {
        balances[user].MINA =
          Mina.getBalance(addresses[user]).toBigInt() / 1_000_000_000n;
      } catch {}
      for (let token of ['X', 'Y', 'lqXY'] as const) {
        try {
          balances[user][token] = Mina.getBalance(
            addresses[user],
            tokenIds[token]
          ).toBigInt();
        } catch {}
      }
    }
    try {
      balances.dex.X = Mina.getBalance(addresses.dex, tokenIds.X).toBigInt();
    } catch {}
    try {
      balances.dex.Y = Mina.getBalance(addresses.dex, tokenIds.Y).toBigInt();
    } catch {}
    try {
      balances.tokenContract.X = Mina.getBalance(
        addresses.tokenX,
        tokenIds.X
      ).toBigInt();
    } catch {}
    try {
      balances.tokenContract.Y = Mina.getBalance(
        addresses.tokenY,
        tokenIds.Y
      ).toBigInt();
    } catch {}
    try {
      let dex = new Dex(addresses.dex);
      balances.total.lqXY = dex.totalSupply.get().toBigInt();
    } catch {}
    return balances;
  }

  return {
    Dex,
    DexTokenHolder,
    ModifiedDexTokenHolder,
    ModifiedDex,
    getTokenBalances,
  };
}

/**
 * Simple token with API flexible enough to handle all our use cases
 */
class TokenContract extends BaseTokenContract {
  @method async init() {
    super.init();
    // mint the entire supply to the token account with the same address as this contract
    /**
     * DUMB STUFF FOR TESTING (change in real app)
     *
     * we mint the max uint64 of tokens here, so that we can overflow it in tests if we just mint a bit more
     */
    let receiver = this.internal.mint({
      address: this.address,
      amount: UInt64.MAXINT(),
    });
    // assert that the receiving account is new, so this can be only done once
    receiver.account.isNew.requireEquals(Bool(true));
    // pay fees for opened account
    this.balance.subInPlace(Mina.getNetworkConstants().accountCreationFee);
  }

  /**
   * DUMB STUFF FOR TESTING (delete in real app)
   *
   * mint additional tokens to some user, so we can overflow token balances
   */
  @method async init2() {
    let receiver = this.internal.mint({
      address: addresses.user,
      amount: UInt64.from(10n ** 6n),
    });
    // assert that the receiving account is new, so this can be only done once
    receiver.account.isNew.requireEquals(Bool(true));
    // pay fees for opened account
    this.balance.subInPlace(Mina.getNetworkConstants().accountCreationFee);
  }

  @method
  async approveBase(forest: AccountUpdateForest) {
    this.checkZeroBalanceChange(forest);
  }
}

const savedKeys = [
  'EKFcUu4FLygkyZR8Ch4F8hxuJps97GCfiMRSWXDP55sgvjcmNGHc',
  'EKENfq7tEdTf5dnNxUgVo9dUnAqrEaB9syTgFyuRWinR5gPuZtbG',
  'EKEPVj2PDzQUrMwL2yeUikoQYXvh4qrkSxsDa7gegVcDvNjAteS5',
  'EKDm7SHWHEP5xiSbu52M1Z4rTFZ5Wx7YMzeaC27BQdPvvGvF42VH',
  'EKEuJJmmHNVHD1W2qmwExDyGbkSoKdKmKNPZn8QbqybVfd2Sd4hs',
  'EKEyPVU37EGw8CdGtUYnfDcBT2Eu7B6rSdy64R68UHYbrYbVJett',
];

let { keys, addresses } = randomAccounts(
  process.env.USE_CUSTOM_LOCAL_NETWORK === 'true',
  'tokenX',
  'tokenY',
  'dex',
  'user',
  'user2',
  'user3'
);
let tokenIds = {
  X: TokenId.derive(addresses.tokenX),
  Y: TokenId.derive(addresses.tokenY),
  lqXY: TokenId.derive(addresses.dex),
};

/**
 * Predefined accounts keys, labeled by the input strings. Useful for testing/debugging with consistent keys.
 */
function randomAccounts<K extends string>(
  createNewAccounts: boolean,
  ...names: [K, ...K[]]
): { keys: Record<K, PrivateKey>; addresses: Record<K, PublicKey> } {
  let base58Keys = createNewAccounts
    ? Array(6)
        .fill('')
        .map(() => PrivateKey.random().toBase58())
    : savedKeys;
  let keys = Object.fromEntries(
    names.map((name, idx) => [name, PrivateKey.fromBase58(base58Keys[idx])])
  ) as Record<K, PrivateKey>;
  let addresses = Object.fromEntries(
    names.map((name) => [name, keys[name].toPublicKey()])
  ) as Record<K, PublicKey>;
  return { keys, addresses };
}<|MERGE_RESOLUTION|>--- conflicted
+++ resolved
@@ -54,14 +54,9 @@
      * This can also be used if the pool is empty. In that case, there is no check on X/Y;
      * instead, the input X and Y amounts determine the initial ratio.
      */
-<<<<<<< HEAD
     @method.returns(UInt64)
     async supplyLiquidityBase(dx: UInt64, dy: UInt64) {
-      let user = this.sender;
-=======
-    @method supplyLiquidityBase(dx: UInt64, dy: UInt64): UInt64 {
       let user = this.sender.getUnconstrained(); // unconstrained because transfer() requires the signature anyway
->>>>>>> 9c2935a5
       let tokenX = new TokenContract(this.tokenX);
       let tokenY = new TokenContract(this.tokenY);
 
@@ -157,15 +152,9 @@
       let sender = this.sender.getUnconstrained(); // unconstrained because redeemLiquidity() requires the signature anyway
       let tokenX = new TokenContract(this.tokenX);
       let dexX = new DexTokenHolder(this.address, tokenX.deriveTokenId());
-<<<<<<< HEAD
-      let dxdy = await dexX.redeemLiquidity(this.sender, dl, this.tokenY);
+      let dxdy = await dexX.redeemLiquidity(sender, dl, this.tokenY);
       let dx = dxdy[0];
-      await tokenX.transfer(dexX.self, this.sender, dx);
-=======
-      let dxdy = dexX.redeemLiquidity(sender, dl, this.tokenY);
-      let dx = dxdy[0];
-      tokenX.transfer(dexX.self, sender, dx);
->>>>>>> 9c2935a5
+      await tokenX.transfer(dexX.self, sender, dx);
       return dxdy;
     }
 
@@ -176,21 +165,13 @@
      *
      * The transaction needs to be signed by the user's private key.
      */
-<<<<<<< HEAD
     @method.returns(UInt64)
     async swapX(dx: UInt64) {
-      let tokenY = new TokenContract(this.tokenY);
-      let dexY = new DexTokenHolder(this.address, tokenY.deriveTokenId());
-      let dy = await dexY.swap(this.sender, dx, this.tokenX);
-      await tokenY.transfer(dexY.self, this.sender, dy);
-=======
-    @method swapX(dx: UInt64): UInt64 {
       let sender = this.sender.getUnconstrained(); // unconstrained because swap() requires the signature anyway
       let tokenY = new TokenContract(this.tokenY);
       let dexY = new DexTokenHolder(this.address, tokenY.deriveTokenId());
-      let dy = dexY.swap(sender, dx, this.tokenX);
-      tokenY.transfer(dexY.self, sender, dy);
->>>>>>> 9c2935a5
+      let dy = await dexY.swap(sender, dx, this.tokenX);
+      await tokenY.transfer(dexY.self, sender, dy);
       return dy;
     }
 
@@ -201,21 +182,13 @@
      *
      * The transaction needs to be signed by the user's private key.
      */
-<<<<<<< HEAD
     @method.returns(UInt64)
     async swapY(dy: UInt64) {
-      let tokenX = new TokenContract(this.tokenX);
-      let dexX = new DexTokenHolder(this.address, tokenX.deriveTokenId());
-      let dx = await dexX.swap(this.sender, dy, this.tokenY);
-      await tokenX.transfer(dexX.self, this.sender, dx);
-=======
-    @method swapY(dy: UInt64): UInt64 {
       let sender = this.sender.getUnconstrained(); // unconstrained because swap() requires the signature anyway
       let tokenX = new TokenContract(this.tokenX);
       let dexX = new DexTokenHolder(this.address, tokenX.deriveTokenId());
-      let dx = dexX.swap(sender, dy, this.tokenY);
-      tokenX.transfer(dexX.self, sender, dx);
->>>>>>> 9c2935a5
+      let dx = await dexX.swap(sender, dy, this.tokenY);
+      await tokenX.transfer(dexX.self, sender, dx);
       return dx;
     }
 
@@ -248,25 +221,16 @@
       this.account.isNew.requireNothing();
     }
 
-<<<<<<< HEAD
     @method.returns(UInt64)
     async swapX(dx: UInt64) {
-=======
-    @method swapX(dx: UInt64): UInt64 {
       let sender = this.sender.getUnconstrained(); // unconstrained because swap() requires the signature anyway
->>>>>>> 9c2935a5
       let tokenY = new TokenContract(this.tokenY);
       let dexY = new ModifiedDexTokenHolder(
         this.address,
         tokenY.deriveTokenId()
       );
-<<<<<<< HEAD
-      let dy = await dexY.swap(this.sender, dx, this.tokenX);
-      await tokenY.transfer(dexY.self, this.sender, dy);
-=======
-      let dy = dexY.swap(sender, dx, this.tokenX);
-      tokenY.transfer(dexY.self, sender, dy);
->>>>>>> 9c2935a5
+      let dy = await dexY.swap(sender, dx, this.tokenX);
+      await tokenY.transfer(dexY.self, sender, dy);
       return dy;
     }
   }
