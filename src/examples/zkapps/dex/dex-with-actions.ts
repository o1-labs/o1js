/**
 * This DEX implementation differs from ./dex.ts in two ways:
 * - More minimal & realistic; stuff designed only for testing protocol features was removed
 * - Uses an async pattern with actions that lets users claim funds later and reduces account updates
 */
import {
  Account,
  AccountUpdate,
  AccountUpdateForest,
  Field,
  InferProvable,
  Mina,
  Permissions,
  Provable,
  PublicKey,
  Reducer,
  SmartContract,
  State,
  Struct,
  TokenContract,
  TokenId,
  UInt64,
  method,
  state,
} from 'o1js';

import { randomAccounts } from './dex.js';
import { TrivialCoin } from './erc20.js';

export { Dex, DexTokenHolder, addresses, getTokenBalances, keys, tokenIds };

class RedeemAction extends Struct({ address: PublicKey, dl: UInt64 }) {}

class Dex extends TokenContract {
  // addresses of token contracts are constants
  tokenX = addresses.tokenX;
  tokenY = addresses.tokenY;

  // Approvable API

  @method approveBase(forest: AccountUpdateForest) {
    this.checkZeroBalanceChange(forest);
  }

  /**
   * state that keeps track of total lqXY supply -- this is needed to calculate what to return when redeeming liquidity
   *
   * total supply is initially zero; it increases when supplying liquidity and decreases when redeeming it
   */
  @state(UInt64) totalSupply = State<UInt64>();

  /**
   * redeeming liquidity is a 2-step process leveraging actions, to get past the account update limit
   */
  reducer = Reducer({ actionType: RedeemAction });

  events = {
    'supply-liquidity': Struct({ address: PublicKey, dx: UInt64, dy: UInt64 }),
    'redeem-liquidity': Struct({ address: PublicKey, dl: UInt64 }),
  };
  // better-typed wrapper for `this.emitEvent()`. TODO: remove after fixing event typing
  get typedEvents() {
    return getTypedEvents<Dex>(this);
  }

  /**
   * Initialization. _All_ permissions are set to impossible except the explicitly required permissions.
   */
  init() {
    super.init();
    let proof = Permissions.proof();
    this.account.permissions.set({
      ...Permissions.allImpossible(),
      access: proof,
      editState: proof,
      editActionState: proof,
      send: proof,
    });
  }

  @method createAccount() {
<<<<<<< HEAD
    this.token.mint({ address: this.sender.getUnconstrained(), amount: UInt64.from(0) });
=======
    this.internal.mint({ address: this.sender, amount: UInt64.from(0) });
>>>>>>> 451e7348
  }

  /**
   * Mint liquidity tokens in exchange for X and Y tokens
   * @param dx input amount of X tokens
   * @param dy input amount of Y tokens
   * @return output amount of lqXY tokens
   *
   * This function fails if the X and Y token amounts don't match the current X/Y ratio in the pool.
   * This can also be used if the pool is empty. In that case, there is no check on X/Y;
   * instead, the input X and Y amounts determine the initial ratio.
   */
  @method supplyLiquidityBase(dx: UInt64, dy: UInt64): UInt64 {
<<<<<<< HEAD
    let user = this.sender.getUnconstrained();
    let tokenX = new TokenContract(this.tokenX);
    let tokenY = new TokenContract(this.tokenY);
=======
    let user = this.sender;
    let tokenX = new TrivialCoin(this.tokenX);
    let tokenY = new TrivialCoin(this.tokenY);
>>>>>>> 451e7348

    // get balances of X and Y token
    let dexX = AccountUpdate.create(this.address, tokenX.deriveTokenId());
    let x = dexX.account.balance.getAndRequireEquals();

    let dexY = AccountUpdate.create(this.address, tokenY.deriveTokenId());
    let y = dexY.account.balance.getAndRequireEquals();

    // // assert dy === [dx * y/x], or x === 0
    let isXZero = x.equals(UInt64.zero);
    let xSafe = Provable.if(isXZero, UInt64.one, x);
    let isDyCorrect = dy.equals(dx.mul(y).div(xSafe));
    isDyCorrect.or(isXZero).assertTrue();

    tokenX.transfer(user, dexX, dx);
    tokenY.transfer(user, dexY, dy);

    // calculate liquidity token output simply as dl = dx + dx
    // => maintains ratio x/l, y/l
    let dl = dy.add(dx);
    this.internal.mint({ address: user, amount: dl });

    // update l supply
    let l = this.totalSupply.get();
    this.totalSupply.requireEquals(l);
    this.totalSupply.set(l.add(dl));

    // emit event
    this.typedEvents.emit('supply-liquidity', { address: user, dx, dy });
    return dl;
  }

  /**
   * Mint liquidity tokens in exchange for X and Y tokens
   * @param dx input amount of X tokens
   * @return output amount of lqXY tokens
   *
   * This uses supplyLiquidityBase as the circuit, but for convenience,
   * the input amount of Y tokens is calculated automatically from the X tokens.
   * Fails if the liquidity pool is empty, so can't be used for the first deposit.
   */
  supplyLiquidity(dx: UInt64): UInt64 {
    // calculate dy outside circuit
    let x = Account(this.address, TokenId.derive(this.tokenX)).balance.get();
    let y = Account(this.address, TokenId.derive(this.tokenY)).balance.get();
    if (x.value.isConstant() && x.value.equals(0).toBoolean()) {
      throw Error(
        'Cannot call `supplyLiquidity` when reserves are zero. Use `supplyLiquidityBase`.'
      );
    }
    let dy = dx.mul(y).div(x);
    return this.supplyLiquidityBase(dx, dy);
  }

  /**
   * Burn liquidity tokens to get back X and Y tokens
   * @param dl input amount of lqXY token
   *
   * The transaction needs to be signed by the user's private key.
   *
   * NOTE: this does not give back tokens in return for liquidity right away.
   * to get back the tokens, you have to call {@link DexTokenHolder}.redeemFinalize()
   * on both token holder contracts, after `redeemInitialize()` has been accepted into a block.
   *
   * @emits RedeemAction - action on the Dex account that will make the token holder
   * contracts pay you tokens when reducing the action.
   */
  @method redeemInitialize(dl: UInt64) {
<<<<<<< HEAD
    let sender = this.sender.getAndRequireSignature();
    this.reducer.dispatch(new RedeemAction({ address: sender, dl }));
    this.token.burn({ address: sender, amount: dl });
=======
    this.reducer.dispatch(new RedeemAction({ address: this.sender, dl }));
    this.internal.burn({ address: this.sender, amount: dl });
>>>>>>> 451e7348
    // TODO: preconditioning on the state here ruins concurrent interactions,
    // there should be another `finalize` DEX method which reduces actions & updates state
    this.totalSupply.set(this.totalSupply.getAndRequireEquals().sub(dl));

    // emit event
    this.typedEvents.emit('redeem-liquidity', { address: sender, dl });
  }

  /**
   * Helper for `DexTokenHolder.redeemFinalize()` which adds preconditions on
   * the current action state and token supply
   */
  @method assertActionsAndSupply(actionState: Field, totalSupply: UInt64) {
    this.account.actionState.requireEquals(actionState);
    this.totalSupply.requireEquals(totalSupply);
  }

  /**
   * Swap X tokens for Y tokens
   * @param dx input amount of X tokens
   * @return output amount Y tokens
   *
   * The transaction needs to be signed by the user's private key.
   *
   * Note: this is not a `@method`, since it doesn't do anything beyond
   * the called methods which requires proof authorization.
   */
  swapX(dx: UInt64): UInt64 {
<<<<<<< HEAD
    let sender = this.sender.getAndRequireSignature();
    let tokenY = new TokenContract(this.tokenY);
    let dexY = new DexTokenHolder(this.address, tokenY.token.id);
    let dy = dexY.swap(sender, dx, this.tokenX);
    tokenY.transfer(dexY.self, sender, dy);
=======
    let tokenY = new TrivialCoin(this.tokenY);
    let dexY = new DexTokenHolder(this.address, tokenY.deriveTokenId());
    let dy = dexY.swap(this.sender, dx, this.tokenX);
    tokenY.transfer(dexY.self, this.sender, dy);
>>>>>>> 451e7348
    return dy;
  }

  /**
   * Swap Y tokens for X tokens
   * @param dy input amount of Y tokens
   * @return output amount Y tokens
   *
   * The transaction needs to be signed by the user's private key.
   *
   * Note: this is not a `@method`, since it doesn't do anything beyond
   * the called methods which requires proof authorization.
   */
  swapY(dy: UInt64): UInt64 {
<<<<<<< HEAD
    let sender = this.sender.getAndRequireSignature();
    let tokenX = new TokenContract(this.tokenX);
    let dexX = new DexTokenHolder(this.address, tokenX.token.id);
    let dx = dexX.swap(sender, dy, this.tokenY);
    tokenX.transfer(dexX.self, sender, dx);
=======
    let tokenX = new TrivialCoin(this.tokenX);
    let dexX = new DexTokenHolder(this.address, tokenX.deriveTokenId());
    let dx = dexX.swap(this.sender, dy, this.tokenY);
    tokenX.transfer(dexX.self, this.sender, dx);
>>>>>>> 451e7348
    return dx;
  }
}

class DexTokenHolder extends SmartContract {
  @state(Field) redeemActionState = State<Field>();
  static redeemActionBatchSize = 5;

  events = {
    swap: Struct({ address: PublicKey, dx: UInt64 }),
  };
  // better-typed wrapper for `this.emitEvent()`. TODO: remove after fixing event typing
  get typedEvents() {
    return getTypedEvents<DexTokenHolder>(this);
  }

  init() {
    super.init();
    this.redeemActionState.set(Reducer.initialActionState);
  }

  @method redeemLiquidityFinalize() {
    // get redeem actions
    let dex = new Dex(this.address);
    let fromActionState = this.redeemActionState.getAndRequireEquals();
    let actions = dex.reducer.getActions({ fromActionState });

    // get total supply of liquidity tokens _before_ applying these actions
    // (each redeem action _decreases_ the supply, so we increase it here)
    let l = Provable.witness(UInt64, (): UInt64 => {
      let l = dex.totalSupply.get().toBigInt();
      // dex.totalSupply.assertNothing();
      for (let [action] of actions) {
        l += action.dl.toBigInt();
      }
      return UInt64.from(l);
    });

    // get our token balance
    let x = this.account.balance.getAndRequireEquals();

    let redeemActionState = dex.reducer.forEach(
      actions,
      ({ address, dl }) => {
        // for every user that redeemed liquidity, we calculate the token output
        // and create a child account update which pays the user
        let dx = x.mul(dl).div(l);
        let receiver = this.send({ to: address, amount: dx });
        // note: this should just work when the reducer gives us dummy data

        // important: these child account updates inherit token permission from us
        receiver.body.mayUseToken = AccountUpdate.MayUseToken.InheritFromParent;

        // update l and x accordingly
        l = l.sub(dl);
        x = x.add(dx);
      },
      fromActionState,
      {
        maxTransactionsWithActions: DexTokenHolder.redeemActionBatchSize,
        // DEX contract doesn't allow setting preconditions from outside (= w/o proof)
        skipActionStatePrecondition: true,
      }
    );

    // update action state so these payments can't be triggered a 2nd time
    this.redeemActionState.set(redeemActionState);

    // precondition on the DEX contract, to prove we used the right actions & token supply
    dex.assertActionsAndSupply(redeemActionState, l);
  }

  // this works for both directions (in our case where both tokens use the same contract)
  @method swap(
    user: PublicKey,
    otherTokenAmount: UInt64,
    otherTokenAddress: PublicKey
  ): UInt64 {
    // we're writing this as if our token === y and other token === x
    let dx = otherTokenAmount;
    let tokenX = new TrivialCoin(otherTokenAddress);

    // get balances of X and Y token
    let dexX = AccountUpdate.create(this.address, tokenX.deriveTokenId());
    let x = dexX.account.balance.getAndRequireEquals();
    let y = this.account.balance.getAndRequireEquals();

    // send x from user to us (i.e., to the same address as this but with the other token)
    tokenX.transfer(user, dexX, dx);

    // compute and send dy
    let dy = y.mul(dx).div(x.add(dx));
    // just subtract dy balance and let adding balance be handled one level higher
    this.balance.subInPlace(dy);

    // emit event
    this.typedEvents.emit('swap', { address: this.sender.getAndRequireSignature(), dx });

    return dy;
  }
}

let { keys, addresses } = randomAccounts(
  process.env.USE_CUSTOM_LOCAL_NETWORK === 'true',
  'tokenX',
  'tokenY',
  'dex',
  'user'
);
let tokenIds = {
  X: TokenId.derive(addresses.tokenX),
  Y: TokenId.derive(addresses.tokenY),
  lqXY: TokenId.derive(addresses.dex),
};

/**
 * Helper to get the various token balances for checks in tests
 */
function getTokenBalances() {
  let balances = {
    user: { MINA: 0n, X: 0n, Y: 0n, lqXY: 0n },
    dex: { X: 0n, Y: 0n, lqXYSupply: 0n },
  };
  for (let user of ['user'] as const) {
    try {
      balances[user].MINA =
        Mina.getBalance(addresses[user]).toBigInt() / 1_000_000_000n;
    } catch {}
    for (let token of ['X', 'Y', 'lqXY'] as const) {
      try {
        balances[user][token] = Mina.getBalance(
          addresses[user],
          tokenIds[token]
        ).toBigInt();
      } catch {}
    }
  }
  try {
    balances.dex.X = Mina.getBalance(addresses.dex, tokenIds.X).toBigInt();
  } catch {}
  try {
    balances.dex.Y = Mina.getBalance(addresses.dex, tokenIds.Y).toBigInt();
  } catch {}
  try {
    let dex = new Dex(addresses.dex);
    balances.dex.lqXYSupply = dex.totalSupply.get().toBigInt();
  } catch {}
  return balances;
}

function getTypedEvents<Contract extends SmartContract>(contract: Contract) {
  return {
    emit<Key extends keyof Contract['events']>(
      key: Key,
      event: InferProvable<Contract['events'][Key]>
    ) {
      contract.emitEvent(key, event);
    },
  };
}<|MERGE_RESOLUTION|>--- conflicted
+++ resolved
@@ -79,11 +79,7 @@
   }
 
   @method createAccount() {
-<<<<<<< HEAD
-    this.token.mint({ address: this.sender.getUnconstrained(), amount: UInt64.from(0) });
-=======
     this.internal.mint({ address: this.sender, amount: UInt64.from(0) });
->>>>>>> 451e7348
   }
 
   /**
@@ -97,15 +93,9 @@
    * instead, the input X and Y amounts determine the initial ratio.
    */
   @method supplyLiquidityBase(dx: UInt64, dy: UInt64): UInt64 {
-<<<<<<< HEAD
-    let user = this.sender.getUnconstrained();
-    let tokenX = new TokenContract(this.tokenX);
-    let tokenY = new TokenContract(this.tokenY);
-=======
     let user = this.sender;
     let tokenX = new TrivialCoin(this.tokenX);
     let tokenY = new TrivialCoin(this.tokenY);
->>>>>>> 451e7348
 
     // get balances of X and Y token
     let dexX = AccountUpdate.create(this.address, tokenX.deriveTokenId());
@@ -174,14 +164,8 @@
    * contracts pay you tokens when reducing the action.
    */
   @method redeemInitialize(dl: UInt64) {
-<<<<<<< HEAD
-    let sender = this.sender.getAndRequireSignature();
-    this.reducer.dispatch(new RedeemAction({ address: sender, dl }));
-    this.token.burn({ address: sender, amount: dl });
-=======
     this.reducer.dispatch(new RedeemAction({ address: this.sender, dl }));
     this.internal.burn({ address: this.sender, amount: dl });
->>>>>>> 451e7348
     // TODO: preconditioning on the state here ruins concurrent interactions,
     // there should be another `finalize` DEX method which reduces actions & updates state
     this.totalSupply.set(this.totalSupply.getAndRequireEquals().sub(dl));
@@ -210,18 +194,10 @@
    * the called methods which requires proof authorization.
    */
   swapX(dx: UInt64): UInt64 {
-<<<<<<< HEAD
-    let sender = this.sender.getAndRequireSignature();
-    let tokenY = new TokenContract(this.tokenY);
-    let dexY = new DexTokenHolder(this.address, tokenY.token.id);
-    let dy = dexY.swap(sender, dx, this.tokenX);
-    tokenY.transfer(dexY.self, sender, dy);
-=======
     let tokenY = new TrivialCoin(this.tokenY);
     let dexY = new DexTokenHolder(this.address, tokenY.deriveTokenId());
     let dy = dexY.swap(this.sender, dx, this.tokenX);
     tokenY.transfer(dexY.self, this.sender, dy);
->>>>>>> 451e7348
     return dy;
   }
 
@@ -236,18 +212,10 @@
    * the called methods which requires proof authorization.
    */
   swapY(dy: UInt64): UInt64 {
-<<<<<<< HEAD
-    let sender = this.sender.getAndRequireSignature();
-    let tokenX = new TokenContract(this.tokenX);
-    let dexX = new DexTokenHolder(this.address, tokenX.token.id);
-    let dx = dexX.swap(sender, dy, this.tokenY);
-    tokenX.transfer(dexX.self, sender, dx);
-=======
     let tokenX = new TrivialCoin(this.tokenX);
     let dexX = new DexTokenHolder(this.address, tokenX.deriveTokenId());
     let dx = dexX.swap(this.sender, dy, this.tokenY);
     tokenX.transfer(dexX.self, this.sender, dx);
->>>>>>> 451e7348
     return dx;
   }
 }
