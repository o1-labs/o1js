--- conflicted
+++ resolved
@@ -78,18 +78,13 @@
     });
   }
 
-<<<<<<< HEAD
   // TODO this could just use `this.approveAccountUpdate()` instead of a separate @method
   @method async createAccount() {
-    this.internal.mint({ address: this.sender, amount: UInt64.from(0) });
-=======
-  @method createAccount() {
     this.internal.mint({
       // unconstrained because we don't care which account is created
       address: this.sender.getUnconstrained(),
       amount: UInt64.from(0),
     });
->>>>>>> 9c2935a5
   }
 
   /**
@@ -102,15 +97,10 @@
    * This can also be used if the pool is empty. In that case, there is no check on X/Y;
    * instead, the input X and Y amounts determine the initial ratio.
    */
-<<<<<<< HEAD
   @method.returns(UInt64)
   async supplyLiquidityBase(dx: UInt64, dy: UInt64) {
-    let user = this.sender;
-=======
-  @method supplyLiquidityBase(dx: UInt64, dy: UInt64): UInt64 {
     // unconstrained because `transfer()` requires sender signature anyway
     let user = this.sender.getUnconstrained();
->>>>>>> 9c2935a5
     let tokenX = new TrivialCoin(this.tokenX);
     let tokenY = new TrivialCoin(this.tokenY);
 
@@ -180,16 +170,10 @@
    * @emits RedeemAction - action on the Dex account that will make the token holder
    * contracts pay you tokens when reducing the action.
    */
-<<<<<<< HEAD
   @method async redeemInitialize(dl: UInt64) {
-    this.reducer.dispatch(new RedeemAction({ address: this.sender, dl }));
-    this.internal.burn({ address: this.sender, amount: dl });
-=======
-  @method redeemInitialize(dl: UInt64) {
     let sender = this.sender.getUnconstrained(); // unconstrained because `burn()` requires sender signature anyway
     this.reducer.dispatch(new RedeemAction({ address: sender, dl }));
     this.internal.burn({ address: sender, amount: dl });
->>>>>>> 9c2935a5
     // TODO: preconditioning on the state here ruins concurrent interactions,
     // there should be another `finalize` DEX method which reduces actions & updates state
     this.totalSupply.set(this.totalSupply.getAndRequireEquals().sub(dl));
@@ -220,20 +204,12 @@
    * Note: this is not a `@method`, since it doesn't do anything beyond
    * the called methods which requires proof authorization.
    */
-<<<<<<< HEAD
   async swapX(dx: UInt64) {
-    let tokenY = new TrivialCoin(this.tokenY);
-    let dexY = new DexTokenHolder(this.address, tokenY.deriveTokenId());
-    let dy = await dexY.swap(this.sender, dx, this.tokenX);
-    await tokenY.transfer(dexY.self, this.sender, dy);
-=======
-  swapX(dx: UInt64): UInt64 {
     let user = this.sender.getUnconstrained(); // unconstrained because `swap()` requires sender signature anyway
     let tokenY = new TrivialCoin(this.tokenY);
     let dexY = new DexTokenHolder(this.address, tokenY.deriveTokenId());
-    let dy = dexY.swap(user, dx, this.tokenX);
-    tokenY.transfer(dexY.self, user, dy);
->>>>>>> 9c2935a5
+    let dy = await dexY.swap(user, dx, this.tokenX);
+    await tokenY.transfer(dexY.self, user, dy);
     return dy;
   }
 
@@ -247,20 +223,12 @@
    * Note: this is not a `@method`, since it doesn't do anything beyond
    * the called methods which requires proof authorization.
    */
-<<<<<<< HEAD
   async swapY(dy: UInt64) {
-    let tokenX = new TrivialCoin(this.tokenX);
-    let dexX = new DexTokenHolder(this.address, tokenX.deriveTokenId());
-    let dx = await dexX.swap(this.sender, dy, this.tokenY);
-    await tokenX.transfer(dexX.self, this.sender, dx);
-=======
-  swapY(dy: UInt64): UInt64 {
     let user = this.sender.getUnconstrained(); // unconstrained because `swap()` requires sender signature anyway
     let tokenX = new TrivialCoin(this.tokenX);
     let dexX = new DexTokenHolder(this.address, tokenX.deriveTokenId());
-    let dx = dexX.swap(user, dy, this.tokenY);
-    tokenX.transfer(dexX.self, user, dx);
->>>>>>> 9c2935a5
+    let dx = await dexX.swap(user, dy, this.tokenY);
+    await tokenX.transfer(dexX.self, user, dx);
     return dx;
   }
 }
