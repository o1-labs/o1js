--- conflicted
+++ resolved
@@ -109,11 +109,6 @@
     currentSlot.assertLte(electionPreconditions.startElection);
 
     // can only register voters if their balance is gte the minimum amount required
-<<<<<<< HEAD
-    member.balance
-      .gte(voterPreconditions.minMina)
-      .and(member.balance.lte(voterPreconditions.maxMina))
-=======
     // this snippet pulls the account data of an address from the network
     let party = Experimental.createChildParty(this.self, member.publicKey);
     party.account.balance.assertEquals(party.account.balance.get());
@@ -122,7 +117,6 @@
     balance
       .gte(voterPreconditions.minMina)
       .and(balance.lte(voterPreconditions.maxMina))
->>>>>>> 8b95f0f7
       .assertTrue();
 
     let VoterContract: Membership_ = new Membership_(voterAddress);
