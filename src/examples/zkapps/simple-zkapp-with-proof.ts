--- conflicted
+++ resolved
@@ -55,17 +55,9 @@
 // submitting transactions? or is this an irrelevant use case?
 // would also improve the return type -- `Proof` instead of `(Proof | undefined)[]`
 console.log('prove (trivial zkapp)');
-<<<<<<< HEAD
 let [trivialProof] = await Mina.transaction(feePayer, async () => {
-  await new TrivialZkapp(zkappAddress2).proveSomething(Field(1));
+  await new TrivialZkapp(notSoSimpleContractAccount).proveSomething(Field(1));
 }).prove().proofs;
-=======
-let [trivialProof] = await (
-  await Mina.transaction(feePayer, async () => {
-    await new TrivialZkapp(notSoSimpleContractAccount).proveSomething(Field(1));
-  })
-).prove();
->>>>>>> ccbd5fd4
 
 trivialProof = await testJsonRoundtripAndVerify(
   TrivialProof,
@@ -82,31 +74,19 @@
 await Mina.transaction(feePayer, async () => {
   AccountUpdate.fundNewAccount(feePayer);
   await zkapp.deploy();
-<<<<<<< HEAD
 })
   .prove()
-  .sign([feePayerKey, zkappKey])
+  .sign([feePayer.key, trivialContractAccount.key])
   .send();
-=======
-});
-await tx.prove();
-await tx.sign([feePayer.key, trivialContractAccount.key]).send();
->>>>>>> ccbd5fd4
 
 console.log('initialize');
-let tx = Mina.transaction(feePayer, async () => {
+let tx = await Mina.transaction(feePayer, async () => {
   await zkapp.initialize(trivialProof!);
-<<<<<<< HEAD
 })
   .prove()
-  .sign([feePayerKey]);
-let [proof] = await tx.proofs;
+  .sign([feePayer.key]);
+let [proof] = tx.proofs;
 await tx.send();
-=======
-});
-let [proof] = await tx.prove();
-await tx.sign([feePayer.key]).send();
->>>>>>> ccbd5fd4
 
 proof = await testJsonRoundtripAndVerify(
   NotSoSimpleZkapp.Proof(),
@@ -117,19 +97,13 @@
 console.log('initial state: ' + zkapp.x.get());
 
 console.log('update');
-tx = Mina.transaction(feePayer, async () => {
+tx = await Mina.transaction(feePayer, async () => {
   await zkapp.update(Field(3), proof!, trivialProof!);
-<<<<<<< HEAD
 })
   .prove()
-  .sign([feePayerKey]);
-[proof] = await tx.proofs;
+  .sign([feePayer.key]);
+[proof] = tx.proofs;
 await tx.send();
-=======
-});
-[proof] = await tx.prove();
-await tx.sign([feePayer.key]).send();
->>>>>>> ccbd5fd4
 
 proof = await testJsonRoundtripAndVerify(
   NotSoSimpleZkapp.Proof(),
@@ -140,19 +114,13 @@
 console.log('state 2: ' + zkapp.x.get());
 
 console.log('update');
-tx = Mina.transaction(feePayer, async () => {
+tx = await Mina.transaction(feePayer, async () => {
   await zkapp.update(Field(3), proof!, trivialProof!);
-<<<<<<< HEAD
 })
   .prove()
-  .sign([feePayerKey]);
-[proof] = await tx.proofs;
+  .sign([feePayer.key]);
+[proof] = tx.proofs;
 await tx.send();
-=======
-});
-[proof] = await tx.prove();
-await tx.sign([feePayer.key]).send();
->>>>>>> ccbd5fd4
 
 proof = await testJsonRoundtripAndVerify(
   NotSoSimpleZkapp.Proof(),
