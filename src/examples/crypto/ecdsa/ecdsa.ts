import {
  ZkProgram,
  Crypto,
<<<<<<< HEAD
  createEcdsaV2,
  createForeignCurveV2,
=======
  createEcdsa,
  createForeignCurve,
>>>>>>> bc6a601f
  Bool,
  Bytes,
} from 'o1js';

export { keccakAndEcdsa, ecdsa, Secp256k1, Ecdsa, Bytes32, ecdsaEthers };

class Secp256k1 extends createForeignCurve(Crypto.CurveParams.Secp256k1) {}
class Scalar extends Secp256k1.Scalar {}
class Ecdsa extends createEcdsaV2(Secp256k1) {}
class Bytes32 extends Bytes(32) {}

const keccakAndEcdsa = ZkProgram({
  name: 'ecdsa',
  publicInput: Bytes32,
  publicOutput: Bool,

  methods: {
    verifyEcdsa: {
      privateInputs: [Ecdsa, Secp256k1],
      async method(message: Bytes32, signature: Ecdsa, publicKey: Secp256k1) {
<<<<<<< HEAD
        return {
          publicOutput: signature.verifyV2(message, publicKey),
        };
=======
        return signature.verify(message, publicKey);
>>>>>>> bc6a601f
      },
    },
  },
});

const ecdsa = ZkProgram({
  name: 'ecdsa-only',
  publicInput: Scalar,
  publicOutput: Bool,

  methods: {
    verifySignedHash: {
      privateInputs: [Ecdsa, Secp256k1],
      async method(message: Scalar, signature: Ecdsa, publicKey: Secp256k1) {
<<<<<<< HEAD
        return {
          publicOutput: signature.verifySignedHashV2(message, publicKey),
        };
      },
    },
  },
});

const ecdsaEthers = ZkProgram({
  name: 'ecdsa-ethers',
  publicInput: Bytes32,
  publicOutput: Bool,

  methods: {
    verifyEthers: {
      privateInputs: [Ecdsa, Secp256k1],
      async method(message: Bytes32, signature: Ecdsa, publicKey: Secp256k1) {
        return { publicOutput: signature.verifyEthers(message, publicKey) };
=======
        return signature.verifySignedHash(message, publicKey);
>>>>>>> bc6a601f
      },
    },
  },
});<|MERGE_RESOLUTION|>--- conflicted
+++ resolved
@@ -1,13 +1,8 @@
 import {
   ZkProgram,
   Crypto,
-<<<<<<< HEAD
-  createEcdsaV2,
-  createForeignCurveV2,
-=======
   createEcdsa,
   createForeignCurve,
->>>>>>> bc6a601f
   Bool,
   Bytes,
 } from 'o1js';
@@ -16,7 +11,7 @@
 
 class Secp256k1 extends createForeignCurve(Crypto.CurveParams.Secp256k1) {}
 class Scalar extends Secp256k1.Scalar {}
-class Ecdsa extends createEcdsaV2(Secp256k1) {}
+class Ecdsa extends createEcdsa(Secp256k1) {}
 class Bytes32 extends Bytes(32) {}
 
 const keccakAndEcdsa = ZkProgram({
@@ -28,13 +23,9 @@
     verifyEcdsa: {
       privateInputs: [Ecdsa, Secp256k1],
       async method(message: Bytes32, signature: Ecdsa, publicKey: Secp256k1) {
-<<<<<<< HEAD
         return {
-          publicOutput: signature.verifyV2(message, publicKey),
+          publicOutput: signature.verify(message, publicKey),
         };
-=======
-        return signature.verify(message, publicKey);
->>>>>>> bc6a601f
       },
     },
   },
@@ -49,9 +40,8 @@
     verifySignedHash: {
       privateInputs: [Ecdsa, Secp256k1],
       async method(message: Scalar, signature: Ecdsa, publicKey: Secp256k1) {
-<<<<<<< HEAD
         return {
-          publicOutput: signature.verifySignedHashV2(message, publicKey),
+          publicOutput: signature.verifySignedHash(message, publicKey),
         };
       },
     },
@@ -68,9 +58,6 @@
       privateInputs: [Ecdsa, Secp256k1],
       async method(message: Bytes32, signature: Ecdsa, publicKey: Secp256k1) {
         return { publicOutput: signature.verifyEthers(message, publicKey) };
-=======
-        return signature.verifySignedHash(message, publicKey);
->>>>>>> bc6a601f
       },
     },
   },
