[
  {
    "name": "Field",
    "props": [
      {
        "name": "one",
        "type": "object"
      },
      {
        "name": "zero",
        "type": "object"
      },
      {
        "name": "minusOne",
        "type": "object"
      },
      {
        "name": "ORDER",
        "type": "bigint"
      },
      {
        "name": "random",
        "type": "function"
      },
      {
        "name": "add",
        "type": "function"
      },
      {
        "name": "sub",
        "type": "function"
      },
      {
        "name": "mul",
        "type": "function"
      },
      {
        "name": "div",
        "type": "function"
      },
      {
        "name": "neg",
        "type": "function"
      },
      {
        "name": "inv",
        "type": "function"
      },
      {
        "name": "square",
        "type": "function"
      },
      {
        "name": "sqrt",
        "type": "function"
      },
      {
        "name": "toString",
        "type": "function"
      },
      {
        "name": "sizeInFields",
        "type": "function"
      },
      {
        "name": "toFields",
        "type": "function"
      },
      {
        "name": "ofFields",
        "type": "function"
      },
      {
        "name": "assertEqual",
        "type": "function"
      },
      {
        "name": "assertBoolean",
        "type": "function"
      },
      {
        "name": "isZero",
        "type": "function"
      },
      {
        "name": "ofBits",
        "type": "function"
      },
      {
        "name": "toBits",
        "type": "function"
      },
      {
        "name": "equal",
        "type": "function"
      },
      {
        "name": "toJSON",
        "type": "function"
      },
      {
        "name": "fromJSON",
        "type": "function"
      },
      {
        "name": "fromNumber",
        "type": "function"
      },
      {
        "name": "fromString",
        "type": "function"
      },
      {
        "name": "fromBigInt",
        "type": "function"
      },
      {
        "name": "check",
        "type": "function"
      }
    ]
  },
  {
    "name": "Bool",
    "props": [
      {
        "name": "true",
        "type": "object"
      },
      {
        "name": "false",
        "type": "object"
      },
      {
        "name": "toField",
        "type": "function"
      },
      {
        "name": "Unsafe",
        "type": "object"
      },
      {
        "name": "not",
        "type": "function"
      },
      {
        "name": "and",
        "type": "function"
      },
      {
        "name": "or",
        "type": "function"
      },
      {
        "name": "assertEqual",
        "type": "function"
      },
      {
        "name": "equal",
        "type": "function"
      },
      {
        "name": "count",
        "type": "function"
      },
      {
        "name": "sizeInFields",
        "type": "function"
      },
      {
        "name": "toFields",
        "type": "function"
      },
      {
        "name": "ofFields",
        "type": "function"
      },
      {
        "name": "check",
        "type": "function"
      },
      {
        "name": "toJSON",
        "type": "function"
      },
      {
        "name": "fromJSON",
        "type": "function"
      }
    ]
  },
  {
    "name": "Circuit",
    "props": [
      {
        "name": "runAndCheck",
        "type": "function"
      },
      {
        "name": "_constraintSystem",
        "type": "function"
      },
      {
        "name": "asProver",
        "type": "function"
      },
      {
        "name": "witness",
        "type": "function"
      },
      {
        "name": "array",
        "type": "function"
      },
      {
        "name": "generateKeypair",
        "type": "function"
      },
      {
        "name": "prove",
        "type": "function"
      },
      {
        "name": "verify",
        "type": "function"
      },
      {
        "name": "assertEqual",
        "type": "function"
      },
      {
        "name": "equal",
        "type": "function"
      },
      {
        "name": "toFields",
        "type": "function"
      },
      {
        "name": "inProver",
        "type": "function"
      },
      {
        "name": "inCheckedComputation",
        "type": "function"
      },
      {
        "name": "if",
        "type": "function"
      },
      {
        "name": "getVerificationKey",
        "type": "function"
      }
    ]
  },
  {
    "name": "Poseidon",
    "props": [
      {
        "name": "hash",
        "type": "function"
      },
      {
        "name": "update",
        "type": "function"
      },
      {
        "name": "prefixes",
        "type": "object"
      },
      {
        "name": "spongeCreate",
        "type": "function"
      },
      {
        "name": "spongeAbsorb",
        "type": "function"
      },
      {
        "name": "spongeSqueeze",
        "type": "function"
      }
    ]
  },
  {
    "name": "Group",
    "props": [
      {
        "name": "generator",
        "type": "object"
      },
      {
        "name": "add",
        "type": "function"
      },
      {
        "name": "sub",
        "type": "function"
      },
      {
        "name": "neg",
        "type": "function"
      },
      {
        "name": "scale",
        "type": "function"
      },
      {
        "name": "assertEqual",
        "type": "function"
      },
      {
        "name": "equal",
        "type": "function"
      },
      {
        "name": "toFields",
        "type": "function"
      },
      {
        "name": "ofFields",
        "type": "function"
      },
      {
        "name": "sizeInFields",
        "type": "function"
      },
      {
        "name": "check",
        "type": "function"
      },
      {
        "name": "toJSON",
        "type": "function"
      },
      {
        "name": "fromJSON",
        "type": "function"
      }
    ]
  },
  {
    "name": "Scalar",
    "props": [
      {
        "name": "toFields",
        "type": "function"
      },
      {
        "name": "sizeInFields",
        "type": "function"
      },
      {
        "name": "ofFields",
        "type": "function"
      },
      {
        "name": "random",
        "type": "function"
      },
      {
        "name": "ofBits",
        "type": "function"
      },
      {
        "name": "toJSON",
        "type": "function"
      },
      {
        "name": "fromJSON",
        "type": "function"
      },
      {
        "name": "check",
        "type": "function"
      }
    ]
  },
  {
    "name": "Ledger",
    "props": [
      {
        "name": "create",
        "type": "function"
      },
      {
<<<<<<< HEAD
        "name": "customTokenId",
        "type": "function"
      },
      {
        "name": "customTokenIdChecked",
        "type": "function"
      },
      {
        "name": "createTokenAccount",
        "type": "function"
      },
      {
        "name": "hashTransaction",
        "type": "function"
      },
      {
        "name": "hashTransactionChecked",
        "type": "function"
      },
      {
=======
>>>>>>> f2c33603
        "name": "transactionCommitments",
        "type": "function"
      },
      {
        "name": "zkappPublicInput",
        "type": "function"
      },
      {
        "name": "signFieldElement",
        "type": "function"
      },
      {
        "name": "dummySignature",
        "type": "function"
      },
      {
        "name": "signFeePayer",
        "type": "function"
      },
      {
        "name": "signOtherParty",
        "type": "function"
      },
      {
        "name": "publicKeyToString",
        "type": "function"
      },
      {
        "name": "publicKeyOfString",
        "type": "function"
      },
      {
        "name": "privateKeyToString",
        "type": "function"
      },
      {
        "name": "privateKeyOfString",
        "type": "function"
      },
      {
        "name": "fieldToBase58",
        "type": "function"
      },
      {
        "name": "fieldOfBase58",
        "type": "function"
      },
      {
        "name": "memoToBase58",
        "type": "function"
      },
      {
        "name": "fieldsOfJson",
        "type": "function"
      },
      {
        "name": "hashPartyFromFields",
        "type": "function"
      },
      {
        "name": "hashPartyFromJson",
        "type": "function"
      }
    ]
  },
  {
    "name": "Pickles",
    "props": [
      {
        "name": "compile",
        "type": "function"
      },
      {
        "name": "circuitDigest",
        "type": "function"
      },
      {
        "name": "verify",
        "type": "function"
      },
      {
        "name": "proofToBase64",
        "type": "function"
      },
      {
        "name": "proofOfBase64",
        "type": "function"
      },
      {
        "name": "proofToBase64Transaction",
        "type": "function"
      }
    ]
  }
]<|MERGE_RESOLUTION|>--- conflicted
+++ resolved
@@ -385,7 +385,6 @@
         "type": "function"
       },
       {
-<<<<<<< HEAD
         "name": "customTokenId",
         "type": "function"
       },
@@ -406,8 +405,6 @@
         "type": "function"
       },
       {
-=======
->>>>>>> f2c33603
         "name": "transactionCommitments",
         "type": "function"
       },
