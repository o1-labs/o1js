import type { Account as JsonAccount } from './bindings/mina-transaction/gen/v1/transaction-json.ts';
import type { Field } from './lib/provable/field.js';
import type {
  FieldVar,
  FieldConst,
  VarFieldVar,
} from './lib/provable/core/fieldvar.ts';
import type { BoolVar } from './lib/provable/bool.ts';
import type { ScalarConst } from './lib/provable/scalar.js';
import type {
  MlArray,
  MlPair,
  MlList,
  MlOption,
  MlBool,
  MlBytes,
  MlResult,
  MlUnit,
  MlString,
  MlTuple,
  MlArrayOptionalElements,
} from './lib/ml/base.js';
import type { MlHashInput } from './lib/ml/conversion.js';
import type {
  SnarkKey,
  SnarkKeyHeader,
  MlWrapVerificationKey,
} from './lib/proof-system/prover-keys.js';
import type {
  WasmFpSrs,
  WasmFqSrs,
} from './bindings/compiled/node_bindings/plonk_wasm.cjs';
import * as wasm from './bindings/compiled/node_bindings/plonk_wasm.cjs';
import type { KimchiGateType } from './lib/provable/gates.ts';
import type { MlConstraintSystem } from './lib/provable/core/provable-context.ts';
import type { FieldVector } from './bindings/crypto/bindings/vector.ts';

export { Ledger, Pickles, Gate, GateType, wasm, initializeBindings };

// internal
export {
  Snarky,
  Test,
  WasmModule,
  withThreadPool,
  JsonGate,
  MlPublicKey,
  MlPublicKeyVar,
  MlFeatureFlags,
  areBindingsInitialized,
  Base64ProofString,
  Base64VerificationKeyString,
};

declare let areBindingsInitialized: boolean;

/**
 * A string representation of a Pickles proof in base64 encoding, used for communication between OCaml and TypeScript and for JSON serialization.
 */
type Base64ProofString = string;

/**
 * A string representation of a constraint system's verification key in base64 encoding, used for communication between OCaml and TypeScript and for JSON serialization.
 */
type Base64VerificationKeyString = string;

type WasmModule = typeof wasm;

type MlGroup = MlPair<FieldVar, FieldVar>;

declare namespace Snarky {
  type Main = (publicInput: MlArray<FieldVar>) => void;
  type Keypair = unknown;
  type VerificationKey = unknown;
  type Proof = unknown;
}

/**
 * Internal interface to snarky-ml
 *
 * Note for devs: This module is intended to closely mirror snarky-ml's core, low-level APIs.
 */
declare const Snarky: {
  /**
   * APIs that have to do with running provable code
   */
  run: {
    /**
     * Checks whether Snarky runs in "prover mode", that is, with witnesses
     */
    inProver(): MlBool;
    /**
     * Runs code as a prover.
     */
    asProver(f: () => void): void;
    /**
     * Check whether we are inside an asProver or exists block
     */
    inProverBlock(): boolean;

    /**
     * Setting that controls whether snarky throws an exception on violated constraint.
     */
    setEvalConstraints(value: MlBool): void;
    /**
     * Starts constraint system runner and returns a function to finish it.
     */
    enterConstraintSystem(): () => MlConstraintSystem;
    /**
     * Starts witness generation and returns a function to finish it.
     */
    enterGenerateWitness(): () => [
      _: 0,
      public_inputs: FieldVector,
      auxiliary_inputs: FieldVector
    ];
    /**
     * Starts an asProver / witness block and returns a function to finish it.
     */
    enterAsProver(
      size: number
    ): (fields: MlOption<MlArray<FieldConst>>) => MlArray<VarFieldVar>;

    /**
     * Operations on snarky's internal state
     */
    state: {
      allocVar(state: SnarkyState): FieldVar;
      storeFieldElt(state: SnarkyState, x: FieldConst): FieldVar;
      getVariableValue(state: SnarkyState, x: FieldVar): FieldConst;

      asProver(state: SnarkyState): MlBool;
      setAsProver(state: SnarkyState, value: MlBool): void;
      hasWitness(state: SnarkyState): MlBool;
    };
  };

  /**
   * APIs to interact with a `Backend.R1CS_constraint_system.t`
   */
  constraintSystem: {
    /**
     * Returns the number of rows of the constraint system.
     */
    rows(system: MlConstraintSystem): number;
    /**
     * Returns an md5 digest of the constraint system.
     */
    digest(system: MlConstraintSystem): string;
    /**
     * Returns a JSON representation of the constraint system.
     */
    toJson(system: MlConstraintSystem): JsonConstraintSystem;
  };

  /**
   * APIs to add constraints on field variables
   */
  field: {
    /**
     * evaluates a CVar by walking the AST and reading Vars from a list of public input + aux values
     */
    readVar(x: FieldVar): FieldConst;
    /**
     * x === y without handling of constants
     */
    assertEqual(x: FieldVar, y: FieldVar): void;
    /**
     * x*y === z without handling of constants
     */
    assertMul(x: FieldVar, y: FieldVar, z: FieldVar): void;
    /**
     * x*x === y without handling of constants
     */
    assertSquare(x: FieldVar, y: FieldVar): void;
    /**
     * x*x === x without handling of constants
     */
    assertBoolean(x: FieldVar): void;
    /**
     * returns x truncated to the lowest `16 * lengthDiv16` bits
     * => can be used to assert that x fits in `16 * lengthDiv16` bits.
     *
     * more efficient than `toBits()` because it uses the EC_endoscalar gate;
     * does 16 bits per row (vs 1 bits per row that you can do with generic gates).
     */
    truncateToBits16(lengthDiv16: number, x: FieldVar): FieldVar;
  };

  gates: {
    zero(in1: FieldVar, in2: FieldVar, out: FieldVar): void;

    generic(
      sl: FieldConst,
      l: FieldVar,
      sr: FieldConst,
      r: FieldVar,
      so: FieldConst,
      o: FieldVar,
      sm: FieldConst,
      sc: FieldConst
    ): void;

    poseidon(state: MlArray<MlTuple<Field, 3>>): void;

    /**
     * Low-level Elliptic Curve Addition gate.
     */
    ecAdd(
      p1: MlGroup,
      p2: MlGroup,
      p3: MlGroup,
      inf: FieldVar,
      same_x: FieldVar,
      slope: FieldVar,
      inf_z: FieldVar,
      x21_inv: FieldVar
    ): MlGroup;

    ecScale(
      state: MlArray<
        [
          _: 0,
          accs: MlArray<MlTuple<FieldVar, 2>>,
          bits: MlArray<FieldVar>,
          ss: MlArray<FieldVar>,
          base: MlGroup,
          nPrev: Field,
          nNext: Field
        ]
      >
    ): void;

    ecEndoscale(
      state: MlArray<
        [
          _: 0,
          xt: FieldVar,
          yt: FieldVar,
          xp: FieldVar,
          yp: FieldVar,
          nAcc: FieldVar,
          xr: FieldVar,
          yr: FieldVar,
          s1: FieldVar,
          s3: FieldVar,
          b1: FieldVar,
          b2: FieldVar,
          b3: FieldVar,
          b4: FieldVar
        ]
      >,
      xs: FieldVar,
      ys: FieldVar,
      nAcc: FieldVar
    ): void;

    ecEndoscalar(
      state: MlArray<
        [
          _: 0,
          n0: FieldVar,
          n8: FieldVar,
          a0: FieldVar,
          b0: FieldVar,
          a8: FieldVar,
          b8: FieldVar,
          x0: FieldVar,
          x1: FieldVar,
          x2: FieldVar,
          x3: FieldVar,
          x4: FieldVar,
          x5: FieldVar,
          x6: FieldVar,
          x7: FieldVar
        ]
      >
    ): void;

    lookup(input: MlTuple<FieldVar, 7>): void;

    /**
     * Range check gate
     *
     * @param v0 field var to be range checked
     * @param v0p bits 16 to 88 as 6 12-bit limbs
     * @param v0c bits 0 to 16 as 8 2-bit limbs
     * @param compact boolean field elements -- whether to use "compact mode"
     */
    rangeCheck0(
      v0: FieldVar,
      v0p: MlTuple<FieldVar, 6>,
      v0c: MlTuple<FieldVar, 8>,
      compact: FieldConst
    ): void;

    rangeCheck1(
      v2: FieldVar,
      v12: FieldVar,
      vCurr: MlTuple<FieldVar, 13>,
      vNext: MlTuple<FieldVar, 15>
    ): void;

    xor(
      in1: FieldVar,
      in2: FieldVar,
      out: FieldVar,
      in1_0: FieldVar,
      in1_1: FieldVar,
      in1_2: FieldVar,
      in1_3: FieldVar,
      in2_0: FieldVar,
      in2_1: FieldVar,
      in2_2: FieldVar,
      in2_3: FieldVar,
      out_0: FieldVar,
      out_1: FieldVar,
      out_2: FieldVar,
      out_3: FieldVar
    ): void;

    foreignFieldAdd(
      left: MlTuple<FieldVar, 3>,
      right: MlTuple<FieldVar, 3>,
      fieldOverflow: FieldVar,
      carry: FieldVar,
      foreignFieldModulus: MlTuple<FieldConst, 3>,
      sign: FieldConst
    ): void;

    foreignFieldMul(
      left: MlTuple<FieldVar, 3>,
      right: MlTuple<FieldVar, 3>,
      remainder: MlTuple<FieldVar, 2>,
      quotient: MlTuple<FieldVar, 3>,
      quotientHiBound: FieldVar,
      product1: MlTuple<FieldVar, 3>,
      carry0: FieldVar,
      carry1p: MlTuple<FieldVar, 7>,
      carry1c: MlTuple<FieldVar, 4>,
      foreignFieldModulus2: FieldConst,
      negForeignFieldModulus: MlTuple<FieldConst, 3>
    ): void;

    rotate(
      field: FieldVar,
      rotated: FieldVar,
      excess: FieldVar,
      limbs: MlArray<FieldVar>,
      crumbs: MlArray<FieldVar>,
      two_to_rot: FieldConst
    ): void;

    addFixedLookupTable(id: number, data: MlArray<MlArray<FieldConst>>): void;

    addRuntimeTableConfig(id: number, firstColumn: MlArray<FieldConst>): void;

    raw(
      kind: KimchiGateType,
      values: MlArray<FieldVar>,
      coefficients: MlArray<FieldConst>
    ): void;
  };

  group: {
    /**
     * Computes `(2*s + 1 + 2^numBits) * P` and also returns the bits of s (which are proven correct).
     *
     * `numBits` must be a multiple of 5, and s must be in the range [0, 2^numBits).
     * The [soundness proof](https://github.com/zcash/zcash/issues/3924) assumes
     * `numBits <= n - 2` where `n` is the bit length of the scalar field.
     * In our case, n=255 so numBits <= 253.
     */
    scaleFastUnpack(
      P: MlGroup,
      shiftedValue: [_: 0, s: FieldVar],
      numBits: number
    ): MlPair<MlGroup, MlArray<BoolVar>>;
  };

  /**
   * The circuit API is a low level interface to create zero-knowledge proofs
   */
  circuit: {
    /**
     * Generates a proving key and a verification key for the provable function `main`
     */
    compile(main: Snarky.Main, publicInputSize: number): Snarky.Keypair;

    /**
     * Proves a statement using the private input, public input and the keypair of the circuit.
     */
    prove(
      main: Snarky.Main,
      publicInputSize: number,
      publicInput: MlArray<FieldConst>,
      keypair: Snarky.Keypair
    ): Snarky.Proof;

    /**
     * Verifies a proof using the public input, the proof and the verification key of the circuit.
     */
    verify(
      publicInput: MlArray<FieldConst>,
      proof: Snarky.Proof,
      verificationKey: Snarky.VerificationKey
    ): boolean;

    keypair: {
      getVerificationKey(keypair: Snarky.Keypair): Snarky.VerificationKey;
      /**
       * Returns a low-level JSON representation of the circuit:
       * a list of gates, each of which represents a row in a table, with certain coefficients and wires to other (row, column) pairs
       */
      getConstraintSystemJSON(keypair: Snarky.Keypair): JsonConstraintSystem;
    };
  };

  // TODO: implement in TS
  poseidon: {
    update(
      state: MlArray<FieldVar>,
      input: MlArray<FieldVar>
    ): [0, FieldVar, FieldVar, FieldVar];

    hashToGroup(input: MlArray<FieldVar>): MlPair<FieldVar, FieldVar>;

    sponge: {
      create(isChecked: boolean): unknown;
      absorb(sponge: unknown, x: FieldVar): void;
      squeeze(sponge: unknown): FieldVar;
    };
  };
};

type MlRef<T> = [_: 0, contents: T];

type SnarkyVector = [0, [unknown, number, FieldVector]];
type ConstraintSystem = unknown;

type SnarkyState = [
  _: 0,
  system: MlOption<ConstraintSystem>,
  input: SnarkyVector,
  aux: SnarkyVector,
  eval_constraints: MlBool,
  num_inputs: number,
  next_auxiliary: MlRef<number>,
  has_witness: MlBool,
  stack: MlList<MlString>,
  handler: unknown,
  is_running: MlBool,
  as_prover: MlRef<MlBool>,
  log_constraint: unknown
];

type GateType =
  | 'Zero'
  | 'Generic'
  | 'Poseidon'
  | 'CompleteAdd'
  | 'VarbaseMul'
  | 'EndoMul'
  | 'EndoMulScalar'
  | 'Lookup'
  | 'RangeCheck0'
  | 'RangeCheck1'
  | 'ForeignFieldAdd'
  | 'ForeignFieldMul'
  | 'Xor16'
  | 'Rot64';

type JsonGate = {
  typ: GateType;
  wires: { row: number; col: number }[];
  coeffs: string[];
};
type JsonConstraintSystem = { gates: JsonGate[]; public_input_size: number };

type Gate = {
  type: GateType;
  wires: { row: number; col: number }[];
  coeffs: string[];
};

// TODO: Add this when OCaml bindings are implemented:
// declare class EndoScalar {
//   static toFields(x: Scalar): Field[];
//   static fromFields(fields: Field[]): Scalar;
//   static sizeInFields(): number;
// }

type MlPublicKey = [_: 0, x: FieldConst, isOdd: MlBool];
type MlPublicKeyVar = [_: 0, x: FieldVar, isOdd: BoolVar];

/**
 * Represents the Mina ledger.
 */
declare class Ledger {
  /**
   * Creates a fresh ledger.
   */
  static create(): Ledger;

  /**
   * Adds an account and its balance to the ledger.
   */
  addAccount(publicKey: MlPublicKey, balance: string): void;

  /**
   * Applies a JSON transaction to the ledger.
   */
  applyJsonTransaction(
    txJson: string,
    accountCreationFee: string,
    networkState: string
  ): void;

  /**
   * Returns an account.
   */
  getAccount(
    publicKey: MlPublicKey,
    tokenId: FieldConst
  ): JsonAccount | undefined;
}

declare function Test(): Promise<Test>;

type Test = {
  encoding: {
    // arbitrary base58Check encoding
    toBase58(s: MlBytes, versionByte: number): string;
    ofBase58(base58: string, versionByte: number): MlBytes;

    // base58 encoding of some transaction types
    publicKeyToBase58(publicKey: MlPublicKey): string;
    publicKeyOfBase58(publicKeyBase58: string): MlPublicKey;
    privateKeyToBase58(privateKey: ScalarConst): string;
    privateKeyOfBase58(privateKeyBase58: string): ScalarConst;
    tokenIdToBase58(field: FieldConst): string;
    tokenIdOfBase58(fieldBase58: string): FieldConst;
    memoToBase58(memoString: string): string;
    memoHashBase58(memoBase58: string): FieldConst;
  };

  tokenId: {
    // derive custom token ids
    derive(publicKey: MlPublicKey, tokenId: FieldConst): FieldConst;
    deriveChecked(publicKey: MlPublicKeyVar, tokenId: FieldVar): FieldVar;
  };

  poseidon: {
    hashToGroup(input: MlArray<FieldConst>): MlPair<FieldConst, FieldConst>;
  };

  signature: {
    /**
     * Signs a {@link Field} element.
     */
    signFieldElement(
      messageHash: FieldConst,
      privateKey: ScalarConst,
      networkId: string
    ): string;
    /**
     * Returns a dummy signature.
     */
    dummySignature(): string;
  };

  fieldsFromJson: {
    accountUpdate(json: string): MlArray<FieldConst>;
  };
  hashFromJson: {
    accountUpdate(json: string, networkId: string): FieldConst;
    /**
     * Returns the commitment of a JSON transaction.
     */
    transactionCommitments(
      txJson: string,
      networkId: string
    ): {
      commitment: FieldConst;
      fullCommitment: FieldConst;
      feePayerHash: FieldConst;
    };
    /**
     * Returns the public input of a zkApp transaction.
     */
    zkappPublicInput(
      txJson: string,
      accountUpdateIndex: number
    ): { accountUpdate: FieldConst; calls: FieldConst };
  };
  hashInputFromJson: {
    packInput(input: MlHashInput): MlArray<FieldConst>;
    timing(json: String): MlHashInput;
    permissions(json: String): MlHashInput;
    update(json: String): MlHashInput;
    accountPrecondition(json: String): MlHashInput;
    networkPrecondition(json: String): MlHashInput;
    body(json: String): MlHashInput;
  };

  transactionHash: {
    examplePayment(): string;
    serializePayment(payment: string): { data: Uint8Array };
    serializePaymentV1(payment: string): string;
    serializeCommon(common: string): { data: Uint8Array };
    hashPayment(payment: string): string;
    hashPaymentV1(payment: string): string;
    hashZkAppCommand(command: string): string;
  };
};

type MlFeatureFlags = [
  _: 0,
  rangeCheck0: MlBool,
  rangeCheck1: MlBool,
  foreignFieldAdd: MlBool,
  foreignFieldMul: MlBool,
  xor: MlBool,
  rot: MlBool,
  lookup: MlBool,
  runtimeTables: MlBool
];

declare namespace Pickles {
  type Proof = unknown; // opaque to js
  type Statement<F> = [_: 0, publicInput: MlArray<F>, publicOutput: MlArray<F>];

  /**
   * A "rule" is a circuit plus some metadata for `Pickles.compile`
   */
  type Rule = {
    identifier: string;
    /**
     * The main circuit functions
     */
    main: (publicInput: MlArray<FieldVar>) => Promise<{
      publicOutput: MlArray<FieldVar>;
      previousStatements: MlArray<Statement<FieldVar>>;
      previousProofs: MlArray<Proof>;
      shouldVerify: MlArray<BoolVar>;
    }>;
    /**
     * Feature flags which enable certain custom gates
     */
    featureFlags: MlArrayOptionalElements<MlFeatureFlags>;
    /**
     * Description of previous proofs to verify in this rule
     */
    proofsToVerify: MlArray<{ isSelf: true } | { isSelf: false; tag: unknown }>;
  };

  /**
   * Type to configure how Pickles should cache prover keys
   */
  type Cache = [
    _: 0,
    read: (header: SnarkKeyHeader, path: string) => MlResult<SnarkKey, MlUnit>,
    write: (
      header: SnarkKeyHeader,
      value: SnarkKey,
      path: string
    ) => MlResult<undefined, MlUnit>,
    canWrite: MlBool
  ];

  type Prover = (
    publicInput: MlArray<FieldConst>
  ) => Promise<[_: 0, publicOutput: MlArray<FieldConst>, proof: Proof]>;
}

declare const Pickles: {
  /**
   * This is the core API of the `Pickles` library, exposed from OCaml to JS. It takes a list of circuits --
   * each in the form of a function which takes a public input `{ accountUpdate: Field; calls: Field }` as argument --,
   * and augments them to add the necessary circuit logic to recursively merge in earlier proofs.
   *
   * After forming those augmented circuits in the finite field represented by `Field`, they gets wrapped in a
   * single recursive circuit in the field represented by `Scalar`. Any SmartContract proof will go through both of these steps,
   * so that the final proof ends up back in `Field`.
   *
   * The function returns the building blocks needed for SmartContract proving:
   * * `provers` - a list of prover functions, on for each input `rule`
   * * `verify` - a function which can verify proofs from any of the provers
   * * `getVerificationKeyArtifact` - a function which returns the verification key used in `verify`, in base58 format, usable to deploy a zkapp
   *
   * Internal details:
   * `compile` calls each of the input rules four times, inside pickles.ml / compile:
   * 1) let step_data = ...    -> Pickles.Step_branch_data.create -> Pickles.Fix_domains.domains -> Impl.constraint_system
   * 2) let step_keypair = ... -> log_step -> Snarky_log.Constraints.log -> constraint_count
   * 3) let (wrap_pk, wrap_vk) -> log_wrap -> Snarky_log.Constraints.log -> constraint_count
   * 4) let (wrap_pk, wrap_vk) -> log_wrap -> Snarky_log.Constraints.log -> constraint_count (yes, a second time)
   */
  compile: (
    rules: MlArray<Pickles.Rule>,
    config: {
      publicInputSize: number;
      publicOutputSize: number;
      storable?: Pickles.Cache;
      overrideWrapDomain?: 0 | 1 | 2;
<<<<<<< HEAD
      lazyMode: boolean;
=======
      chunks: number;
>>>>>>> b100fae0
    }
  ) => {
    provers: MlArray<Pickles.Prover>;
    verify: (
      statement: Pickles.Statement<FieldConst>,
      proof: Pickles.Proof
    ) => Promise<boolean>;
    tag: unknown;
    /**
     * @returns (base64 vk, hash)
     */
    getVerificationKey: () => Promise<
      [_: 0, data: Base64VerificationKeyString, hash: FieldConst]
    >;
  };

  verify(
    statement: Pickles.Statement<FieldConst>,
    proof: Pickles.Proof,
    verificationKey: Base64VerificationKeyString
  ): Promise<boolean>;

  loadSrsFp(): WasmFpSrs;
  loadSrsFq(): WasmFqSrs;

  dummyProof: <N extends 0 | 1 | 2>(
    maxProofsVerified: N,
    domainLog2: number
  ) => [N, Pickles.Proof];

  /**
   * @returns (base64 vk, hash)
   */
  dummyVerificationKey: () => [
    _: 0,
    data: Base64VerificationKeyString,
    hash: FieldConst
  ];

  encodeVerificationKey: (vk: MlWrapVerificationKey) => string;
  decodeVerificationKey: (vk: string) => MlWrapVerificationKey;

  proofToBase64: (proof: [0 | 1 | 2, Pickles.Proof]) => Base64ProofString;
  proofOfBase64: <N extends 0 | 1 | 2>(
    base64: string,
    maxProofsVerified: N
  ) => [N, Pickles.Proof];

  proofToBase64Transaction: (proof: Pickles.Proof) => string;

  sideLoaded: {
    // Create a side-loaded key tag
    create: (
      name: string,
      numProofsVerified: 0 | 1 | 2,
      publicInputLength: number,
      publicOutputLength: number,
      featureFlags: MlArrayOptionalElements<MlFeatureFlags>
    ) => unknown /* tag */;
    // Instantiate the verification key inside the circuit (required).
    inCircuit: (tag: unknown, verificationKey: unknown) => undefined;
    // Instantiate the verification key in prover-only logic (also required).
    inProver: (
      tag: unknown,
      verificationKey: Base64VerificationKeyString
    ) => undefined;
    // Create an in-circuit representation of a verification key
    vkToCircuit: (
      verificationKey: () => string
    ) => unknown /* verificationKeyInCircuit */;
    // Get the digest of a verification key in the circuit
    vkDigest: (verificationKeyInCircuit: unknown) => MlArray<FieldVar>;
  };

  util: {
    toMlString(s: string): MlString;
    fromMlString(s: MlString): string;
  };
};

/**
 * A function that has to finish before any bindings exports can be used.
 */
declare function initializeBindings(): Promise<void>;

declare function withThreadPool<T>(run: () => Promise<T>): Promise<T>;<|MERGE_RESOLUTION|>--- conflicted
+++ resolved
@@ -702,11 +702,8 @@
       publicOutputSize: number;
       storable?: Pickles.Cache;
       overrideWrapDomain?: 0 | 1 | 2;
-<<<<<<< HEAD
-      lazyMode: boolean;
-=======
-      chunks: number;
->>>>>>> b100fae0
+      numChunks?: number;
+      lazyMode?: boolean;
     }
   ) => {
     provers: MlArray<Pickles.Prover>;
