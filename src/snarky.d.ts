--- conflicted
+++ resolved
@@ -165,18 +165,15 @@
      */
     toConstantAndTerms(
       x: FieldVar
-<<<<<<< HEAD
-    ): MlTuple<MlOption<FieldConst>, MlList<MlTuple<FieldConst, number>>>;
-
-    xor(left: FieldVar, right: FieldVar, length: number): FieldVar;
-
-    rot64(word: FieldVar, bits: number, rotation_direction: boolean): FieldVar;
-=======
     ): [
       _: 0,
       constant: MlOption<FieldConst>,
       terms: MlList<MlTuple<FieldConst, number>>
     ];
+
+    xor(left: FieldVar, right: FieldVar, length: number): FieldVar;
+
+    rot64(word: FieldVar, bits: number, rotation_direction: boolean): FieldVar;
   };
 
   bool: {
@@ -211,7 +208,6 @@
       p1: MlTuple<FieldVar, FieldVar>,
       p2: MlTuple<FieldVar, FieldVar>
     ): BoolVar;
->>>>>>> a2c40a14
   };
 
   /**
