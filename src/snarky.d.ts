import type { Account as JsonAccount } from './bindings/mina-transaction/gen/transaction-json.js';
import type { Field, FieldConst, FieldVar } from './lib/field.js';
import type { BoolVar, Bool } from './lib/bool.js';
import type { ScalarConst } from './lib/scalar.js';
import type {
  MlArray,
  MlTuple,
  MlList,
  MlOption,
  MlBool,
  MlBytes,
} from './lib/ml/base.js';
import type { MlHashInput } from './lib/ml/conversion.js';

export { ProvablePure, Provable, Ledger, Pickles, Gate };

// internal
export { Snarky, Test, JsonGate, MlPublicKey, MlPublicKeyVar };

/**
 * `Provable<T>` is the general circuit type interface. Provable interface describes how a type `T` is made up of field elements and auxiliary (non-field element) data.
 *
 * You will find `Provable<T>` as the required input type in a few places in SnarkyJS. One convenient way to create a `Provable<T>` is using `Struct`.
 *
 * The properties and methods on the provable type exist in all base SnarkyJS types as well (aka. {@link Field}, {@link Bool}, etc.). In most cases, a zkApp developer does not need these functions to create Dapps.
 */
declare interface Provable<T> {
  toFields: (x: T) => Field[];
  toAuxiliary: (x?: T) => any[];
  fromFields: (x: Field[], aux: any[]) => T;
  sizeInFields(): number;
  check: (x: T) => void;
}
/**
 * `ProvablePure<T>` is a special kind of `Provable<T>`, where the auxiliary data is empty. This means the type only consists of field elements,
 * in that sense it is "pure".
 *
 * Examples where `ProvablePure<T>` is required are types of on-chain state, events and actions.
 */
declare interface ProvablePure<T> extends Provable<T> {
  toFields: (x: T) => Field[];
  toAuxiliary: (x?: T) => [];
  fromFields: (x: Field[]) => T;
  sizeInFields(): number;
  check: (x: T) => void;
}

declare namespace Snarky {
  type Main = (publicInput: MlArray<FieldVar>) => void;
  type Keypair = unknown;
  type VerificationKey = unknown;
  type Proof = unknown;
}

/**
 * Internal interface to snarky-ml
 *
 * Note for devs: This module is intended to closely mirror snarky-ml's core, low-level APIs.
 */
declare const Snarky: {
  /**
   * witness `sizeInFields` field element variables
   *
   * Note: this is called "exists" because in a proof, you use it like this:
   * > "I prove that there exists x, such that (some statement)"
   */
  exists(
    sizeInFields: number,
    compute: () => MlArray<FieldConst>
  ): MlArray<FieldVar>;
  /**
   * witness a single field element variable
   */
  existsVar(compute: () => FieldConst): FieldVar;
  /**
   * Runs code as a prover.
   */
  asProver(f: () => void): void;
  /**
   * Runs code and checks its correctness.
   */
  runAndCheck(f: () => void): void;
  /**
   * Runs code in prover mode, without checking correctness.
   */
  runUnchecked(f: () => void): void;
  /**
   * Returns information about the constraint system in the callback function.
   */
  constraintSystem(f: () => void): {
    rows: number;
    digest: string;
    json: JsonConstraintSystem;
  };

  /**
   * APIs to add constraints on field variables
   */
  field: {
    /**
     * add x, y to get a new AST node Add(x, y); handles if x, y are constants
     */
    add(x: FieldVar, y: FieldVar): FieldVar;
    /**
     * scale x by a constant to get a new AST node Scale(c, x); handles if x is a constant
     */
    scale(c: FieldConst, x: FieldVar): FieldVar;
    /**
     * witnesses z = x*y and constrains it with [assert_r1cs]; handles constants
     */
    mul(x: FieldVar, y: FieldVar): FieldVar;
    /**
     * evaluates a CVar by walking the AST and reading Vars from a list of public input + aux values
     */
    readVar(x: FieldVar): FieldConst;
    /**
     * x === y without handling of constants
     */
    assertEqual(x: FieldVar, y: FieldVar): void;
    /**
     * x*y === z without handling of constants
     */
    assertMul(x: FieldVar, y: FieldVar, z: FieldVar): void;
    /**
     * x*x === y without handling of constants
     */
    assertSquare(x: FieldVar, y: FieldVar): void;
    /**
     * x*x === x without handling of constants
     */
    assertBoolean(x: FieldVar): void;
    /**
     * check x < y and x <= y
     */
    compare(
      bitLength: number,
      x: FieldVar,
      y: FieldVar
    ): [_: 0, less: BoolVar, lessOrEqual: BoolVar];
    /**
     *
     */
    toBits(length: number, x: FieldVar): MlArray<BoolVar>;
    /**
     *
     */
    fromBits(bits: MlArray<BoolVar>): FieldVar;
    /**
     * returns x truncated to the lowest `16 * lengthDiv16` bits
     * => can be used to assert that x fits in `16 * lengthDiv16` bits.
     *
     * more efficient than `toBits()` because it uses the EC_endoscalar gate;
     * does 16 bits per row (vs 1 bits per row that you can do with generic gates).
     */
    truncateToBits16(lengthDiv16: number, x: FieldVar): FieldVar;
    /**
     * returns a new witness from an AST
     * (implemented with toConstantAndTerms)
     */
    seal(x: FieldVar): FieldVar;
    /**
     * Unfolds AST to get `x = c + c0*Var(i0) + ... + cn*Var(in)`,
     * returns `(c, [(c0, i0), ..., (cn, in)])`;
     * c is optional
     */
    toConstantAndTerms(
      x: FieldVar
<<<<<<< HEAD
    ): MlTuple<MlOption<FieldConst>, MlList<MlTuple<FieldConst, number>>>;

    and(left: FieldVar, right: FieldVar, length: number): FieldVar;
=======
    ): [
      _: 0,
      constant: MlOption<FieldConst>,
      terms: MlList<MlTuple<FieldConst, number>>
    ];
  };

  bool: {
    not(x: BoolVar): BoolVar;

    and(x: BoolVar, y: BoolVar): BoolVar;

    or(x: BoolVar, y: BoolVar): BoolVar;

    equals(x: BoolVar, y: BoolVar): BoolVar;

    assertEqual(x: BoolVar, y: BoolVar): void;
  };

  group: {
    /**
     * Addition of two group elements, handles only variables.
     */
    add(
      p1: MlTuple<FieldVar, FieldVar>,
      p2: MlTuple<FieldVar, FieldVar>
    ): MlTuple<FieldVar, FieldVar>;

    assertOnCurve(p1: MlTuple<FieldVar, FieldVar>): void;

    scale(
      p: MlTuple<FieldVar, FieldVar>,
      s: MlArray<BoolVar>
    ): MlTuple<FieldVar, FieldVar>;

    equals(
      p1: MlTuple<FieldVar, FieldVar>,
      p2: MlTuple<FieldVar, FieldVar>
    ): BoolVar;
>>>>>>> 6ce3f97b
  };

  /**
   * The circuit API is a low level interface to create zero-knowledge proofs
   */
  circuit: {
    /**
     * Generates a proving key and a verification key for the provable function `main`
     */
    compile(main: Snarky.Main, publicInputSize: number): Snarky.Keypair;

    /**
     * Proves a statement using the private input, public input and the keypair of the circuit.
     */
    prove(
      main: Snarky.Main,
      publicInputSize: number,
      publicInput: MlArray<FieldConst>,
      keypair: Snarky.Keypair
    ): Snarky.Proof;

    /**
     * Verifies a proof using the public input, the proof and the verification key of the circuit.
     */
    verify(
      publicInput: MlArray<FieldConst>,
      proof: Snarky.Proof,
      verificationKey: Snarky.VerificationKey
    ): boolean;

    keypair: {
      getVerificationKey(keypair: Snarky.Keypair): Snarky.VerificationKey;
      /**
       * Returns a low-level JSON representation of the circuit:
       * a list of gates, each of which represents a row in a table, with certain coefficients and wires to other (row, column) pairs
       */
      getConstraintSystemJSON(keypair: Snarky.Keypair): JsonConstraintSystem;
    };
  };

  poseidon: {
    hash(input: MlArray<FieldVar>, isChecked: boolean): FieldVar;

    update(
      state: MlArray<FieldVar>,
      input: MlArray<FieldVar>,
      isChecked: boolean
    ): [0, FieldVar, FieldVar, FieldVar];

    hashToGroup(
      input: MlArray<FieldVar>,
      isChecked: boolean
    ): MlTuple<FieldVar, FieldVar>;

    sponge: {
      create(isChecked: boolean): unknown;
      absorb(sponge: unknown, x: FieldVar): void;
      squeeze(sponge: unknown): FieldVar;
    };
  };
};

type JsonGate = {
  typ: string;
  wires: { row: number; col: number }[];
  coeffs: string[];
};
type JsonConstraintSystem = { gates: JsonGate[]; public_input_size: number };

type Gate = {
  type: string;
  wires: { row: number; col: number }[];
  coeffs: string[];
};

// TODO: Add this when OCaml bindings are implemented:
// declare class EndoScalar {
//   static toFields(x: Scalar): Field[];
//   static fromFields(fields: Field[]): Scalar;
//   static sizeInFields(): number;
// }

type MlPublicKey = [_: 0, x: FieldConst, isOdd: MlBool];
type MlPublicKeyVar = [_: 0, x: FieldVar, isOdd: BoolVar];

/**
 * Represents the Mina ledger.
 */
declare class Ledger {
  /**
   * Creates a fresh ledger.
   */
  static create(): Ledger;

  /**
   * Adds an account and its balance to the ledger.
   */
  addAccount(publicKey: MlPublicKey, balance: string): void;

  /**
   * Applies a JSON transaction to the ledger.
   */
  applyJsonTransaction(
    txJson: string,
    accountCreationFee: string,
    networkState: string
  ): void;

  /**
   * Returns an account.
   */
  getAccount(
    publicKey: MlPublicKey,
    tokenId: FieldConst
  ): JsonAccount | undefined;
}

declare const Test: {
  encoding: {
    // arbitrary base58Check encoding
    toBase58(s: MlBytes, versionByte: number): string;
    ofBase58(base58: string, versionByte: number): MlBytes;

    // base58 encoding of some transaction types
    publicKeyToBase58(publicKey: MlPublicKey): string;
    publicKeyOfBase58(publicKeyBase58: string): MlPublicKey;
    privateKeyToBase58(privateKey: ScalarConst): string;
    privateKeyOfBase58(privateKeyBase58: string): ScalarConst;
    tokenIdToBase58(field: FieldConst): string;
    tokenIdOfBase58(fieldBase58: string): FieldConst;
    memoToBase58(memoString: string): string;
    memoHashBase58(memoBase58: string): FieldConst;
  };

  tokenId: {
    // derive custom token ids
    derive(publicKey: MlPublicKey, tokenId: FieldConst): FieldConst;
    deriveChecked(publicKey: MlPublicKeyVar, tokenId: FieldVar): FieldVar;
  };

  signature: {
    /**
     * Signs a {@link Field} element.
     */
    signFieldElement(
      messageHash: FieldConst,
      privateKey: ScalarConst,
      isMainnet: boolean
    ): string;
    /**
     * Returns a dummy signature.
     */
    dummySignature(): string;
  };

  fieldsFromJson: {
    accountUpdate(json: string): MlArray<FieldConst>;
  };
  hashFromJson: {
    accountUpdate(json: string): FieldConst;
    /**
     * Returns the commitment of a JSON transaction.
     */
    transactionCommitments(txJson: string): {
      commitment: FieldConst;
      fullCommitment: FieldConst;
      feePayerHash: FieldConst;
    };
    /**
     * Returns the public input of a zkApp transaction.
     */
    zkappPublicInput(
      txJson: string,
      accountUpdateIndex: number
    ): { accountUpdate: FieldConst; calls: FieldConst };
  };
  hashInputFromJson: {
    packInput(input: MlHashInput): MlArray<FieldConst>;
    timing(json: String): MlHashInput;
    permissions(json: String): MlHashInput;
    update(json: String): MlHashInput;
    accountPrecondition(json: String): MlHashInput;
    networkPrecondition(json: String): MlHashInput;
    body(json: String): MlHashInput;
  };

  transactionHash: {
    examplePayment(): string;
    serializePayment(payment: string): { data: Uint8Array };
    serializePaymentV1(payment: string): string;
    serializeCommon(common: string): { data: Uint8Array };
    hashPayment(payment: string): string;
    hashPaymentV1(payment: string): string;
  };
};

declare namespace Pickles {
  type Proof = unknown; // opaque to js
  type Statement<F> = [_: 0, publicInput: MlArray<F>, publicOutput: MlArray<F>];
  type Rule = {
    identifier: string;
    main: (publicInput: MlArray<FieldVar>) => {
      publicOutput: MlArray<FieldVar>;
      previousStatements: MlArray<Statement<FieldVar>>;
      shouldVerify: MlArray<BoolVar>;
    };
    proofsToVerify: MlArray<{ isSelf: true } | { isSelf: false; tag: unknown }>;
  };
  type Prover = (
    publicInput: MlArray<FieldConst>,
    previousProofs: MlArray<Proof>
  ) => Promise<[_: 0, publicOutput: MlArray<FieldConst>, proof: Proof]>;
}

declare const Pickles: {
  /**
   * This is the core API of the `Pickles` library, exposed from OCaml to JS. It takes a list of circuits --
   * each in the form of a function which takes a public input `{ accountUpdate: Field; calls: Field }` as argument --,
   * and augments them to add the necessary circuit logic to recursively merge in earlier proofs.
   *
   * After forming those augmented circuits in the finite field represented by `Field`, they gets wrapped in a
   * single recursive circuit in the field represented by `Scalar`. Any SmartContract proof will go through both of these steps,
   * so that the final proof ends up back in `Field`.
   *
   * The function returns the building blocks needed for SmartContract proving:
   * * `provers` - a list of prover functions, on for each input `rule`
   * * `verify` - a function which can verify proofs from any of the provers
   * * `getVerificationKeyArtifact` - a function which returns the verification key used in `verify`, in base58 format, usable to deploy a zkapp
   *
   * Internal details:
   * `compile` calls each of the input rules four times, inside pickles.ml / compile:
   * 1) let step_data = ...    -> Pickles.Step_branch_data.create -> Pickles.Fix_domains.domains -> Impl.constraint_system
   * 2) let step_keypair = ... -> log_step -> Snarky_log.Constraints.log -> constraint_count
   * 3) let (wrap_pk, wrap_vk) -> log_wrap -> Snarky_log.Constraints.log -> constraint_count
   * 4) let (wrap_pk, wrap_vk) -> log_wrap -> Snarky_log.Constraints.log -> constraint_count (yes, a second time)
   */
  compile: (
    rules: MlArray<Pickles.Rule>,
    signature: { publicInputSize: number; publicOutputSize: number }
  ) => {
    provers: MlArray<Pickles.Prover>;
    verify: (
      statement: Pickles.Statement<FieldConst>,
      proof: Pickles.Proof
    ) => Promise<boolean>;
    tag: unknown;
    /**
     * @returns (base64 vk, hash)
     */
    getVerificationKey: () => [_: 0, data: string, hash: FieldConst];
  };

  verify(
    statement: Pickles.Statement<FieldConst>,
    proof: Pickles.Proof,
    verificationKey: string
  ): Promise<boolean>;

  dummyBase64Proof: () => string;
  /**
   * @returns (base64 vk, hash)
   */
  dummyVerificationKey: () => [_: 0, data: string, hash: FieldConst];

  proofToBase64: (proof: [0 | 1 | 2, Pickles.Proof]) => string;
  proofOfBase64: (
    base64: string,
    maxProofsVerified: 0 | 1 | 2
  ) => [0 | 1 | 2, Pickles.Proof];

  proofToBase64Transaction: (proof: Pickles.Proof) => string;
};<|MERGE_RESOLUTION|>--- conflicted
+++ resolved
@@ -165,16 +165,13 @@
      */
     toConstantAndTerms(
       x: FieldVar
-<<<<<<< HEAD
-    ): MlTuple<MlOption<FieldConst>, MlList<MlTuple<FieldConst, number>>>;
-
-    and(left: FieldVar, right: FieldVar, length: number): FieldVar;
-=======
     ): [
       _: 0,
       constant: MlOption<FieldConst>,
       terms: MlList<MlTuple<FieldConst, number>>
     ];
+
+    and(left: FieldVar, right: FieldVar, length: number): FieldVar;
   };
 
   bool: {
@@ -209,7 +206,6 @@
       p1: MlTuple<FieldVar, FieldVar>,
       p2: MlTuple<FieldVar, FieldVar>
     ): BoolVar;
->>>>>>> 6ce3f97b
   };
 
   /**
