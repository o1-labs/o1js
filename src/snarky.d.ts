--- conflicted
+++ resolved
@@ -307,7 +307,6 @@
       compact: FieldConst
     ): void;
 
-<<<<<<< HEAD
     rotate(
       field: FieldVar,
       rotated: FieldVar,
@@ -316,7 +315,7 @@
       crumbs: MlArray<FieldVar>,
       two_to_rot: FieldConst
     ): void;
-=======
+
     xor(
       in1: FieldVar,
       in2: FieldVar,
@@ -336,7 +335,6 @@
     ): void;
 
     zero(in1: FieldVar, in2: FieldVar, out: FieldVar): void;
->>>>>>> e927d514
   };
 
   bool: {
