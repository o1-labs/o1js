--- conflicted
+++ resolved
@@ -56,11 +56,7 @@
 
   methods: {
     wrap: {
-<<<<<<< HEAD
-      privateInputs: [MaxProofsVerifiedTwo.Proof],
-=======
-      privateInputs: [ZkProgram.Proof(mergeProgram)],
->>>>>>> fe770726
+      privateInputs: [mergeProgram.Proof],
 
       async method(proof: Proof<undefined, Field>) {
         proof.verify();
