--- conflicted
+++ resolved
@@ -11,16 +11,8 @@
 ROOT_DIR="$(cd "$(dirname "${BASH_SOURCE[0]}")/../.." && pwd)"
 BINDINGS_CHECK_PATH="${BINDINGS_CHECK_PATH:-$ROOT_DIR/src/bindings/compiled}"  # presence gate
 
-<<<<<<< HEAD
 # ---------- shared libraries ----------
 source "$ROOT_DIR/scripts/lib/ux.sh"
-=======
-# ---------- UX helpers ----------
-bold()   { printf "\033[1m%s\033[0m\n" "$*"; }
-warn()   { printf "\033[33m⚠ %s\033[0m\n" "$*"; }
-error()  { printf "\033[31m✖ %s\033[0m\n" "$*"; }
-ok()     { printf "\033[32m✔ %s\033[0m\n" "$*"; }
->>>>>>> ab6b2cd9
 
 # ---------- setup ----------
 setup_script "${BASH_SOURCE[0]}" "Build"
