--- conflicted
+++ resolved
@@ -7,10 +7,6 @@
   Bool as SnarkyBool,
   Snarky,
   Poseidon,
-<<<<<<< HEAD
-=======
-  Group,
->>>>>>> 13307b18
   Ledger,
   shutdown,
   isReady,
@@ -24,13 +20,8 @@
 
 function shutdown() {}
 
-<<<<<<< HEAD
 let { Field, Bool, Snarky, Poseidon, Ledger, Pickles, Test } = proxyClasses(
   getSnarky,
   isItReady,
   snarkySpec
-);
-=======
-let { Field, Bool, Snarky, Poseidon, Group, Ledger, Pickles, Test } =
-  proxyClasses(getSnarky, isItReady, snarkySpec);
->>>>>>> 13307b18
+);