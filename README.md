--- conflicted
+++ resolved
@@ -2,13 +2,9 @@
 
 To write a Snapp, we recommend using the [Snapp CLI](https://github.com/o1-labs/snapp-cli), which makes writing a Snapp easy by including SnarkyJS & providing project scaffolding, a test framework, and formatting.
 
-<<<<<<< HEAD
-## Run examples in Node
-=======
 SnarkyJS's documentation is available [here](https://o1-labs.github.io/snarkyjs/).
 
-## SnarkyJS - Web
->>>>>>> bb16cda9
+## Run examples in Node
 
 ```
 npm install
