--- conflicted
+++ resolved
@@ -1,11 +1,7 @@
 [submodule "src/o1js-bindings"]
 	path = src/bindings
-<<<<<<< HEAD
 	url = https://github.com/lambdaclass/o1js-bindings.git
-	branch = foreign_ec_ops
-=======
-	url = https://github.com/o1-labs/o1js-bindings.git
+	branch = wasm_kzg_prover
 [submodule "src/mina"]
 	path = src/mina
-	url = https://github.com/MinaProtocol/mina.git
->>>>>>> 451e7348
+	url = https://github.com/MinaProtocol/mina.git