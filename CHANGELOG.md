# Changelog

All notable changes to this project are documented in this file.

The format is based on [Keep a Changelog](https://keepachangelog.com/en/1.0.0/).
This project adheres to [Semantic Versioning](https://semver.org/spec/v2.0.0.html).

<!--
  Possible subsections:
    _Added_ for new features.
    _Changed_ for changes in existing functionality.
    _Deprecated_ for soon-to-be removed features.
    _Removed_ for now removed features.
    _Fixed_ for any bug fixes.
    _Security_ in case of vulnerabilities.
 -->

<<<<<<< HEAD
## [Unreleased](https://github.com/o1-labs/o1js/compare/3eef10d...HEAD)

### Added

=======
## [Unreleased](https://github.com/o1-labs/o1js/compare/ad17c4a1...HEAD)

## [2.7.0](https://github.com/o1-labs/o1js/compare/3eef10d...ad17c4a1) - 2025-07-23

### Added

- Lazy mode for prover index computation. https://github.com/o1-labs/o1js/pull/2143
- Added reverse functionality to `DynamicArray` and indexed `forEach` and `forEachReverse` variants. https://github.com/o1-labs/o1js/pull/2250
>>>>>>> a76141ae
- Added `ZkProgram.analyzeSingleMethod(methodName: string)` to analyze a single method of a ZkProgram. https://github.com/o1-labs/o1js/pull/2217
  - This is an addition to `ZkProgram.analyzeMethods()` which analyzes all methods of a ZkProgram by executing them.
  - Now only a single method is analyzed at a time.

## [2.6.0](https://github.com/o1-labs/o1js/compare/4e23a60...3eef10d) - 2025-05-30

### Added

- API support for circuit chunking. https://github.com/o1-labs/o1js/pull/1905
<<<<<<< HEAD
  - still requires memory optimizations to be fully functional, and
  - proof-systems version still needs to be updated to include [this commit](https://github.com/o1-labs/proof-systems/pull/3222/commits/8c37c293f8159eed3676964ba47fc5dc0ae6ea1e)
=======
  - work in progress, still requires memory optimizations to be fully functional
>>>>>>> a76141ae
- Dynamic array provable type. https://github.com/o1-labs/o1js/pull/1848

## [2.5.0](https://github.com/o1-labs/o1js/compare/6ff7f8470a...4e23a60)

### Changed

- Replace the `Circuit` API with the `ZkFunction` API, which provides the same functionality with a more ergonomic and consistent structure, inspired by `ZkProgram`. https://github.com/o1-labs/o1js/pull/2245

### Fixed

- Correct handling of actions and events lists as well as internal `AccountUpdate` consistency tests for the new V2 API. https://github.com/o1-labs/o1js/pull/2134

### Added

- Improved developer experience and build process. https://github.com/o1-labs/o1js/pull/2076
  - o1js-bindings is no longer a submodule (same directory structure)
  - compiled artifacts are now gitignored
  - `npm run build:bindings-download` downloads compiled artifacts from github
  - `npm run build:bindings-remote` triggers a github workflow to build the compiled artifacts then downloads them
- Added bitwise operation methods (xor, not, and, or) to `UInt8` class. https://github.com/o1-labs/o1js/pull/2144

### Changed

- Bump up Mina to the commit
  [5a9145feaba3138cd1a1090d8421a8e67a5485e1](https://github.com/MinaProtocol/mina/blob/5a9145feaba3138cd1a1090d8421a8e67a5485e1) https://github.com/o1-labs/o1js/pull/2126
- Bump up Mina to the commit [eaca9201](https://github.com/MinaProtocol/mina/tree/eaca9201e0df37f244e341155f253dc9551fb451),
  to include the latest changes reg. the move of the Rust codebase to the
  repository proof-systems. https://github.com/o1-labs/o1js/pull/2128
- Added verification key validity checks to `LocalBlockchain`. https://github.com/o1-labs/o1js/pull/2171

## [2.4.0](https://github.com/o1-labs/o1js/compare/fb625f...6ff7f8470a) - 2025-04-01

### Added

- Support of runtime tables https://github.com/o1-labs/o1js/pull/1858
- _Experimental_ Introducing `MinaProgram`, a new powerful API for interacting with Mina Protocol. https://github.com/o1-labs/o1js/pull/2095
  - New functions and types for `MinaProgram`
- Export various internal functions and types. https://github.com/o1-labs/o1js/pull/2083
- Export part of the core cryptography layer via the `Core` namespace. https://github.com/o1-labs/o1js/pull/2083
- _Experimental_ New bindings layer for new API types. https://github.com/o1-labs/o1js/pull/2032
- _Experimental_ New API types for https://github.com/o1-labs/o1js/pull/2042
  - `AccountUpdate`, `Account`, `Authorization`, `Permissions` etc.
  - New transaction construction API `new ZkappCommand()`. https://github.com/o1-labs/o1js/pull/2042
- Bump up Rust version to 1.79.0. Bindings now depends on nightly-2024-06-13.
  https://github.com/o1-labs/o1js/pull/2063
- `setVerificationKeyUnsafe` static method to `SmartContract` [#2091](https://github.com/o1-labs/o1js/pull/2091)
- `toBits()` and `fromBits()` methods added for `UInt32` and `UInt64` classes. https://github.com/o1-labs/o1js/pull/2099
- **Provable BigInt** exposed through the `createProvableBigInt()` class factory https://github.com/o1-labs/o1js/pull/2008

## [2.3.0](https://github.com/o1-labs/o1js/compare/b857516...fb625f)

### Added

- `to` and `from` are added as query parameters for `fetchActions` and `fetchEvents` https://github.com/o1-labs/o1js/pull/2066
- Exported the type `FlexibleBytes`, previously being used only internally
  https://github.com/o1-labs/o1js/pull/2015.
- Gadgets for 224, 384 and 512 bit variants of SHA2 https://github.com/o1-labs/o1js/pull/1957
- `setFee` and `setFeePerSnarkCost` for `Transaction` and `PendingTransaction` https://github.com/o1-labs/o1js/pull/1968
- Doc comments for various ZkProgram methods https://github.com/o1-labs/o1js/pull/1974
- `MerkleList.popOption()` for popping the last element and also learning if there was one https://github.com/o1-labs/o1js/pull/1997
- Added custom header support for `Fetch` methods such as `fetchEvents`, `fetchActions` etc. and to `Mina` instance. Also added two new methods `setMinaDefaultHeaders` and `setArchiveDefaultHeaders` https://github.com/o1-labs/o1js/pull/2004
- Added new method `CircuitString.setEncoding()` to change default behavior of the `CircuitString` encoding, possible value is `"ascii" | "uft-8"` default to `"ascii"`. Also added an optional `encoding: CircuitStringEncoding` parameter in `.toString()` and `.fromString()` to switch encoding temporary.
- Added style rules for contributors https://github.com/o1-labs/o1js/pull/2012
- Add new helper functions `Bool.anyTrue(xs)` and `Bool.allTrue(xs)`. https://github.com/o1-labs/o1js/pull/2038

### Changed

- Sort order for actions now includes the transaction sequence number and the exact account id sequence https://github.com/o1-labs/o1js/pull/1917
- Updated typedoc version for generating docs https://github.com/o1-labs/o1js/pull/1973
- Enable to pass normal JS values (e.g., `bigint` instead of `Field`) to ZkProgram provers https://github.com/o1-labs/o1js/pull/1934
  - Also improves the supported JS values for a few important types like `Signature` and `UIntX`
- ECDSA `verifySignedHash()` accepts hash `Bytes` directly for easy use with alternative hash functions https://github.com/o1-labs/o1js/pull/2005

### Fixed

- Fix behavior of `initializeBindings()` when called concurrently, to improve error messages in common failure scenarios https://github.com/o1-labs/o1js/pull/1996
- Fix `ZkProgram` public input/output types https://github.com/o1-labs/o1js/pull/1998

## [2.2.0](https://github.com/o1-labs/o1js/compare/e1bac02...b857516) - 2024-12-10

### Added

- `ZkProgram` to support non-pure provable types as inputs and outputs https://github.com/o1-labs/o1js/pull/1828
- APIs for recursively proving a ZkProgram method from within another https://github.com/o1-labs/o1js/pull/1931 https://github.com/o1-labs/o1js/pull/1932
  - `let recursive = Experimental.Recursive(program);`
  - `recursive.<methodName>(...args): Promise<PublicOutput>`
  - `recursive.<methodName>.if(condition, ...args): Promise<PublicOutput>`
  - This also works within the same program, as long as the return value is type-annotated
- Add `enforceTransactionLimits` parameter on Network https://github.com/o1-labs/o1js/issues/1910
- Method for optional types to assert none https://github.com/o1-labs/o1js/pull/1922
- Increased maximum supported amount of methods in a `SmartContract` or `ZkProgram` to 30. https://github.com/o1-labs/o1js/pull/1918
- Expose low-level conversion methods `Proof.{_proofToBase64,_proofFromBase64}` https://github.com/o1-labs/o1js/pull/1928
- Expose `maxProofsVerified()` and a `Proof` class directly on ZkPrograms https://github.com/o1-labs/o1js/pull/1933

### Changed

- Changed an internal type to improve IntelliSense on ZkProgram methods https://github.com/o1-labs/o1js/pull/1933
- Updated o1js nix devshell to build rust on all executions of `npm run build:update-bindings`

### Fixed

- Compiling stuck in the browser for recursive zkprograms https://github.com/o1-labs/o1js/pull/1906
- Error message in `rangeCheck16` gadget https://github.com/o1-labs/o1js/pull/1920
- Deprecate `testnet` `networkId` in favor of `devnet` https://github.com/o1-labs/o1js/pull/1938
- Fix event data type inconsistency between LocalBlockchain and Mina https://github.com/o1-labs/o1js/pull/1975

## [2.1.0](https://github.com/o1-labs/o1js/compare/b04520d...e1bac02) - 2024-11-13

### Added

- Support secp256r1 in elliptic curve and ECDSA gadgets https://github.com/o1-labs/o1js/pull/1885

### Fixed

- Witness generation error in `Gadgets.arrayGet()` when accessing out-of-bounds indices https://github.com/o1-labs/o1js/pull/1886

## [2.0.0](https://github.com/o1-labs/o1js/compare/7e9394...b04520d)

### Breaking Changes

- The `divMod32()` gadget was modified to accept `nBits` instead of `quotientBits`, and assert it is in the range [0, 2\*\*255) to address an issue previously where the bound on `quotientBits` was too low https://github.com/o1-labs/o1js/pull/1763.
- `Provable.equal()` now turns both types into canonical form before comparing them https://github.com/o1-labs/o1js/pull/1759
  - Removed implicit version `Provable.equal(x, y)` where you didn't have to pass in the type
- The return signature of a zkProgram has changed. https://github.com/o1-labs/o1js/pull/1809
  - A zkProgram method must now explicitly define the return type of the method when the method has a public or auxiliary output defined.
  - The return type of a proven method has changed as a result of this.
- Various breaking constraint changes in internal methods or circuits because of audit fix.
- Removal of various deprecated methods and functions.
  - Promotion of various methods and functions to stable as part of change.
  - A slightly modified encryption and decryption algorithm. https://github.com/o1-labs/o1js/pull/1729
- Promotion of `TokenContractV2` to `TokenContract` with a correct amount of maximum account updates.

### Added

- `ZkProgram` methods now support `auxiliaryOutput`. https://github.com/o1-labs/o1js/pull/1809
  - Each program method now accepts an optional property `auxiliaryOutput`
  - Auxiliary output is additional output that the zkProgram method returns
- New method `toCanonical()` in the `Provable<T>` interface to protect against incompleteness of certain operations on malicious witness inputs https://github.com/o1-labs/o1js/pull/1759
- `divMod64()` division modulo 2^64 that returns the remainder and quotient of the operation
- `addMod64()` addition modulo 2^64
- Bitwise OR via `{UInt32, UInt64}.or()`
- **BLAKE2B hash function** gadget. https://github.com/o1-labs/o1js/pull/1767

## [1.9.1](https://github.com/o1-labs/o1js/compare/f15293a69...7e9394) - 2024-10-15

### Fixes

- Performance regression when compiling recursive circuits is fixed https://github.com/o1-labs/o1js/pull/1874
- Decouple offchain state instances from their definitions https://github.com/o1-labs/o1js/pull/1834

## [1.9.0](https://github.com/o1-labs/o1js/compare/450943...f15293a69) - 2024-10-15

### Added

- Added `VerificationKey.dummy()` method to get the dummy value of a verification key https://github.com/o1-labs/o1js/pull/1852 [@rpanic](https://github.com/rpanic)

### Changed

- Make `Proof` a normal provable type, that can be witnessed and composed into Structs https://github.com/o1-labs/o1js/pull/1847, https://github.com/o1-labs/o1js/pull/1851
  - ZkProgram and SmartContract now also support private inputs that are not proofs themselves, but contain proofs nested within a Struct or array
  - Only `SelfProof` can still not be nested because it needs special treatment

### Fixes

- Fix verification of serialized proofs done before compiling any circuits https://github.com/o1-labs/o1js/pull/1857

## [1.8.0](https://github.com/o1-labs/o1js/compare/5006e4f...450943) - 2024-09-18

### Added

- Added `verifyEthers` method to verify Ethereum signatures using the EIP-191 message hashing standard. https://github.com/o1-labs/o1js/pull/1815
  - Added `fromEthers` method for parsing and converting Ethereum public keys into `ForeignCurve` points, supporting both compressed and uncompressed formats.
  - Added `fromHex` method for converting hexadecimal strings into `ForeignCurve` points.

### Fixes

- Fix incorrect behavior of optional proving for zkPrograms where `myProgram.setProofsEnabled(false)` wouldn't work when called before `myProgram.compile()`. https://github.com/o1-labs/o1js/pull/1827
- Fix incorrect behavior of `state.fetch()` for custom token contracts. [@rpanic](https://github.com/rpanic) https://github.com/o1-labs/o1js/pull/1853

## [1.7.0](https://github.com/o1-labs/o1js/compare/d6abf1d97...5006e4f) - 2024-09-04

### Added

- Added `Encryption.encryptV2()` and `Encryption.decryptV2()` for an updated encryption algorithm that guarantees cipher text integrity.
  - Also added `Encryption.encryptBytes()` and `Encryption.decryptBytes()` using the same algorithm.
- New option `proofsEnabled` for `zkProgram` (default value: `true`), to quickly test circuit logic with proofs disabled https://github.com/o1-labs/o1js/pull/1805
  - Additionally added `MyProgram.proofsEnabled` to get the internal value of `proofsEnabled` and `MyProgram.setProofsEnabled(proofsEnabled)` to set the value dynamically.

### Deprecated

- `this.sender.getAndRequireSignature()` / `getUnconstrained()` deprecated in favor of `V2` versions due to a vulnerability https://github.com/o1-labs/o1js/pull/1799

### Fixes

- Fix behavior of `Int64.modV2()` when the input is negative and the remainder should be 0 https://github.com/o1-labs/o1js/pull/1797

## [1.6.0](https://github.com/o1-labs/o1js/compare/1ad7333e9e...d6abf1d97) - 2024-07-23

### Added

- `SmartContract.emitEventIf()` to conditionally emit an event https://github.com/o1-labs/o1js/pull/1746
- Added `Encryption.encryptV2()` and `Encryption.decryptV2()` for an updated encryption algorithm that guarantees cipher text integrity.
  - Also added `Encryption.encryptBytes()` and `Encryption.decryptBytes()` using the same algorithm.

### Changed

- Reduced maximum bit length for `xor`, `not`, and `and`, operations from 254 to 240 bits to prevent overflow vulnerabilities. https://github.com/o1-labs/o1js/pull/1745
- Allow using `Type` instead of `Type.provable` in APIs that expect a provable type https://github.com/o1-labs/o1js/pull/1751
  - Example: `Provable.witness(Bytes32, () => bytes)`
- Automatically wrap and unwrap `Unconstrained` in `fromValue` and `toValue`, so that we don't need to deal with "unconstrained" values outside provable code https://github.com/o1-labs/o1js/pull/1751

## [1.5.0](https://github.com/o1-labs/o1js/compare/ed198f305...1c736add) - 2024-07-09

### Breaking changes

- Fixed a vulnerability in `OffchainState` where it didn't store the `IndexedMerkleTree` length onchain and left it unconstrained https://github.com/o1-labs/o1js/pull/1676

### Added

- A warning about the current reducer API limitations, as well as a mention of active work to mitigate them was added to doc comments and examples https://github.com/o1-labs/o1js/pull/1728
- `ForeignField`-based representation of scalars via `ScalarField` https://github.com/o1-labs/o1js/pull/1705
- Introduced new V2 methods for nullifier operations: `isUnusedV2()`, `assertUnusedV2()`, and `setUsedV2()` https://github.com/o1-labs/o1js/pull/1715
- `Int64.create()` method for safe instance creation with canonical zero representation https://github.com/o1-labs/o1js/pull/1735
- New V2 methods for `Int64` operations: `fromObjectV2`, `divV2()` https://github.com/o1-labs/o1js/pull/1735
- `Experimental.BatchReducer` to reduce actions in batches https://github.com/o1-labs/o1js/pull/1676
  - Avoids the account update limit
  - Handles arbitrary numbers of pending actions thanks to recursive validation of the next batch
- Add conditional versions of all preconditions: `.requireEqualsIf()` https://github.com/o1-labs/o1js/pull/1676
- `AccountUpdate.createIf()` to conditionally add an account update to the current transaction https://github.com/o1-labs/o1js/pull/1676
- `IndexedMerkleMap.setIf()` to set a key-value pair conditionally https://github.com/o1-labs/o1js/pull/1676
- `Provable.assertEqualIf()` to conditionally assert that two values are equal https://github.com/o1-labs/o1js/pull/1676
- Add `offchainState.setContractClass()` which enables us to declare the connected contract at the top level, without creating a contract instance https://github.com/o1-labs/o1js/pull/1676
  - This is enough to call `offchainState.compile()`
- More low-level methods to interact with `MerkleList` https://github.com/o1-labs/o1js/pull/1676
  - `popIfUnsafe()`, `toArrayUnconstrained()` and `lengthUnconstrained()`

### Changed

- Improve error message when o1js global state is accessed in an invalid way https://github.com/o1-labs/o1js/pull/1676
- Start developing an internal framework for local zkapp testing https://github.com/o1-labs/o1js/pull/1676
- Internally upgrade o1js to TypeScript 5.4 https://github.com/o1-labs/o1js/pull/1676

### Deprecated

- Deprecated `Nullifier.isUnused()`, `Nullifier.assertUnused()`, and `Nullifier.setUsed()` methods https://github.com/o1-labs/o1js/pull/1715
- `createEcdsa`, `createForeignCurve`, `ForeignCurve` and `EcdsaSignature` deprecated in favor of `V2` versions due to a security vulnerability found in the current implementation https://github.com/o1-labs/o1js/pull/1703
- `Int64` constructor, recommending `Int64.create()` instead https://github.com/o1-labs/o1js/pull/1735
- Original `div()` and `fromObject`, methods in favor of V2 versions https://github.com/o1-labs/o1js/pull/1735
- Deprecate `AccountUpdate.defaultAccountUpdate()` in favor of `AccountUpdate.default()` https://github.com/o1-labs/o1js/pull/1676

### Fixed

- Fix reversed order of account updates when using `TokenContract.approveAccountUpdates()` https://github.com/o1-labs/o1js/pull/1722
- Fixed the static `check()` method in Struct classes to properly handle inheritance, preventing issues with under-constrained circuits. Added error handling to avoid using Struct directly as a field type. https://github.com/o1-labs/o1js/pull/1707
- Fixed that `Option` could not be used as `@state` or event https://github.com/o1-labs/o1js/pull/1736

## [1.4.0](https://github.com/o1-labs/o1js/compare/40c597775...ed198f305) - 2024-06-25

### Added

- **SHA256 low-level API** exposed via `Gadgets.SHA256`. https://github.com/o1-labs/o1js/pull/1689 [@Shigoto-dev19](https://github.com/Shigoto-dev19)
- Added the option to specify custom feature flags for sided loaded proofs in the `DynamicProof` class. https://github.com/o1-labs/o1js/pull/1688
  - Feature flags are required to tell Pickles what proof structure it should expect when side loading dynamic proofs and verification keys.
  - `FeatureFlags` is now exported and provides a set of helper functions to compute feature flags correctly.

### Deprecated

- `MerkleMap.computeRootAndKey()` deprecated in favor of `MerkleMap.computeRootAndKeyV2()` due to a potential issue of computing hash collisions in key indices https://github.com/o1-labs/o1js/pull/1694

## [1.3.1](https://github.com/o1-labs/o1js/compare/1ad7333e9e...40c597775) - 2024-06-11

### Breaking Changes

- Improve efficiency of `Experimental.OffchainState` implementation https://github.com/o1-labs/o1js/pull/1672
  - Comes with breaking changes to the internal circuits of `OffchainState`
  - Also, introduce `offchainState.commitments()` to initialize the state commitments onchain. Using `OffchainStateCommitments.empty()` no longer works.

### Added

- `Experimental.IndexedMerkleMap`, a better primitive for Merkleized storage https://github.com/o1-labs/o1js/pull/1666 https://github.com/o1-labs/o1js/pull/1671
  - Uses 4-8x fewer constraints than `MerkleMap`
  - In contrast to `MerkleTree` and `MerkleMap`, `IndexedMerkleMap` has a high-level API that can be used in provable code
- Added `Ecdsa.verifyV2()` and `Ecdsa.verifySignedHashV2` methods to the `Ecdsa` class. https://github.com/o1-labs/o1js/pull/1669

### Deprecated

- `Int64.isPositive()` and `Int64.mod()` deprecated because they behave incorrectly on `-0` https://github.com/o1-labs/o1js/pull/1660
  - This can pose an attack surface, since it is easy to maliciously pick either the `+0` or the `-0` representation
  - Use `Int64.isPositiveV2()` and `Int64.modV2()` instead
  - Also deprecated `Int64.neg()` in favor of `Int64.negV2()`, for compatibility with v2 version of `Int64` that will use `Int64.checkV2()`
- `Ecdsa.verify()` and `Ecdsa.verifySignedHash()` deprecated in favor of `Ecdsa.verifyV2()` and `Ecdsa.verifySignedHashV2()` due to a security vulnerability found in the current implementation https://github.com/o1-labs/o1js/pull/1669

### Fixed

- Fix handling of fetch response for non-existing accounts https://github.com/o1-labs/o1js/pull/1679

## [1.3.0](https://github.com/o1-labs/o1js/compare/6a1012162...54d6545bf) - 2024-05-23

### Added

- Added `base64Encode()` and `base64Decode(byteLength)` methods to the `Bytes` class. https://github.com/o1-labs/o1js/pull/1659

### Fixes

- Fix type inference for `method.returns(Type)`, to require a matching return signature https://github.com/o1-labs/o1js/pull/1653
- Fix `Struct.empty()` returning a garbage object when one of the base types doesn't support `empty()` https://github.com/o1-labs/o1js/pull/1657
- Fix `Option.value_exn None` error when using certain custom gates in combination with recursion https://github.com/o1-labs/o1js/issues/1336 https://github.com/MinaProtocol/mina/pull/15588

## [1.2.0](https://github.com/o1-labs/o1js/compare/4a17de857...6a1012162) - 2024-05-14

### Added

- **Offchain state MVP** exported under `Experimental.OffchainState` https://github.com/o1-labs/o1js/pull/1630 https://github.com/o1-labs/o1js/pull/1652
  - allows you to store any number of fields and key-value maps on your zkApp
  - implemented using actions which define an offchain Merkle tree
- `Option` for defining an optional version of any provable type https://github.com/o1-labs/o1js/pull/1630
- `MerkleTree.clone()` and `MerkleTree.getLeaf()`, new convenience methods for merkle trees https://github.com/o1-labs/o1js/pull/1630
- `MerkleList.forEach()`, a simple and safe way for iterating over a `MerkleList`
- `Unconstrained.provableWithEmpty()` to create an unconstrained provable type with a known `empty()` value https://github.com/o1-labs/o1js/pull/1630
- `Permissions.VerificationKey`, a namespace for verification key permissions https://github.com/o1-labs/o1js/pull/1639
  - Includes more accurate names for the `impossible` and `proof` permissions for verification keys, which are now called `impossibleDuringCurrentVersion` and `proofDuringCurrentVersion` respectively.

### Changed

- `State()` now optionally accepts an initial value as input parameter https://github.com/o1-labs/o1js/pull/1630
  - Example: `@state(Field) x = State(Field(1));`
  - Initial values will be set in the default `init()` method
  - You no longer need a custom `init()` method to set initial values

### Fixes

- Fix absolute imports which prevented compilation in some TS projects that used o1js https://github.com/o1-labs/o1js/pull/1628

## [1.1.0](https://github.com/o1-labs/o1js/compare/1ad7333e9e...4a17de857) - 2024-04-30

### Added

- Exposed **sideloaded verification keys** https://github.com/o1-labs/o1js/pull/1606 [@rpanic](https://github.com/rpanic)
  - Added Proof type `DynamicProof` that allows verification through specifying a verification key in-circuit
- `Provable.witnessFields()` to easily witness a tuple of field elements https://github.com/o1-labs/o1js/pull/1229
- Example for implementing RSA verification in o1js https://github.com/o1-labs/o1js/pull/1229 [@Shigoto-dev19](https://github.com/Shigoto-dev19)
  - Check out https://github.com/o1-labs/o1js/blob/main/src/examples/crypto/rsa/rsa.ts and tests in the same folder

### Changed

- `Gadgets.rangeCheck64()` now returns individual range-checked limbs for advanced use cases https://github.com/o1-labs/o1js/pull/1229

### Fixed

- Fixed issue in `UInt64.rightShift()` where it incorrectly performed a left shift instead of a right shift. https://github.com/o1-labs/o1js/pull/1617
- Fixed issue in `ForeignField.toBits()` where high limbs were under-constrained for input length less than 176. https://github.com/o1-labs/o1js/pull/1617
- Make `dummyBase64Proof()` lazy. Significant speed up when generating many account updates with authorization `Proof` while proofs turned off. https://github.com/o1-labs/o1js/pull/1624

## [1.0.1](https://github.com/o1-labs/o1js/compare/1b6fd8b8e...02c5e8d4d) - 2024-04-22

### Breaking changes

- Native curve improvements https://github.com/o1-labs/o1js/pull/1530
  - Change the internal representation of `Scalar` from 255 Bools to 1 Bool and 1 Field (low bit and high 254 bits)
  - Make `Group.scale()` support all scalars (previously did not support 0, 1 and -1)
  - Make `Group.scale()` directly accept `Field` elements, and much more efficient than previous methods of scaling by Fields
    - As a result, `Signature.verify()` and `Nullifier.verify()` use much fewer constraints
  - Fix `Scalar.fromBits()` to not produce a shifted scalar; shifting is no longer exposed to users of `Scalar`.
- Add assertion to the foreign EC addition gadget that prevents degenerate cases https://github.com/o1-labs/o1js/pull/1545
  - Fixes soundness of ECDSA; slightly increases its constraints from ~28k to 29k
  - Breaks circuits that used EC addition, like ECDSA
- `Mina.LocalBlockchain()` and `Proof.fromJSON()` are made async https://github.com/o1-labs/o1js/pull/1583
  - These were the last remaining sync APIs that depended on an async setup task; making them async enables removing top-level await
- `Mina.LocalBlockchain` no longer supports the network kind configuration https://github.com/o1-labs/o1js/pull/1581
- `Poseidon.hashToGroup()` now returns a `Group` directly, and constrains it to be deterministic https://github.com/o1-labs/o1js/pull/1546
  - Added `Poseidon.Unsafe.hashToGroup()` as a more efficient, non-deterministic version for advanced use cases
- A `Transaction`'s `prove` method no longer returns the proofs promise directly, but rather returns a `Transaction` promise, the resolved value of which contains a `proofs` prop. https://github.com/o1-labs/o1js/pull/1567
- The `Transaction` type now has two type params `Proven extends boolean` and `Signed extends boolean`, which are used to conditionally show/hide relevant state. https://github.com/o1-labs/o1js/pull/1567
- Improved functionality of `MerkleList` and `MerkleListIterator` for easier traversal of `MerkleList`s. https://github.com/o1-labs/o1js/pull/1562
- Simplified internal logic of reducer. https://github.com/o1-labs/o1js/pull/1577
  - `contract.getActions()` now returns a `MerkleList`
- Add `toValue()` and `fromValue()` interface to `Provable<T>` to encode how provable types map to plain JS values https://github.com/o1-labs/o1js/pull/1271
  - You can now return the plain value from a `Provable.witness()` callback, and it will be transformed into the provable type
- Remove `Account()` constructor which was no different from `AccountUpdate.create().account`, and export `Account` type instead. https://github.com/o1-labs/o1js/pull/1598

### Added

- Export `Events` under `AccountUpdate.Events`. https://github.com/o1-labs/o1js/pull/1563
- `Mina.transaction` has been reworked such that one can call methods directly on the returned promise (now a `TransactionPromise`). This enables a fluent / method-chaining API. https://github.com/o1-labs/o1js/pull/1567
- `TransactionPendingPromise` enables calling `wait` directly on the promise returned by calling `send` on a `Transaction`. https://github.com/o1-labs/o1js/pull/1567
- `initializeBindings()` to explicitly trigger setup work that is needed when running provable code https://github.com/o1-labs/o1js/pull/1583
  - calling this function is optional

### Changed

- Remove top-level await https://github.com/o1-labs/o1js/pull/1583
  - To simplify integration with bundlers like webpack
- Make `MerkleTree.{nodes,zeroes}` public properties https://github.com/o1-labs/o1js/pull/1555
  - This makes it possible to clone merkle trees, which is often needed

### Fixed

- Fix error when computing Merkle map witnesses, introduced in the last version due to the `toBits()` change https://github.com/o1-labs/o1js/pull/1559
- Improved error message when compiling a program that has no methods. https://github.com/o1-labs/o1js/pull/1563

## [0.18.0](https://github.com/o1-labs/o1js/compare/74948acac...1b6fd8b8e) - 2024-04-09

### Breaking changes

- **Async circuits**. Require all smart contract and zkprogram methods to be async https://github.com/o1-labs/o1js/pull/1477
  - This change allows you to use `await` inside your methods. Change the method signature by adding the `async` keyword.
  - Don't forget to add `await` to all contract calls! `await MyContract.myMethod();`
  - To declare a return value from a method, use the new `@method.returns()` decorator
- Require the callback to `Mina.transaction()` to be async https://github.com/o1-labs/o1js/pull/1468
- Change `{SmartContract,ZkProgram}.analyzeMethods()` to be async https://github.com/o1-labs/o1js/pull/1450
  - `Provable.runAndCheck()`, `Provable.constraintSystem()` and `{SmartContract,ZkProgram}.digest()` are also async now
- **Remove deprecated APIs**
  - Remove `CircuitValue`, `prop`, `arrayProp` and `matrixProp` https://github.com/o1-labs/o1js/pull/1507
  - Remove `Mina.accountCreationFee()`, `Mina.BerkeleyQANet`, all APIs which accept private keys for feepayers, `Token`, `AccountUpdate.tokenSymbol`, `SmartContract.{token, setValue, setPermissions}`, "assert" methods for preconditions, `MerkleTee.calculateRootSlow()`, `Scalar.fromBigInt()`, `UInt64.lt()` and friends, deprecated static methods on `Group`, utility methods on `Circuit` like `Circuit.if()`, `Field.isZero()`, `isReady` and `shutdown()` https://github.com/o1-labs/o1js/pull/1515
- Remove `privateKey` from the accepted arguments of `SmartContract.deploy()` https://github.com/o1-labs/o1js/pull/1515
- **Efficient comparisons**. Support arbitrary bit lengths for `Field` comparisons and massively reduce their constraints https://github.com/o1-labs/o1js/pull/1523
  - `Field.assertLessThan()` goes from 510 to 24 constraints, `Field.lessThan()` from 509 to 38
  - Moderately improve other comparisons: `UInt64.assertLessThan()` from 27 to 14, `UInt64.lessThan()` from 27 to 15, `UInt32` similar.
  - Massively improve `Field.isEven()`, add `Field.isOdd()`
  - `PrivateKey.toPublicKey()` from 358 to 119 constraints thanks to `isOdd()`
  - Add `Gadgets.ForeignField.assertLessThanOrEqual()` and support two variables as input to `ForeignField.assertLessThan()`
- Remove `this.sender` which unintuitively did not prove that its value was the actual sender of the transaction https://github.com/o1-labs/o1js/pull/1464 [@julio4](https://github.com/julio4)
  Replaced by more explicit APIs:
  - `this.sender.getUnconstrained()` which has the old behavior of `this.sender`, and returns an unconstrained value (which means that the prover can set it to any value they want)
  - `this.sender.getAndRequireSignature()` which requires a signature from the sender's public key and therefore proves that whoever created the transaction really owns the sender account
- `Reducer.reduce()` requires the maximum number of actions per method as an explicit (optional) argument https://github.com/o1-labs/o1js/pull/1450
  - The default value is 1 and should work for most existing contracts
- `new UInt64()` and `UInt64.from()` no longer unsafely accept a field element as input. https://github.com/o1-labs/o1js/pull/1438 [@julio4](https://github.com/julio4)
  As a replacement, `UInt64.Unsafe.fromField()` was introduced
  - This prevents you from accidentally creating a `UInt64` without proving that it fits in 64 bits
  - Equivalent changes were made to `UInt32`
- Fixed vulnerability in `Field.to/fromBits()` outlined in [#1023](https://github.com/o1-labs/o1js/issues/1023) by imposing a limit of 254 bits https://github.com/o1-labs/o1js/pull/1461
- Remove `Field.rangeCheckHelper()` which was too low-level and easy to misuse https://github.com/o1-labs/o1js/pull/1485
  - Also, rename the misleadingly named `Gadgets.isInRangeN()` to `Gadgets.isDefinitelyInRangeN()`
- Rename `Bool.Unsafe.ofField()` to `Bool.Unsafe.fromField()` https://github.com/o1-labs/o1js/pull/1485
- Replace the namespaced type exports `Gadgets.Field3` and `Gadgets.ForeignField.Sum` with `Field3` and `ForeignFieldSum`
  - Unfortunately, the namespace didn't play well with auto-imports in TypeScript
- Add `Gadgets.rangeCheck3x12()` and fix proof system bug that prevented it from working https://github.com/o1-labs/o1js/pull/1534
- Update transaction version and other bindings changes to ensure berkeley compatibility https://github.com/o1-labs/o1js/pull/1542

### Added

- `Provable.witnessAsync()` to introduce provable values from an async callback https://github.com/o1-labs/o1js/pull/1468
- Internal benchmarking tooling to keep track of performance https://github.com/o1-labs/o1js/pull/1481
- Add `toInput` method for `Group` instance https://github.com/o1-labs/o1js/pull/1483

### Changed

- `field.assertBool()` now also returns the `Field` as a `Bool` for ergonomics https://github.com/o1-labs/o1js/pull/1523

## [0.17.0](https://github.com/o1-labs/o1js/compare/1ad7333e9e...74948acac) - 2024-03-06

### Breaking changes

- Fixed parity between `Mina.LocalBlockchain` and `Mina.Network` to have the same behaviors https://github.com/o1-labs/o1js/pull/1422 https://github.com/o1-labs/o1js/pull/1480
  - Changed the `TransactionId` type to `Transaction`. Additionally added `PendingTransaction` and `RejectedTransaction` types to better represent the state of a transaction.
  - `Transaction.safeSend()` and `PendingTransaction.safeWait()` are introduced to return a `IncludedTransaction` or `RejectedTransaction` object without throwing errors.
  - `transaction.send()` throws an error if the transaction was not successful for both `Mina.LocalBlockchain` and `Mina.Network` and returns a `PendingTransaction` object if it was successful. Use `transaction.safeSend` to send a transaction that will not throw an error and either return a `PendingTransaction` or `RejectedTransaction`.
  - `transaction.wait()` throws an error if the transaction was not successful for both `Mina.LocalBlockchain` and `Mina.Network` and returns a `IncludedTransaction` object if it was successful. Use `transaction.safeWait` to send a transaction that will not throw an error and either return a `IncludedTransaction` or `RejectedTransaction`.
  - `transaction.hash()` is no longer a function, it is now a property that returns the hash of the transaction.
  - Changed `Transaction.isSuccess` to `Transaction.status` to better represent the state of a transaction.
- Improved efficiency of computing `AccountUpdate.callData` by packing field elements into as few field elements as possible https://github.com/o1-labs/o1js/pull/1458
  - This leads to a large reduction in the number of constraints used when inputs to a zkApp method are many field elements (e.g. a long list of `Bool`s)
- Return events in the `LocalBlockchain` in reverse chronological order (latest events at the beginning) to match the behavior of the `Network` https://github.com/o1-labs/o1js/pull/1460

### Added

- Support for custom network identifiers other than `mainnet` or `testnet` https://github.com/o1-labs/o1js/pull/1444
- `PrivateKey.randomKeypair()` to generate private and public key in one command https://github.com/o1-labs/o1js/pull/1446
- `setNumberOfWorkers()` to allow developer to override the number of workers used during compilation and proof generation/verification https://github.com/o1-labs/o1js/pull/1456

### Changed

- Improve all-around performance by reverting the Apple silicon workaround (https://github.com/o1-labs/o1js/pull/683) as the root problem is now fixed upstream https://github.com/o1-labs/o1js/pull/1456
- Improved error message when trying to use `fetchActions`/`fetchEvents` with a missing Archive Node endpoint https://github.com/o1-labs/o1js/pull/1459

### Deprecated

- `SmartContract.token` is deprecated in favor of new methods on `TokenContract` https://github.com/o1-labs/o1js/pull/1446
  - `TokenContract.deriveTokenId()` to get the ID of the managed token
  - `TokenContract.internal.{send, mint, burn}` to perform token operations from within the contract

### Fixed

- Mitigate security hazard of deploying token contracts https://github.com/o1-labs/o1js/issues/1439
- Make `Circuit` handle types with a `.provable` property (like those used in ECDSA) https://github.com/o1-labs/o1js/pull/1471
  - To support offchain, non-Pickles proofs of ECDSA signatures

## [0.16.1](https://github.com/o1-labs/o1js/compare/834a44002...3b5f7c7)

### Breaking changes

- Remove `AccountUpdate.children` and `AccountUpdate.parent` properties https://github.com/o1-labs/o1js/pull/1402
  - Also removes the optional `AccountUpdatesLayout` argument to `approve()`
  - Adds `AccountUpdateTree` and `AccountUpdateForest`, new classes that represent a layout of account updates explicitly
  - Both of the new types are now accepted as inputs to `approve()`
  - `accountUpdate.extractTree()` to obtain the tree associated with an account update in the current transaction context.
- Remove `Experimental.Callback` API https://github.com/o1-labs/o1js/pull/1430

### Added

- `MerkleList<T>` to enable provable operations on a dynamically-sized list https://github.com/o1-labs/o1js/pull/1398
  - including `MerkleListIterator<T>` to iterate over a merkle list
- `TokenContract`, a new base smart contract class for token contracts https://github.com/o1-labs/o1js/pull/1384
  - Usage example: `https://github.com/o1-labs/o1js/blob/main/src/lib/mina/token/token-contract.unit-test.ts`
- `TokenAccountUpdateIterator`, a primitive to iterate over all token account updates in a transaction https://github.com/o1-labs/o1js/pull/1398
  - this is used to implement `TokenContract` under the hood

### Fixed

- Mainnet support. https://github.com/o1-labs/o1js/pull/1437

## [0.16.0](https://github.com/o1-labs/o1js/compare/e5d1e0f...834a44002)

### Breaking changes

- Protocol change that adds a "transaction version" to the permission to set verification keys https://github.com/MinaProtocol/mina/pull/14407
  - See [the relevant RFC](https://github.com/MinaProtocol/mina/blob/9577ad689a8e4d4f97e1d0fc3d26e20219f4abd1/rfcs/0051-verification-key-permissions.md) for the motivation behind this change
  - Breaks all deployed contracts, as it changes the account update layout

### Added

- Provable type `Packed<T>` to pack small field elements into fewer field elements https://github.com/o1-labs/o1js/pull/1376
- Provable type `Hashed<T>` to represent provable types by their hash https://github.com/o1-labs/o1js/pull/1377
  - This also exposes `Poseidon.hashPacked()` to efficiently hash an arbitrary type

### Changed

- Reduce number of constraints of ECDSA verification by 5% https://github.com/o1-labs/o1js/pull/1376

## [0.15.4](https://github.com/o1-labs/o1js/compare/be748e42e...e5d1e0f)

### Changed

- Improve performance of Wasm Poseidon hashing by a factor of 13x https://github.com/o1-labs/o1js/pull/1378
  - Speeds up local blockchain tests without proving by ~40%
- Improve performance of Field inverse https://github.com/o1-labs/o1js/pull/1373
  - Speeds up proving by ~2-4%

### Added

- Configurable `networkId` when declaring a Mina instance. https://github.com/o1-labs/o1js/pull/1387
  - Defaults to `"testnet"`, the other option is `"mainnet"`
  - The `networkId` parameter influences the algorithm used for signatures, and ensures that testnet transactions can't be replayed on mainnet

## [0.15.3](https://github.com/o1-labs/o1js/compare/1ad7333e9e...be748e42e)

### Added

- **SHA256 hash function** exposed via `Hash.SHA2_256` or `Gadgets.SHA256`. https://github.com/o1-labs/o1js/pull/1285

### Changed

- `Mina.accountCreationFee()` is deprecated in favor of `Mina.getNetworkConstants().accountCreationFee`. https://github.com/o1-labs/o1js/pull/1367
  - `Mina.getNetworkConstants()` returns:
    - [default](https://github.com/o1-labs/o1js/pull/1367/files#diff-ef2c3547d64a8eaa8253cd82b3623288f3271e14f1dc893a0a3ddc1ff4b9688fR7) network constants if used outside of the transaction scope.
    - [actual](https://github.com/o1-labs/o1js/pull/1367/files#diff-437f2c15df7c90ad8154c5de1677ec0838d51859bcc0a0cefd8a0424b5736f31R1051) network constants if used within the transaction scope.

### Fixed

- Fix approving of complex account update layouts https://github.com/o1-labs/o1js/pull/1364

## [0.15.2](https://github.com/o1-labs/o1js/compare/1ad7333e9e...08ba27329)

### Fixed

- Fix bug in `Hash.hash()` which always resulted in an error https://github.com/o1-labs/o1js/pull/1346

## [0.15.1](https://github.com/o1-labs/o1js/compare/1ad7333e9e...19115a159)

### Breaking changes

- Rename `Gadgets.rotate()` to `Gadgets.rotate64()` to better reflect the amount of bits the gadget operates on. https://github.com/o1-labs/o1js/pull/1259
- Rename `Gadgets.{leftShift(), rightShift()}` to `Gadgets.{leftShift64(), rightShift64()}` to better reflect the amount of bits the gadget operates on. https://github.com/o1-labs/o1js/pull/1259

### Added

- Non-native elliptic curve operations exposed through `createForeignCurve()` class factory https://github.com/o1-labs/o1js/pull/1007
- **ECDSA signature verification** exposed through `createEcdsa()` class factory https://github.com/o1-labs/o1js/pull/1240 https://github.com/o1-labs/o1js/pull/1007 https://github.com/o1-labs/o1js/pull/1307
  - For an example, see `./src/examples/crypto/ecdsa`
- **Keccak/SHA3 hash function** exposed on `Keccak` namespace https://github.com/o1-labs/o1js/pull/1291
- `Hash` namespace which holds all hash functions https://github.com/o1-labs/o1js/pull/999
  - `Bytes`, provable type to hold a byte array, which serves as input and output for Keccak variants
  - `UInt8`, provable type to hold a single byte, which is constrained to be in the 0 to 255 range
- `Gadgets.rotate32()` for rotation over 32 bit values https://github.com/o1-labs/o1js/pull/1259
- `Gadgets.leftShift32()` for left shift over 32 bit values https://github.com/o1-labs/o1js/pull/1259
- `Gadgets.divMod32()` division modulo 2^32 that returns the remainder and quotient of the operation https://github.com/o1-labs/o1js/pull/1259
- `Gadgets.rangeCheck32()` range check for 32 bit values https://github.com/o1-labs/o1js/pull/1259
- `Gadgets.addMod32()` addition modulo 2^32 https://github.com/o1-labs/o1js/pull/1259
- Expose new bitwise gadgets on `UInt32` and `UInt64` https://github.com/o1-labs/o1js/pull/1259
  - bitwise XOR via `{UInt32, UInt64}.xor()`
  - bitwise NOT via `{UInt32, UInt64}.not()`
  - bitwise ROTATE via `{UInt32, UInt64}.rotate()`
  - bitwise LEFTSHIFT via `{UInt32, UInt64}.leftShift()`
  - bitwise RIGHTSHIFT via `{UInt32, UInt64}.rightShift()`
  - bitwise AND via `{UInt32, UInt64}.and()`
- Example for using actions to store a map data structure https://github.com/o1-labs/o1js/pull/1300
- `Provable.constraintSystem()` and `{ZkProgram,SmartContract}.analyzeMethods()` return a `summary()` method to return a summary of the constraints used by a method https://github.com/o1-labs/o1js/pull/1007
- `assert()` asserts that a given statement is true https://github.com/o1-labs/o1js/pull/1285

### Fixed

- Fix stack overflows when calling provable methods with large inputs https://github.com/o1-labs/o1js/pull/1334
- Fix `Local.setProofsEnabled()` which would not get picked up by `deploy()` https://github.com/o1-labs/o1js/pull/1330
- Remove usage of private class fields in core types like `Field`, for better type compatibility between different o1js versions https://github.com/o1-labs/o1js/pull/1319

## [0.15.0](https://github.com/o1-labs/o1js/compare/1ad7333e9e...7acf19d0d)

### Breaking changes

- `ZkProgram.compile()` now returns the verification key and its hash, to be consistent with `SmartContract.compile()` https://github.com/o1-labs/o1js/pull/1292 [@rpanic](https://github.com/rpanic)

### Added

- **Foreign field arithmetic** exposed through the `createForeignField()` class factory https://github.com/o1-labs/snarkyjs/pull/985
- `Crypto` namespace which exposes elliptic curve and finite field arithmetic on bigints, as well as example curve parameters https://github.com/o1-labs/o1js/pull/1240
- `Gadgets.ForeignField.assertMul()` for efficiently constraining products of sums in non-native arithmetic https://github.com/o1-labs/o1js/pull/1262
- `Unconstrained` for safely maintaining unconstrained values in provable code https://github.com/o1-labs/o1js/pull/1262
- `Gadgets.rangeCheck8()` to assert that a value fits in 8 bits https://github.com/o1-labs/o1js/pull/1288

### Changed

- Change precondition APIs to use "require" instead of "assert" as the verb, to distinguish them from provable assertions. [@LuffySama-Dev](https://github.com/LuffySama-Dev)
  - `this.x.getAndAssertEquals()` is now `this.x.getAndRequireEquals()` https://github.com/o1-labs/o1js/pull/1263
  - `this.x.assertEquals(x)` is now `this.x.requireEquals(x)` https://github.com/o1-labs/o1js/pull/1263
  - `this.account.x.getAndAssertEquals(x)` is now `this.account.x.requireEquals(x)` https://github.com/o1-labs/o1js/pull/1265
  - `this.account.x.assertBetween()` is now `this.account.x.requireBetween()` https://github.com/o1-labs/o1js/pull/1265
  - `this.network.x.getAndAssertEquals()` is now `this.network.x.getAndRequireEquals()` https://github.com/o1-labs/o1js/pull/1265
- `Provable.constraintSystem()` and `{ZkProgram,SmartContract}.analyzeMethods()` return a `print()` method for pretty-printing the constraint system https://github.com/o1-labs/o1js/pull/1240

### Fixed

- Fix missing recursive verification of proofs in smart contracts https://github.com/o1-labs/o1js/pull/1302

## [0.14.2](https://github.com/o1-labs/o1js/compare/26363465d...1ad7333e9e)

### Breaking changes

- Change return signature of `ZkProgram.analyzeMethods()` to be a keyed object https://github.com/o1-labs/o1js/pull/1223

### Added

- Provable non-native field arithmetic:
  - `Gadgets.ForeignField.{add, sub, sumchain}()` for addition and subtraction https://github.com/o1-labs/o1js/pull/1220
  - `Gadgets.ForeignField.{mul, inv, div}()` for multiplication and division https://github.com/o1-labs/o1js/pull/1223
- Comprehensive internal testing of constraint system layouts generated by new gadgets https://github.com/o1-labs/o1js/pull/1241 https://github.com/o1-labs/o1js/pull/1220

### Changed

- `Lightnet` namespace API updates with added `listAcquiredKeyPairs()` method https://github.com/o1-labs/o1js/pull/1256
- Expose raw provable methods of a `ZkProgram` on `zkProgram.rawMethods` https://github.com/o1-labs/o1js/pull/1241
- Reduce number of constraints needed by `rotate()`, `leftShift()` and, `rightShift()` gadgets https://github.com/o1-labs/o1js/pull/1201

### Fixed

- Add a parameter to `checkZkappTransaction` for block length to check for transaction inclusion. This fixes a case where `Transaction.wait()` only checked the latest block, which led to an error once the transaction was included in a block that was not the latest. https://github.com/o1-labs/o1js/pull/1239

## [0.14.1](https://github.com/o1-labs/o1js/compare/e8e7510e1...26363465d)

### Added

- `Gadgets.not()`, new provable method to support bitwise not. https://github.com/o1-labs/o1js/pull/1198
- `Gadgets.leftShift() / Gadgets.rightShift()`, new provable methods to support bitwise shifting. https://github.com/o1-labs/o1js/pull/1194
- `Gadgets.and()`, new provable method to support bitwise and. https://github.com/o1-labs/o1js/pull/1193
- `Gadgets.multiRangeCheck()` and `Gadgets.compactMultiRangeCheck()`, two building blocks for non-native arithmetic with bigints of size up to 264 bits. https://github.com/o1-labs/o1js/pull/1216

### Fixed

- Removed array reversal of fetched actions, since they are returned in the correct order. https://github.com/o1-labs/o1js/pull/1258

## [0.14.0](https://github.com/o1-labs/o1js/compare/045faa7...e8e7510e1)

### Breaking changes

- Constraint optimizations in Field methods and core crypto changes break all verification keys https://github.com/o1-labs/o1js/pull/1171 https://github.com/o1-labs/o1js/pull/1178

### Changed

- `ZkProgram` has moved out of the `Experimental` namespace and is now available as a top-level import directly. `Experimental.ZkProgram` has been deprecated.
- `ZkProgram` gets a new input argument `name: string` which is required in the non-experimental API. The name is used to identify a ZkProgram when caching prover keys. https://github.com/o1-labs/o1js/pull/1200

### Added

- `Lightnet` namespace to interact with the account manager provided by the [lightnet Mina network](https://hub.docker.com/r/o1labs/mina-local-network) https://github.com/o1-labs/o1js/pull/1167
- Internal support for several custom gates (range check, bitwise operations, foreign field operations) and lookup tables https://github.com/o1-labs/o1js/pull/1176
- `Gadgets.rangeCheck64()`, new provable method to do efficient 64-bit range checks using lookup tables https://github.com/o1-labs/o1js/pull/1181
- `Gadgets.rotate()`, new provable method to support bitwise rotation for native field elements. https://github.com/o1-labs/o1js/pull/1182
- `Gadgets.xor()`, new provable method to support bitwise xor for native field elements. https://github.com/o1-labs/o1js/pull/1177
- `Proof.dummy()` to create dummy proofs https://github.com/o1-labs/o1js/pull/1188
  - You can use this to write ZkPrograms that handle the base case and the inductive case in the same method.

### Changed

- Use cached prover keys in `compile()` when running in Node.js https://github.com/o1-labs/o1js/pull/1187
  - Caching is configurable by passing a custom `Cache` (new export) to `compile()`
  - By default, prover keys are stored in an OS-dependent cache directory; `~/.cache/pickles` on Mac and Linux
- Use cached setup points (SRS and Lagrange bases) when running in Node.js https://github.com/o1-labs/o1js/pull/1197
  - Also, speed up SRS generation by using multiple threads
  - Together with caching of prover keys, this speeds up compilation time by roughly
    - **86%** when everything is cached
    - **34%** when nothing is cached

## [0.13.1](https://github.com/o1-labs/o1js/compare/c2f392fe5...045faa7)

### Breaking changes

- Changes to some verification keys caused by changing the way `Struct` orders object properties. https://github.com/o1-labs/o1js/pull/1124 [@Comdex](https://github.com/Comdex)
  - To recover existing verification keys and behavior, change the order of properties in your Struct definitions to be alphabetical
  - The `customObjectKeys` option is removed from `Struct`

### Changed

- Improve prover performance by ~25% https://github.com/o1-labs/o1js/pull/1092
  - Change internal representation of field elements to be JS bigint instead of Uint8Array
- Consolidate internal framework for testing equivalence of two implementations

## [0.13.0](https://github.com/o1-labs/o1js/compare/fbd4b2717...c2f392fe5)

### Breaking changes

- Changes to verification keys caused by updates to the proof system. This breaks all deployed contracts https://github.com/o1-labs/o1js/pull/1016

## [0.12.2](https://github.com/o1-labs/o1js/compare/b1d8d5910...fbd4b2717)

### Changed

- Renamed SnarkyJS to o1js https://github.com/o1-labs/o1js/pull/1104
- Reduce loading time of the library by 3-4x https://github.com/o1-labs/o1js/pull/1073
- Improve error when forgetting `transaction.prove()` https://github.com/o1-labs/o1js/pull/1095

## [0.12.1](https://github.com/o1-labs/o1js/compare/161b69d602...b1d8d5910)

### Added

- Added a method `createTestNullifier` to the Nullifier class for testing purposes. It is recommended to use mina-signer to create Nullifiers in production, since it does not leak the private key of the user. The `Nullifier.createTestNullifier` method requires the private key as an input _outside of the users wallet_. https://github.com/o1-labs/o1js/pull/1026
- Added `field.isEven` to check if a Field element is odd or even. https://github.com/o1-labs/o1js/pull/1026

### Fixed

- Revert verification key hash change from previous release to stay compatible with the current testnet https://github.com/o1-labs/o1js/pull/1032

## [0.12.0](https://github.com/o1-labs/o1js/compare/eaa39dca0...161b69d602)

### Breaking Changes

- Fix the default verification key hash that was generated for AccountUpdates. This change adopts the default mechanism provided by Mina Protocol https://github.com/o1-labs/o1js/pull/1021
  - Please be aware that this alteration results in a breaking change affecting the verification key of already deployed contracts.

## [0.11.4](https://github.com/o1-labs/o1js/compare/544489609...eaa39dca0)

### Fixed

- NodeJS error caused by invalid import https://github.com/o1-labs/o1js/issues/1012

## [0.11.3](https://github.com/o1-labs/o1js/compare/2d2af219c...544489609)

### Fixed

- Fix commonJS version of o1js, again https://github.com/o1-labs/o1js/pull/1006

## [0.11.2](https://github.com/o1-labs/o1js/compare/c549e02fa...2d2af219c)

### Fixed

- Fix commonJS version of o1js https://github.com/o1-labs/o1js/pull/1005

## [0.11.1](https://github.com/o1-labs/o1js/compare/3fbd9678e...c549e02fa)

### Breaking changes

- `Group` operations now generate a different set of constraints. This breaks deployed contracts, because the circuit changed. https://github.com/o1-labs/o1js/pull/967

### Added

- Implemented `Nullifier` as a new primitive https://github.com/o1-labs/o1js/pull/882
  - mina-signer can now be used to generate a Nullifier, which can be consumed by zkApps using the newly added Nullifier Struct

### Changed

- Improve error message `Can't evaluate prover code outside an as_prover block` https://github.com/o1-labs/o1js/pull/998

### Fixed

- Fix unsupported use of `window` when running o1js in workers https://github.com/o1-labs/o1js/pull/1002

## [0.11.0](https://github.com/o1-labs/o1js/compare/a632313a...3fbd9678e)

### Breaking changes

- Rewrite of `Provable.if()` causes breaking changes to all deployed contracts https://github.com/o1-labs/o1js/pull/889
- Remove all deprecated methods and properties on `Field` https://github.com/o1-labs/o1js/pull/902
- The `Field(x)` constructor and other Field methods no longer accept a `boolean` as input. Instead, you can now pass in a `bigint` to all Field methods. https://github.com/o1-labs/o1js/pull/902
- Remove redundant `signFeePayer()` method https://github.com/o1-labs/o1js/pull/935

### Added

- Add `field.assertNotEquals()` to assert that a field element does not equal some value https://github.com/o1-labs/o1js/pull/902
  - More efficient than `field.equals(x).assertFalse()`
- Add `scalar.toConstant()`, `scalar.toBigInt()`, `Scalar.from()`, `privateKey.toBigInt()`, `PrivateKey.fromBigInt()` https://github.com/o1-labs/o1js/pull/935
- `Poseidon.hashToGroup` enables hashing to a group https://github.com/o1-labs/o1js/pull/887

### Changed

- **Make stack traces more readable** https://github.com/o1-labs/o1js/pull/890
  - Stack traces thrown from o1js are cleaned up by filtering out unnecessary lines and other noisy details
- Remove optional `zkappKey` argument in `smartContract.init()`, and instead assert that `provedState` is false when `init()` is called https://github.com/o1-labs/o1js/pull/908
- Improve assertion error messages on `Field` methods https://github.com/o1-labs/o1js/issues/743 https://github.com/o1-labs/o1js/pull/902
- Publicly expose the internal details of the `Field` type https://github.com/o1-labs/o1js/pull/902

### Deprecated

- Utility methods on `Circuit` are deprecated in favor of the same methods on `Provable` https://github.com/o1-labs/o1js/pull/889
  - `Circuit.if()`, `Circuit.witness()`, `Circuit.log()` and others replaced by `Provable.if()`, `Provable.witness()`, `Provable.log()`
  - Under the hood, some of these methods were rewritten in TypeScript
- Deprecate `field.isZero()` https://github.com/o1-labs/o1js/pull/902

### Fixed

- Fix running o1js in Node.js on Windows https://github.com/o1-labs/o1js-bindings/pull/19 [@wizicer](https://github.com/wizicer)
- Fix error reporting from GraphQL requests https://github.com/o1-labs/o1js/pull/919
- Resolved an `Out of Memory error` experienced on iOS devices (iPhones and iPads) during the initialization of the WASM memory https://github.com/o1-labs/o1js-bindings/pull/26
- Fix `field.greaterThan()` and other comparison methods outside provable code https://github.com/o1-labs/o1js/issues/858 https://github.com/o1-labs/o1js/pull/902
- Fix `field.assertBool()` https://github.com/o1-labs/o1js/issues/469 https://github.com/o1-labs/o1js/pull/902
- Fix `Field(bigint)` where `bigint` is larger than the field modulus https://github.com/o1-labs/o1js/issues/432 https://github.com/o1-labs/o1js/pull/902
  - The new behaviour is to use the modular residual of the input
- No longer fail on missing signature in `tx.send()`. This fixes the flow of deploying a zkApp from a UI via a wallet https://github.com/o1-labs/o1js/pull/931 [@marekyggdrasil](https://github.com/marekyggdrasil)

## [0.10.1](https://github.com/o1-labs/o1js/compare/bcc666f2...a632313a)

### Changed

- Allow ZkPrograms to return their public output https://github.com/o1-labs/o1js/pull/874 https://github.com/o1-labs/o1js/pull/876
  - new option `ZkProgram({ publicOutput?: Provable<any>, ... })`; `publicOutput` has to match the _return type_ of all ZkProgram methods.
  - the `publicInput` option becomes optional; if not provided, methods no longer expect the public input as first argument
  - full usage example: https://github.com/o1-labs/o1js/blob/f95cf2903e97292df9e703b74ee1fc3825df826d/src/examples/program.ts

## [0.10.0](https://github.com/o1-labs/o1js/compare/97e393ed...bcc666f2)

### Breaking Changes

- All references to `actionsHash` are renamed to `actionState` to better mirror what is used in Mina protocol APIs https://github.com/o1-labs/o1js/pull/833
  - This change affects function parameters and returned object keys throughout the API
- No longer make `MayUseToken.InheritFromParent` the default `mayUseToken` value on the caller if one zkApp method calls another one; this removes the need to manually override `mayUseToken` in several known cases https://github.com/o1-labs/o1js/pull/863
  - Causes a breaking change to the verification key of deployed contracts that use zkApp composability

### Added

- `this.state.getAndAssertEquals()` as a shortcut for `let x = this.state.get(); this.state.assertEquals(x);` https://github.com/o1-labs/o1js/pull/863
  - also added `.getAndAssertEquals()` on `this.account` and `this.network` fields
- Support for fallback endpoints when making network requests, allowing users to provide an array of endpoints for GraphQL network requests. https://github.com/o1-labs/o1js/pull/871
  - Endpoints are fetched two at a time, and the result returned from the faster response
- `reducer.forEach(actions, ...)` as a shortcut for `reducer.reduce()` when you don't need a `state` https://github.com/o1-labs/o1js/pull/863
- New export `TokenId` which supersedes `Token.Id`; `TokenId.deriveId()` replaces `Token.Id.getId()` https://github.com/o1-labs/o1js/pull/863
- Add `Permissions.allImpossible()` for the set of permissions where nothing is allowed (more convenient than `Permissions.default()` when you want to make most actions impossible) https://github.com/o1-labs/o1js/pull/863

### Changed

- **Massive improvement of memory consumption**, thanks to a refactor of o1js' worker usage https://github.com/o1-labs/o1js/pull/872
  - Memory reduced by up to 10x; see [the PR](https://github.com/o1-labs/o1js/pull/872) for details
  - Side effect: `Circuit` API becomes async, for example `MyCircuit.prove(...)` becomes `await MyCircuit.prove(...)`
- Token APIs `this.token.{send,burn,mint}()` now accept an `AccountUpdate` or `SmartContract` as from / to input https://github.com/o1-labs/o1js/pull/863
- Improve `Transaction.toPretty()` output by adding account update labels in most methods that create account updates https://github.com/o1-labs/o1js/pull/863
- Raises the limit of actions/events per transaction from 16 to 100, providing users with the ability to submit a larger number of events/actions in a single transaction. https://github.com/o1-labs/o1js/pull/883.

### Deprecated

- Deprecate both `shutdown()` and `await isReady`, which are no longer needed https://github.com/o1-labs/o1js/pull/872

### Fixed

- `SmartContract.deploy()` now throws an error when no verification key is found https://github.com/o1-labs/o1js/pull/885
  - The old, confusing behaviour was to silently not update the verification key (but still update some permissions to "proof", breaking the zkApp)

## [0.9.8](https://github.com/o1-labs/o1js/compare/1a984089...97e393ed)

### Fixed

- Fix fetching the `access` permission on accounts https://github.com/o1-labs/o1js/pull/851
- Fix `fetchActions` https://github.com/o1-labs/o1js/pull/844 https://github.com/o1-labs/o1js/pull/854 [@Comdex](https://github.com/Comdex)
- Updated `Mina.TransactionId.isSuccess` to accurately verify zkApp transaction status after using `Mina.TransactionId.wait()`. https://github.com/o1-labs/o1js/pull/826
  - This change ensures that the function correctly checks for transaction completion and provides the expected result.

## [0.9.7](https://github.com/o1-labs/o1js/compare/0b7a9ad...1a984089)

### Added

- `smartContract.fetchActions()` and `Mina.fetchActions()`, asynchronous methods to fetch actions directly from an archive node https://github.com/o1-labs/o1js/pull/843 [@Comdex](https://github.com/Comdex)

### Changed

- `Circuit.runAndCheck()` now uses `snarky` to create a constraint system and witnesses, and check constraints. It closely matches behavior during proving and can be used to test provable code without having to create an expensive proof https://github.com/o1-labs/o1js/pull/840

### Fixed

- Fixes two issues that were temporarily reintroduced in the 0.9.6 release https://github.com/o1-labs/o1js/issues/799 https://github.com/o1-labs/o1js/issues/530

## [0.9.6](https://github.com/o1-labs/o1js/compare/21de489...0b7a9ad)

### Breaking changes

- Circuits changed due to an internal rename of "sequence events" to "actions" which included a change to some hash prefixes; this breaks all deployed contracts.
- Temporarily reintroduces 2 known issues as a result of reverting a fix necessary for network redeployment:
  - https://github.com/o1-labs/o1js/issues/799
  - https://github.com/o1-labs/o1js/issues/530
  - Please note that we plan to address these issues in a future release. In the meantime, to work around this breaking change, you can try calling `fetchAccount` for each account involved in a transaction before executing the `Mina.transaction` block.
- Improve number of constraints needed for Merkle tree hashing https://github.com/o1-labs/o1js/pull/820
  - This breaks deployed zkApps which use `MerkleWitness.calculateRoot()`, because the circuit is changed
  - You can make your existing contracts compatible again by switching to `MerkleWitness.calculateRootSlow()`, which has the old circuit
- Renamed function parameters: The `getAction` function now accepts a new object structure for its parameters. https://github.com/o1-labs/o1js/pull/828
  - The previous object keys, `fromActionHash` and `endActionHash`, have been replaced by `fromActionState` and `endActionState`.

### Added

- `zkProgram.analyzeMethods()` to obtain metadata about a ZkProgram's methods https://github.com/o1-labs/o1js/pull/829 [@maht0rz](https://github.com/maht0rz)

### Fixed

- Improved Event Handling in o1js https://github.com/o1-labs/o1js/pull/825
  - Updated the internal event type to better handle events emitted in different zkApp transactions and when multiple zkApp transactions are present within a block.
  - The internal event type now includes event data and transaction information as separate objects, allowing for more accurate information about each event and its associated transaction.
- Removed multiple best tip blocks when fetching action data https://github.com/o1-labs/o1js/pull/817
  - Implemented a temporary fix that filters out multiple best tip blocks, if they exist, while fetching actions. This fix will be removed once the related issue in the Archive-Node-API repository (https://github.com/o1-labs/Archive-Node-API/issues/7) is resolved.
- New `fromActionState` and `endActionState` parameters for fetchActions function in o1js https://github.com/o1-labs/o1js/pull/828
  - Allows fetching only necessary actions to compute the latest actions state
  - Eliminates the need to retrieve the entire actions history of a zkApp
  - Utilizes `actionStateTwo` field returned by Archive Node API as a safe starting point for deriving the most recent action hash

## [0.9.5](https://github.com/o1-labs/o1js/compare/21de489...4573252d)

- Update the zkApp verification key from within one of its own methods, via proof https://github.com/o1-labs/o1js/pull/812

### Breaking changes

- Change type of verification key returned by `SmartContract.compile()` to match `VerificationKey` https://github.com/o1-labs/o1js/pull/812

### Fixed

- Failing `Mina.transaction` on Berkeley because of unsatisfied constraints caused by dummy data before we fetched account state https://github.com/o1-labs/o1js/pull/807
  - Previously, you could work around this by calling `fetchAccount()` for every account involved in a transaction. This is not necessary anymore.
- Update the zkApp verification key from within one of its own methods, via proof https://github.com/o1-labs/o1js/pull/812

## [0.9.4](https://github.com/o1-labs/o1js/compare/9acec55...21de489)

### Fixed

- `getActions` to handle multiple actions with multiple Account Updates https://github.com/o1-labs/o1js/pull/801

## [0.9.3](https://github.com/o1-labs/o1js/compare/1abdfb70...9acec55)

### Added

- Use `fetchEvents()` to fetch events for a specified zkApp from a GraphQL endpoint that implements [this schema](https://github.com/o1-labs/Archive-Node-API/blob/efebc9fd3cfc028f536ae2125e0d2676e2b86cd2/src/schema.ts#L1). `Mina.Network` accepts an additional endpoint which points to a GraphQL server. https://github.com/o1-labs/o1js/pull/749
  - Use the `mina` property for the Mina node.
  - Use `archive` for the archive node.
- Use `getActions` to fetch actions for a specified zkApp from a GraphQL endpoint GraphQL endpoint that implements the same schema as `fetchEvents`. https://github.com/o1-labs/o1js/pull/788

### Fixed

- Added the missing export of `Mina.TransactionId` https://github.com/o1-labs/o1js/pull/785
- Added an option to specify `tokenId` as `Field` in `fetchAccount()` https://github.com/o1-labs/o1js/pull/787 [@rpanic](https://github.com/rpanic)

## [0.9.2](https://github.com/o1-labs/o1js/compare/9c44b9c2...1abdfb70)

### Added

- `this.network.timestamp` is added back and is implemented on top of `this.network.globalSlotSinceGenesis` https://github.com/o1-labs/o1js/pull/755

### Changed

- On-chain value `globalSlot` is replaced by the clearer `currentSlot` https://github.com/o1-labs/o1js/pull/755
  - `currentSlot` refers to the slot at which the transaction _will be included in a block_.
  - the only supported method is `currentSlot.assertBetween()` because `currentSlot.get()` is impossible to implement since the value is determined in the future and `currentSlot.assertEquals()` is error-prone

### Fixed

- Incorrect counting of limit on events and actions https://github.com/o1-labs/o1js/pull/758
- Type error when using `Circuit.array` in on-chain state or events https://github.com/o1-labs/o1js/pull/758
- Bug when using `Circuit.witness` outside the prover https://github.com/o1-labs/o1js/pull/774

## [0.9.1](https://github.com/o1-labs/o1js/compare/71b6132b...9c44b9c2)

### Fixed

- Bug when using `this.<state>.get()` outside a transaction https://github.com/o1-labs/o1js/pull/754

## [0.9.0](https://github.com/o1-labs/o1js/compare/c5a36207...71b6132b)

### Added

- `Transaction.fromJSON` to recover transaction object from JSON https://github.com/o1-labs/o1js/pull/705
- New precondition: `provedState`, a boolean which is true if the entire on-chain state of this account was last modified by a proof https://github.com/o1-labs/o1js/pull/741
  - Same API as all preconditions: `this.account.provedState.assertEquals(Bool(true))`
  - Can be used to assert that the state wasn't tampered with by the zkApp developer using non-contract logic, for example, before deploying the zkApp
- New on-chain value `globalSlot`, to make assertions about the current time https://github.com/o1-labs/o1js/pull/649
  - example: `this.globalSlot.get()`, `this.globalSlot.assertBetween(lower, upper)`
  - Replaces `network.timestamp`, `network.globalSlotSinceGenesis` and `network.globalSlotSinceHardFork`. https://github.com/o1-labs/o1js/pull/560
- New permissions:
  - `access` to control whether account updates for this account can be used at all https://github.com/o1-labs/o1js/pull/500
  - `setTiming` to control who can update the account's `timing` field https://github.com/o1-labs/o1js/pull/685
  - Example: `this.permissions.set({ ...Permissions.default(), access: Permissions.proofOrSignature() })`
- Expose low-level view into the PLONK gates created by a smart contract method https://github.com/o1-labs/o1js/pull/687
  - `MyContract.analyzeMethods().<method name>.gates`

### Changed

- BREAKING CHANGE: Modify signature algorithm used by `Signature.{create,verify}` to be compatible with mina-signer https://github.com/o1-labs/o1js/pull/710
  - Signatures created with mina-signer's `client.signFields()` can now be verified inside a SNARK!
  - Breaks existing deployed smart contracts which use `Signature.verify()`
- BREAKING CHANGE: Circuits changed due to core protocol and cryptography changes; this breaks all deployed contracts.
- BREAKING CHANGE: Change structure of `Account` type which is returned by `Mina.getAccount()` https://github.com/o1-labs/o1js/pull/741
  - for example, `account.appState` -> `account.zkapp.appState`
  - full new type (exported as `Types.Account`): https://github.com/o1-labs/o1js/blob/0be70cb8ceb423976f348980e9d6238820758cc0/src/provable/gen/transaction.ts#L515
- Test accounts hard-coded in `LocalBlockchain` now have default permissions, not permissions allowing everything. Fixes some unintuitive behaviour in tests, like requiring no signature when using these accounts to send MINA https://github.com/o1-labs/o1js/issues/638

### Removed

- Preconditions `timestamp` and `globalSlotSinceHardFork` https://github.com/o1-labs/o1js/pull/560
  - `timestamp` is expected to come back as a wrapper for the new `globalSlot`

## [0.8.0](https://github.com/o1-labs/o1js/compare/d880bd6e...c5a36207)

### Added

- `this.account.<field>.set()` as a unified API to update fields on the account https://github.com/o1-labs/o1js/pull/643
  - covers `permissions`, `verificationKey`, `zkappUri`, `tokenSymbol`, `delegate`, `votingFor`
  - exists on `SmartContract.account` and `AccountUpdate.account`
- `this.sender` to get the public key of the transaction's sender https://github.com/o1-labs/o1js/pull/652
  - To get the sender outside a smart contract, there's now `Mina.sender()`
- `tx.wait()` is now implemented. It waits for the transactions inclusion in a block https://github.com/o1-labs/o1js/pull/645
  - `wait()` also now takes an optional `options` parameter to specify the polling interval or maximum attempts. `wait(options?: { maxAttempts?: number; interval?: number }): Promise<void>;`
- `Circuit.constraintSystemFromKeypair(keypair)` to inspect the circuit at a low level https://github.com/o1-labs/o1js/pull/529
  - Works with a `keypair` (prover + verifier key) generated with the `Circuit` API
- `Mina.faucet()` can now be used to programmatically fund an address on the testnet, using the faucet provided by faucet.minaprotocol.com https://github.com/o1-labs/o1js/pull/693

### Changed

- BREAKING CHANGE: Constraint changes in `sign()`, `requireSignature()` and `createSigned()` on `AccountUpdate` / `SmartContract`. _This means that smart contracts using these methods in their proofs won't be able to create valid proofs against old deployed verification keys._ https://github.com/o1-labs/o1js/pull/637
- `Mina.transaction` now takes a _public key_ as the fee payer argument (passing in a private key is deprecated) https://github.com/o1-labs/o1js/pull/652
  - Before: `Mina.transaction(privateKey, ...)`. Now: `Mina.transaction(publicKey, ...)`
  - `AccountUpdate.fundNewAccount()` now enables funding multiple accounts at once, and deprecates the `initialBalance` argument
- New option `enforceTransactionLimits` for `LocalBlockchain` (default value: `true`), to disable the enforcement of protocol transaction limits (maximum events, maximum sequence events and enforcing certain layout of `AccountUpdate`s depending on their authorization) https://github.com/o1-labs/o1js/pull/620
- Change the default `send` permissions (for sending MINA or tokens) that get set when deploying a zkApp, from `signature()` to `proof()` https://github.com/o1-labs/o1js/pull/648
- Functions for making assertions and comparisons have been renamed to their long form, instead of the initial abbreviation. Old function names have been deprecated https://github.com/o1-labs/o1js/pull/681
  - `.lt` -> `.lessThan`
  - `.lte` -> `.lessThanOrEqual`
  - `.gt` -> `.greaterThan`
  - `.gte` -> `greaterThanOrEqual`
  - `.assertLt` -> `.assertLessThan`
  - `.assertLte` -> `.assertLessThanOrEqual`
  - `.assertGt` -> `.assertGreaterThan`
  - `.assertGte` -> `assertGreaterThanOrEqual`
  - `.assertBoolean` -> `.assertBool`

### Deprecated

- `this.setPermissions()` in favor of `this.account.permissions.set()` https://github.com/o1-labs/o1js/pull/643
  - `this.tokenSymbol.set()` in favor of `this.account.tokenSymbol.set()`
  - `this.setValue()` in favor of `this.account.<field>.set()`
- `Mina.transaction(privateKey: PrivateKey, ...)` in favor of new signature `Mina.transaction(publicKey: PublicKey, ...)`
- `AccountUpdate.createSigned(privateKey: PrivateKey)` in favor of new signature `AccountUpdate.createSigned(publicKey: PublicKey)` https://github.com/o1-labs/o1js/pull/637
- `.lt`, `.lte`, `gt`, `gte`, `.assertLt`, `.assertLte`, `.assertGt`, `.assertGte` have been deprecated. https://github.com/o1-labs/o1js/pull/681

### Fixed

- Fixed Apple silicon performance issue https://github.com/o1-labs/o1js/issues/491
- Type inference for Structs with instance methods https://github.com/o1-labs/o1js/pull/567
  - also fixes `Struct.fromJSON`
- `SmartContract.fetchEvents` fixed when multiple event types existed https://github.com/o1-labs/o1js/issues/627
- Error when using reduce with a `Struct` as state type https://github.com/o1-labs/o1js/pull/689
- Fix use of stale cached accounts in `Mina.transaction` https://github.com/o1-labs/o1js/issues/430

## [0.7.3](https://github.com/o1-labs/o1js/compare/5f20f496...d880bd6e)

### Fixed

- Bug in `deploy()` when initializing a contract that already exists https://github.com/o1-labs/o1js/pull/588

### Deprecated

- `Mina.BerkeleyQANet` in favor of the clearer-named `Mina.Network` https://github.com/o1-labs/o1js/pull/588

## [0.7.2](https://github.com/o1-labs/o1js/compare/705f58d3...5f20f496)

### Added

- `MerkleMap` and `MerkleMapWitness` https://github.com/o1-labs/o1js/pull/546
- Lots of doc comments! https://github.com/o1-labs/o1js/pull/580

### Fixed

- Bug in `Circuit.log` printing account updates https://github.com/o1-labs/o1js/pull/578

## [0.7.1](https://github.com/o1-labs/o1js/compare/f0837188...705f58d3)

### Fixed

- Testnet-incompatible signatures in v0.7.0 https://github.com/o1-labs/o1js/pull/565

## [0.7.0](https://github.com/o1-labs/o1js/compare/f0837188...9a94231c)

### Added

- Added an optional string parameter to certain `assert` methods https://github.com/o1-labs/o1js/pull/470
- `Struct`, a new primitive for declaring composite, SNARK-compatible types https://github.com/o1-labs/o1js/pull/416
  - With this, we also added a way to include auxiliary, non-field element data in composite types
  - Added `VerificationKey`, which is a `Struct` with auxiliary data, to pass verification keys to a `@method`
  - BREAKING CHANGE: Change names related to circuit types: `AsFieldsAndAux<T>` -> `Provable<T>`, `AsFieldElement<T>` -> `ProvablePure<T>`, `circuitValue` -> `provable`
  - BREAKING CHANGE: Change all `ofFields` and `ofBits` methods on circuit types to `fromFields` and `fromBits`
- New option `proofsEnabled` for `LocalBlockchain` (default value: `true`), to quickly test transaction logic with proofs disabled https://github.com/o1-labs/o1js/pull/462
  - with `proofsEnabled: true`, proofs now get verified locally https://github.com/o1-labs/o1js/pull/423
- `SmartContract.approve()` to approve a tree of child account updates https://github.com/o1-labs/o1js/pull/428 https://github.com/o1-labs/o1js/pull/534
  - AccountUpdates are now valid `@method` arguments, and `approve()` is intended to be used on them when passed to a method
  - Also replaces `Experimental.accountUpdateFromCallback()`
- `Circuit.log()` to easily log Fields and other provable types inside a method, with the same API as `console.log()` https://github.com/o1-labs/o1js/pull/484
- `SmartContract.init()` is a new method on the base `SmartContract` that will be called only during the first deploy (not if you re-deploy later to upgrade the contract) https://github.com/o1-labs/o1js/pull/543
  - Overriding `init()` is the new recommended way to add custom state initialization logic.
- `transaction.toPretty()` and `accountUpdate.toPretty()` for debugging transactions by printing only the pieces that differ from default account updates https://github.com/o1-labs/o1js/pull/428
- `AccountUpdate.attachToTransaction()` for explicitly adding an account update to the current transaction. This replaces some previous behaviour where an account update got attached implicitly https://github.com/o1-labs/o1js/pull/484
- `SmartContract.requireSignature()` and `AccountUpdate.requireSignature()` as a simpler, better-named replacement for `.sign()` https://github.com/o1-labs/o1js/pull/558

### Changed

- BREAKING CHANGE: `tx.send()` is now asynchronous: old: `send(): TransactionId` new: `send(): Promise<TransactionId>` and `tx.send()` now directly waits for the network response, as opposed to `tx.send().wait()` https://github.com/o1-labs/o1js/pull/423
- Sending transactions to `LocalBlockchain` now involves
- `Circuit.witness` can now be called outside circuits, where it will just directly return the callback result https://github.com/o1-labs/o1js/pull/484
- The `FeePayerSpec`, which is used to specify properties of the transaction via `Mina.transaction()`, now has another optional parameter to specify the nonce manually. `Mina.transaction({ feePayerKey: feePayer, nonce: 1 }, () => {})` https://github.com/o1-labs/o1js/pull/497
- BREAKING CHANGE: Static methods of type `.fromString()`, `.fromNumber()` and `.fromBigInt()` on `Field`, `UInt64`, `UInt32` and `Int64` are no longer supported https://github.com/o1-labs/o1js/pull/519
  - use `Field(number | string | bigint)` and `UInt64.from(number | string | bigint)`
- Move several features out of 'experimental' https://github.com/o1-labs/o1js/pull/555
  - `Reducer` replaces `Experimental.Reducer`
  - `MerkleTree` and `MerkleWitness` replace `Experimental.{MerkleTree,MerkleWitness}`
  - In a `SmartContract`, `this.token` replaces `this.experimental.token`

### Deprecated

- `CircuitValue` deprecated in favor of `Struct` https://github.com/o1-labs/o1js/pull/416
- Static props `Field.zero`, `Field.one`, `Field.minusOne` deprecated in favor of `Field(number)` https://github.com/o1-labs/o1js/pull/524
- `SmartContract.sign()` and `AccountUpdate.sign()` in favor of `.requireSignature()` https://github.com/o1-labs/o1js/pull/558

### Fixed

- Uint comparisons and division fixed inside the prover https://github.com/o1-labs/o1js/pull/503
- Callback arguments are properly passed into method invocations https://github.com/o1-labs/o1js/pull/516
- Removed internal type `JSONValue` from public interfaces https://github.com/o1-labs/o1js/pull/536
- Returning values from a zkApp https://github.com/o1-labs/o1js/pull/461

### Fixed

- Callback arguments are properly passed into method invocations https://github.com/o1-labs/o1js/pull/516

## [0.6.1](https://github.com/o1-labs/o1js/compare/ba688523...f0837188)

### Fixed

- Proof verification on the web version https://github.com/o1-labs/o1js/pull/476

## [0.6.0](https://github.com/o1-labs/o1js/compare/f2ad423...ba688523)

### Added

- `reducer.getActions` partially implemented for local testing https://github.com/o1-labs/o1js/pull/327
- `gte` and `assertGte` methods on `UInt32`, `UInt64` https://github.com/o1-labs/o1js/pull/349
- Return sent transaction `hash` for `RemoteBlockchain` https://github.com/o1-labs/o1js/pull/399

### Changed

- BREAKING CHANGE: Rename the `Party` class to `AccountUpdate`. Also, rename other occurrences of "party" to "account update". https://github.com/o1-labs/o1js/pull/393
- BREAKING CHANGE: Don't require the account address as input to `SmartContract.compile()`, `SmartContract.digest()` and `SmartContract.analyzeMethods()` https://github.com/o1-labs/o1js/pull/406
  - This works because the address / public key is now a variable in the method circuit; it used to be a constant
- BREAKING CHANGE: Move `ZkProgram` to `Experimental.ZkProgram`

## [0.5.4](https://github.com/o1-labs/o1js/compare/3461333...f2ad423)

### Fixed

- Running o1js inside a web worker https://github.com/o1-labs/o1js/issues/378

## [0.5.3](https://github.com/o1-labs/o1js/compare/4f0dd40...3461333)

### Fixed

- Infinite loop when compiling in web version https://github.com/o1-labs/o1js/issues/379, by [@maht0rz](https://github.com/maht0rz)

## [0.5.2](https://github.com/o1-labs/o1js/compare/55c8ea0...4f0dd40)

### Fixed

- Crash of the web version introduced in 0.5.0
- Issue with `Experimental.MerkleWitness` https://github.com/o1-labs/o1js/pull/368

## [0.5.1](https://github.com/o1-labs/o1js/compare/e0192f7...55c8ea0)

### Fixed

- `fetchAccount` https://github.com/o1-labs/o1js/pull/350

## [0.5.0](https://github.com/o1-labs/o1js/compare/2375f08...e0192f7)

### Added

- **Recursive proofs**. RFC: https://github.com/o1-labs/o1js/issues/89, PRs: https://github.com/o1-labs/o1js/pull/245 https://github.com/o1-labs/o1js/pull/250 https://github.com/o1-labs/o1js/pull/261
  - Enable smart contract methods to take previous proofs as arguments, and verify them in the circuit
  - Add `ZkProgram`, a new primitive which represents a collection of circuits that produce instances of the same proof. So, it's a more general version of `SmartContract`, without any of the Mina-related API.
    `ZkProgram` is suitable for rollup-type systems and offchain usage of Pickles + Kimchi.
- **zkApp composability** -- calling other zkApps from inside zkApps. RFC: https://github.com/o1-labs/o1js/issues/303, PRs: https://github.com/o1-labs/o1js/pull/285, https://github.com/o1-labs/o1js/pull/296, https://github.com/o1-labs/o1js/pull/294, https://github.com/o1-labs/o1js/pull/297
- **Events** support via `SmartContract.events`, `this.emitEvent`. RFC: https://github.com/o1-labs/o1js/issues/248, PR: https://github.com/o1-labs/o1js/pull/272
  - `fetchEvents` partially implemented for local testing: https://github.com/o1-labs/o1js/pull/323
- **Payments**: `this.send({ to, amount })` as an easier API for sending Mina from smart contracts https://github.com/o1-labs/o1js/pull/325
  - `Party.send()` to transfer Mina between any accounts, for example, from users to smart contracts
- `SmartContract.digest()` to quickly compute a hash of the contract's circuit. This is [used by the zkApp CLI](https://github.com/o1-labs/zkapp-cli/pull/233) to figure out whether `compile` should be re-run or a cached verification key can be used. https://github.com/o1-labs/o1js/pull/268
- `Circuit.constraintSystem()` for creating a circuit from a function, counting the number of constraints and computing a digest of the circuit https://github.com/o1-labs/o1js/pull/279
- `this.account.isNew` to assert that an account did not (or did) exist before the transaction https://github.com/MinaProtocol/mina/pull/11524
- `LocalBlockchain.setTimestamp` and other setters for network state, to test network preconditions locally https://github.com/o1-labs/o1js/pull/329
- **Experimental APIs** are now collected under the `Experimental` import, or on `this.experimental` in a smart contract.
- Custom tokens (_experimental_), via `this.token`. RFC: https://github.com/o1-labs/o1js/issues/233, PR: https://github.com/o1-labs/o1js/pull/273,
- Actions / sequence events support (_experimental_), via `Experimental.Reducer`. RFC: https://github.com/o1-labs/o1js/issues/265, PR: https://github.com/o1-labs/o1js/pull/274
- Merkle tree implementation (_experimental_) via `Experimental.MerkleTree` https://github.com/o1-labs/o1js/pull/343

### Changed

- BREAKING CHANGE: Make on-chain state consistent with other preconditions - throw an error when state is not explicitly constrained https://github.com/o1-labs/o1js/pull/267
- `CircuitValue` improvements https://github.com/o1-labs/o1js/pull/269, https://github.com/o1-labs/o1js/pull/306, https://github.com/o1-labs/o1js/pull/341
  - Added a base constructor, so overriding the constructor on classes that extend `CircuitValue` is now _optional_. When overriding, the base constructor can be called without arguments, as previously: `super()`. When not overriding, the expected arguments are all the `@prop`s on the class, in the order they were defined in: `new MyCircuitValue(prop1, prop2)`.
  - `CircuitValue.fromObject({ prop1, prop2 })` is a new, better-typed alternative for using the base constructor.
  - Fixed: the overridden constructor is now free to have any argument structure -- previously, arguments had to be the props in their declared order. I.e., the behaviour that's now used by the base constructor used to be forced on all constructors, which is no longer the case.
- `Mina.transaction` improvements
  - Support zkApp proofs when there are other account updates in the same transaction block https://github.com/o1-labs/o1js/pull/280
  - Support multiple independent zkApp proofs in one transaction block https://github.com/o1-labs/o1js/pull/296
- Add previously unimplemented preconditions, like `this.network.timestamp` https://github.com/o1-labs/o1js/pull/324 https://github.com/MinaProtocol/mina/pull/11577
- Improve error messages thrown from Wasm, by making Rust's `panic` log to the JS console https://github.com/MinaProtocol/mina/pull/11644
- Not user-facing, but essential: Smart contracts fully constrain the account updates they create, inside the circuit https://github.com/o1-labs/o1js/pull/278

### Fixed

- Fix comparisons on `UInt32` and `UInt64` (`UInt32.lt`, `UInt32.gt`, etc) https://github.com/o1-labs/o1js/issues/174, https://github.com/o1-labs/o1js/issues/101. PR: https://github.com/o1-labs/o1js/pull/307

## [0.4.3](https://github.com/o1-labs/o1js/compare/e66f08d...2375f08)

### Added

- Implement the [precondition RFC](https://github.com/o1-labs/o1js/issues/179#issuecomment-1139413831):
  - new fields `this.account` and `this.network` on both `SmartContract` and `Party`
  - `this.<account|network>.<property>.get()` to use on-chain values in a circuit, e.g. account balance or block height
  - `this.<account|network>.<property>.{assertEqual, assertBetween, assertNothing}()` to constrain what values to allow for these
- `CircuitString`, a snark-compatible string type with methods like `.append()` https://github.com/o1-labs/o1js/pull/155
- `bool.assertTrue()`, `bool.assertFalse()` as convenient aliases for existing functionality
- `Ledger.verifyPartyProof` which can check if a proof on a transaction is valid https://github.com/o1-labs/o1js/pull/208
- Memo field in APIs like `Mina.transaction` to attach arbitrary messages https://github.com/o1-labs/o1js/pull/244
- This changelog

### Changed

- Huge snark performance improvements (2-10x) for most zkApps https://github.com/MinaProtocol/mina/pull/11053
- Performance improvements in node with > 4 CPUs, for all snarks https://github.com/MinaProtocol/mina/pull/11292
- Substantial reduction of o1js' size https://github.com/MinaProtocol/mina/pull/11166

### Removed

- Unused functions `call` and `callUnproved`, which were embryonic versions of what is now the `transaction` API to call smart contract methods
- Some unimplemented fields on `SmartContract`

### Fixed

- zkApp proving on web https://github.com/o1-labs/o1js/issues/226<|MERGE_RESOLUTION|>--- conflicted
+++ resolved
@@ -15,12 +15,6 @@
     _Security_ in case of vulnerabilities.
  -->
 
-<<<<<<< HEAD
-## [Unreleased](https://github.com/o1-labs/o1js/compare/3eef10d...HEAD)
-
-### Added
-
-=======
 ## [Unreleased](https://github.com/o1-labs/o1js/compare/ad17c4a1...HEAD)
 
 ## [2.7.0](https://github.com/o1-labs/o1js/compare/3eef10d...ad17c4a1) - 2025-07-23
@@ -29,7 +23,6 @@
 
 - Lazy mode for prover index computation. https://github.com/o1-labs/o1js/pull/2143
 - Added reverse functionality to `DynamicArray` and indexed `forEach` and `forEachReverse` variants. https://github.com/o1-labs/o1js/pull/2250
->>>>>>> a76141ae
 - Added `ZkProgram.analyzeSingleMethod(methodName: string)` to analyze a single method of a ZkProgram. https://github.com/o1-labs/o1js/pull/2217
   - This is an addition to `ZkProgram.analyzeMethods()` which analyzes all methods of a ZkProgram by executing them.
   - Now only a single method is analyzed at a time.
@@ -39,12 +32,7 @@
 ### Added
 
 - API support for circuit chunking. https://github.com/o1-labs/o1js/pull/1905
-<<<<<<< HEAD
-  - still requires memory optimizations to be fully functional, and
-  - proof-systems version still needs to be updated to include [this commit](https://github.com/o1-labs/proof-systems/pull/3222/commits/8c37c293f8159eed3676964ba47fc5dc0ae6ea1e)
-=======
   - work in progress, still requires memory optimizations to be fully functional
->>>>>>> a76141ae
 - Dynamic array provable type. https://github.com/o1-labs/o1js/pull/1848
 
 ## [2.5.0](https://github.com/o1-labs/o1js/compare/6ff7f8470a...4e23a60)
