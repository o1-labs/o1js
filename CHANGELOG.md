# Changelog

All notable changes to this project are documented in this file.

The format is based on [Keep a Changelog](https://keepachangelog.com/en/1.0.0/).
This project adheres to [Semantic Versioning](https://semver.org/spec/v2.0.0.html).

<!--
  Possible subsections:
    _Added_ for new features.
    _Changed_ for changes in existing functionality.
    _Deprecated_ for soon-to-be removed features.
    _Removed_ for now removed features.
    _Fixed_ for any bug fixes.
    _Security_ in case of vulnerabilities.


 -->

## [Unreleased](https://github.com/o1-labs/o1js/compare/c2f392fe5...HEAD)

### Breaking changes

- Changes to some verification keys caused by changing the way `Struct` orders object properties. https://github.com/o1-labs/o1js/pull/1124 [@Comdex](https://github.com/Comdex)
  - To recover existing verification keys and behavior, change the order of properties in your Struct definitions to be alphabetical
  - The `customObjectKeys` option is removed from `Struct`

## [0.13.0](https://github.com/o1-labs/o1js/compare/fbd4b2717...c2f392fe5)

### Breaking changes

<<<<<<< HEAD
- Changes to verification keys caused by updates to the proof system. This breaks all deployed contracts https://github.com/o1-labs/snarkyjs/pull/1016

### Added

- **Foreign field arithmetic** exposed through the `createForeignField()` class factory https://github.com/o1-labs/snarkyjs/pull/985
=======
- Changes to verification keys caused by updates to the proof system. This breaks all deployed contracts https://github.com/o1-labs/o1js/pull/1016

## [0.12.2](https://github.com/o1-labs/o1js/compare/b1d8d5910...fbd4b2717)

### Changed

- Renamed SnarkyJS to o1js https://github.com/o1-labs/o1js/pull/1104
- Reduce loading time of the library by 3-4x https://github.com/o1-labs/o1js/pull/1073
- Improve error when forgetting `transaction.prove()` https://github.com/o1-labs/o1js/pull/1095
>>>>>>> e97ca8af

## [0.12.1](https://github.com/o1-labs/o1js/compare/161b69d602...b1d8d5910)

### Added

- Added a method `createTestNullifier` to the Nullifier class for testing purposes. It is recommended to use mina-signer to create Nullifiers in production, since it does not leak the private key of the user. The `Nullifier.createTestNullifier` method requires the private key as an input _outside of the users wallet_. https://github.com/o1-labs/o1js/pull/1026
- Added `field.isEven` to check if a Field element is odd or even. https://github.com/o1-labs/o1js/pull/1026

### Fixed

- Revert verification key hash change from previous release to stay compatible with the current testnet https://github.com/o1-labs/o1js/pull/1032

## [0.12.0](https://github.com/o1-labs/o1js/compare/eaa39dca0...161b69d602)

### Breaking Changes

- Fix the default verification key hash that was generated for AccountUpdates. This change adopts the default mechanism provided by Mina Protocol https://github.com/o1-labs/o1js/pull/1021
  - Please be aware that this alteration results in a breaking change affecting the verification key of already deployed contracts.

## [0.11.4](https://github.com/o1-labs/o1js/compare/544489609...eaa39dca0)

### Fixed

- NodeJS error caused by invalid import https://github.com/o1-labs/o1js/issues/1012

## [0.11.3](https://github.com/o1-labs/o1js/compare/2d2af219c...544489609)

### Fixed

- Fix commonJS version of o1js, again https://github.com/o1-labs/o1js/pull/1006

## [0.11.2](https://github.com/o1-labs/o1js/compare/c549e02fa...2d2af219c)

### Fixed

- Fix commonJS version of o1js https://github.com/o1-labs/o1js/pull/1005

## [0.11.1](https://github.com/o1-labs/o1js/compare/3fbd9678e...c549e02fa)

### Breaking changes

- `Group` operations now generate a different set of constraints. This breaks deployed contracts, because the circuit changed. https://github.com/o1-labs/o1js/pull/967

### Added

- Implemented `Nullifier` as a new primitive https://github.com/o1-labs/o1js/pull/882
  - mina-signer can now be used to generate a Nullifier, which can be consumed by zkApps using the newly added Nullifier Struct

### Changed

- Improve error message `Can't evaluate prover code outside an as_prover block` https://github.com/o1-labs/o1js/pull/998

### Fixed

- Fix unsupported use of `window` when running o1js in workers https://github.com/o1-labs/o1js/pull/1002

## [0.11.0](https://github.com/o1-labs/o1js/compare/a632313a...3fbd9678e)

### Breaking changes

- Rewrite of `Provable.if()` causes breaking changes to all deployed contracts https://github.com/o1-labs/o1js/pull/889
- Remove all deprecated methods and properties on `Field` https://github.com/o1-labs/o1js/pull/902
- The `Field(x)` constructor and other Field methods no longer accept a `boolean` as input. Instead, you can now pass in a `bigint` to all Field methods. https://github.com/o1-labs/o1js/pull/902
- Remove redundant `signFeePayer()` method https://github.com/o1-labs/o1js/pull/935

### Added

- Add `field.assertNotEquals()` to assert that a field element does not equal some value https://github.com/o1-labs/o1js/pull/902
  - More efficient than `field.equals(x).assertFalse()`
- Add `scalar.toConstant()`, `scalar.toBigInt()`, `Scalar.from()`, `privateKey.toBigInt()`, `PrivateKey.fromBigInt()` https://github.com/o1-labs/o1js/pull/935
- `Poseidon.hashToGroup` enables hashing to a group https://github.com/o1-labs/o1js/pull/887

### Changed

- **Make stack traces more readable** https://github.com/o1-labs/o1js/pull/890
  - Stack traces thrown from o1js are cleaned up by filtering out unnecessary lines and other noisy details
- Remove optional `zkappKey` argument in `smartContract.init()`, and instead assert that `provedState` is false when `init()` is called https://github.com/o1-labs/o1js/pull/908
- Improve assertion error messages on `Field` methods https://github.com/o1-labs/o1js/issues/743 https://github.com/o1-labs/o1js/pull/902
- Publicly expose the internal details of the `Field` type https://github.com/o1-labs/o1js/pull/902

### Deprecated

- Utility methods on `Circuit` are deprecated in favor of the same methods on `Provable` https://github.com/o1-labs/o1js/pull/889
  - `Circuit.if()`, `Circuit.witness()`, `Circuit.log()` and others replaced by `Provable.if()`, `Provable.witness()`, `Provable.log()`
  - Under the hood, some of these methods were rewritten in TypeScript
- Deprecate `field.isZero()` https://github.com/o1-labs/o1js/pull/902

### Fixed

- Fix running o1js in Node.js on Windows https://github.com/o1-labs/o1js-bindings/pull/19 [@wizicer](https://github.com/wizicer)
- Fix error reporting from GraphQL requests https://github.com/o1-labs/o1js/pull/919
- Resolved an `Out of Memory error` experienced on iOS devices (iPhones and iPads) during the initialization of the WASM memory https://github.com/o1-labs/o1js-bindings/pull/26
- Fix `field.greaterThan()` and other comparison methods outside provable code https://github.com/o1-labs/o1js/issues/858 https://github.com/o1-labs/o1js/pull/902
- Fix `field.assertBool()` https://github.com/o1-labs/o1js/issues/469 https://github.com/o1-labs/o1js/pull/902
- Fix `Field(bigint)` where `bigint` is larger than the field modulus https://github.com/o1-labs/o1js/issues/432 https://github.com/o1-labs/o1js/pull/902
  - The new behaviour is to use the modular residual of the input
- No longer fail on missing signature in `tx.send()`. This fixes the flow of deploying a zkApp from a UI via a wallet https://github.com/o1-labs/o1js/pull/931 [@marekyggdrasil](https://github.com/marekyggdrasil)

## [0.10.1](https://github.com/o1-labs/o1js/compare/bcc666f2...a632313a)

### Changed

- Allow ZkPrograms to return their public output https://github.com/o1-labs/o1js/pull/874 https://github.com/o1-labs/o1js/pull/876
  - new option `ZkProgram({ publicOutput?: Provable<any>, ... })`; `publicOutput` has to match the _return type_ of all ZkProgram methods.
  - the `publicInput` option becomes optional; if not provided, methods no longer expect the public input as first argument
  - full usage example: https://github.com/o1-labs/o1js/blob/f95cf2903e97292df9e703b74ee1fc3825df826d/src/examples/program.ts

## [0.10.0](https://github.com/o1-labs/o1js/compare/97e393ed...bcc666f2)

### Breaking Changes

- All references to `actionsHash` are renamed to `actionState` to better mirror what is used in Mina protocol APIs https://github.com/o1-labs/o1js/pull/833
  - This change affects function parameters and returned object keys throughout the API
- No longer make `MayUseToken.InheritFromParent` the default `mayUseToken` value on the caller if one zkApp method calls another one; this removes the need to manually override `mayUseToken` in several known cases https://github.com/o1-labs/o1js/pull/863
  - Causes a breaking change to the verification key of deployed contracts that use zkApp composability

### Added

- `this.state.getAndAssertEquals()` as a shortcut for `let x = this.state.get(); this.state.assertEquals(x);` https://github.com/o1-labs/o1js/pull/863
  - also added `.getAndAssertEquals()` on `this.account` and `this.network` fields
- Support for fallback endpoints when making network requests, allowing users to provide an array of endpoints for GraphQL network requests. https://github.com/o1-labs/o1js/pull/871
  - Endpoints are fetched two at a time, and the result returned from the faster response
- `reducer.forEach(actions, ...)` as a shortcut for `reducer.reduce()` when you don't need a `state` https://github.com/o1-labs/o1js/pull/863
- New export `TokenId` which supersedes `Token.Id`; `TokenId.deriveId()` replaces `Token.Id.getId()` https://github.com/o1-labs/o1js/pull/863
- Add `Permissions.allImpossible()` for the set of permissions where nothing is allowed (more convenient than `Permissions.default()` when you want to make most actions impossible) https://github.com/o1-labs/o1js/pull/863

### Changed

- **Massive improvement of memory consumption**, thanks to a refactor of o1js' worker usage https://github.com/o1-labs/o1js/pull/872
  - Memory reduced by up to 10x; see [the PR](https://github.com/o1-labs/o1js/pull/872) for details
  - Side effect: `Circuit` API becomes async, for example `MyCircuit.prove(...)` becomes `await MyCircuit.prove(...)`
- Token APIs `this.token.{send,burn,mint}()` now accept an `AccountUpdate` or `SmartContract` as from / to input https://github.com/o1-labs/o1js/pull/863
- Improve `Transaction.toPretty()` output by adding account update labels in most methods that create account updates https://github.com/o1-labs/o1js/pull/863
- Raises the limit of actions/events per transaction from 16 to 100, providing users with the ability to submit a larger number of events/actions in a single transaction. https://github.com/o1-labs/o1js/pull/883.

### Deprecated

- Deprecate both `shutdown()` and `await isReady`, which are no longer needed https://github.com/o1-labs/o1js/pull/872

### Fixed

- `SmartContract.deploy()` now throws an error when no verification key is found https://github.com/o1-labs/o1js/pull/885
  - The old, confusing behaviour was to silently not update the verification key (but still update some permissions to "proof", breaking the zkApp)

## [0.9.8](https://github.com/o1-labs/o1js/compare/1a984089...97e393ed)

### Fixed

- Fix fetching the `access` permission on accounts https://github.com/o1-labs/o1js/pull/851
- Fix `fetchActions` https://github.com/o1-labs/o1js/pull/844 https://github.com/o1-labs/o1js/pull/854 [@Comdex](https://github.com/Comdex)
- Updated `Mina.TransactionId.isSuccess` to accurately verify zkApp transaction status after using `Mina.TransactionId.wait()`. https://github.com/o1-labs/o1js/pull/826
  - This change ensures that the function correctly checks for transaction completion and provides the expected result.

## [0.9.7](https://github.com/o1-labs/o1js/compare/0b7a9ad...1a984089)

### Added

- `smartContract.fetchActions()` and `Mina.fetchActions()`, asynchronous methods to fetch actions directly from an archive node https://github.com/o1-labs/o1js/pull/843 [@Comdex](https://github.com/Comdex)

### Changed

- `Circuit.runAndCheck()` now uses `snarky` to create a constraint system and witnesses, and check constraints. It closely matches behavior during proving and can be used to test provable code without having to create an expensive proof https://github.com/o1-labs/o1js/pull/840

### Fixed

- Fixes two issues that were temporarily reintroduced in the 0.9.6 release https://github.com/o1-labs/o1js/issues/799 https://github.com/o1-labs/o1js/issues/530

## [0.9.6](https://github.com/o1-labs/o1js/compare/21de489...0b7a9ad)

### Breaking changes

- Circuits changed due to an internal rename of "sequence events" to "actions" which included a change to some hash prefixes; this breaks all deployed contracts.
- Temporarily reintroduces 2 known issues as a result of reverting a fix necessary for network redeployment:
  - https://github.com/o1-labs/o1js/issues/799
  - https://github.com/o1-labs/o1js/issues/530
  - Please note that we plan to address these issues in a future release. In the meantime, to work around this breaking change, you can try calling `fetchAccount` for each account involved in a transaction before executing the `Mina.transaction` block.
- Improve number of constraints needed for Merkle tree hashing https://github.com/o1-labs/o1js/pull/820
  - This breaks deployed zkApps which use `MerkleWitness.calculateRoot()`, because the circuit is changed
  - You can make your existing contracts compatible again by switching to `MerkleWitness.calculateRootSlow()`, which has the old circuit
- Renamed function parameters: The `getAction` function now accepts a new object structure for its parameters. https://github.com/o1-labs/o1js/pull/828
  - The previous object keys, `fromActionHash` and `endActionHash`, have been replaced by `fromActionState` and `endActionState`.

### Added

- `zkProgram.analyzeMethods()` to obtain metadata about a ZkProgram's methods https://github.com/o1-labs/o1js/pull/829 [@maht0rz](https://github.com/maht0rz)

### Fixed

- Improved Event Handling in o1js https://github.com/o1-labs/o1js/pull/825
  - Updated the internal event type to better handle events emitted in different zkApp transactions and when multiple zkApp transactions are present within a block.
  - The internal event type now includes event data and transaction information as separate objects, allowing for more accurate information about each event and its associated transaction.
- Removed multiple best tip blocks when fetching action data https://github.com/o1-labs/o1js/pull/817
  - Implemented a temporary fix that filters out multiple best tip blocks, if they exist, while fetching actions. This fix will be removed once the related issue in the Archive-Node-API repository (https://github.com/o1-labs/Archive-Node-API/issues/7) is resolved.
- New `fromActionState` and `endActionState` parameters for fetchActions function in o1js https://github.com/o1-labs/o1js/pull/828
  - Allows fetching only necessary actions to compute the latest actions state
  - Eliminates the need to retrieve the entire actions history of a zkApp
  - Utilizes `actionStateTwo` field returned by Archive Node API as a safe starting point for deriving the most recent action hash

## [0.9.5](https://github.com/o1-labs/o1js/compare/21de489...4573252d)

- Update the zkApp verification key from within one of its own methods, via proof https://github.com/o1-labs/o1js/pull/812

### Breaking changes

- Change type of verification key returned by `SmartContract.compile()` to match `VerificationKey` https://github.com/o1-labs/o1js/pull/812

### Fixed

- Failing `Mina.transaction` on Berkeley because of unsatisfied constraints caused by dummy data before we fetched account state https://github.com/o1-labs/o1js/pull/807
  - Previously, you could work around this by calling `fetchAccount()` for every account invovled in a transaction. This is not necessary anymore.
- Update the zkApp verification key from within one of its own methods, via proof https://github.com/o1-labs/o1js/pull/812

## [0.9.4](https://github.com/o1-labs/o1js/compare/9acec55...21de489)

### Fixed

- `getActions` to handle multiple actions with multiple Account Updates https://github.com/o1-labs/o1js/pull/801

## [0.9.3](https://github.com/o1-labs/o1js/compare/1abdfb70...9acec55)

### Added

- Use `fetchEvents()` to fetch events for a specified zkApp from a GraphQL endpoint that implements [this schema](https://github.com/o1-labs/Archive-Node-API/blob/efebc9fd3cfc028f536ae2125e0d2676e2b86cd2/src/schema.ts#L1). `Mina.Network` accepts an additional endpoint which points to a GraphQL server. https://github.com/o1-labs/o1js/pull/749
  - Use the `mina` property for the Mina node.
  - Use `archive` for the archive node.
- Use `getActions` to fetch actions for a specified zkApp from a GraphQL endpoint GraphQL endpoint that implements the same schema as `fetchEvents`. https://github.com/o1-labs/o1js/pull/788

### Fixed

- Added the missing export of `Mina.TransactionId` https://github.com/o1-labs/o1js/pull/785
- Added an option to specify `tokenId` as `Field` in `fetchAccount()` https://github.com/o1-labs/o1js/pull/787 [@rpanic](https://github.com/rpanic)

## [0.9.2](https://github.com/o1-labs/o1js/compare/9c44b9c2...1abdfb70)

### Added

- `this.network.timestamp` is added back and is implemented on top of `this.network.globalSlotSinceGenesis` https://github.com/o1-labs/o1js/pull/755

### Changed

- On-chain value `globalSlot` is replaced by the clearer `currentSlot` https://github.com/o1-labs/o1js/pull/755
  - `currentSlot` refers to the slot at which the transaction _will be included in a block_.
  - the only supported method is `currentSlot.assertBetween()` because `currentSlot.get()` is impossible to implement since the value is determined in the future and `currentSlot.assertEquals()` is error-prone

### Fixed

- Incorrect counting of limit on events and actions https://github.com/o1-labs/o1js/pull/758
- Type error when using `Circuit.array` in on-chain state or events https://github.com/o1-labs/o1js/pull/758
- Bug when using `Circuit.witness` outside the prover https://github.com/o1-labs/o1js/pull/774

## [0.9.1](https://github.com/o1-labs/o1js/compare/71b6132b...9c44b9c2)

### Fixed

- Bug when using `this.<state>.get()` outside a transaction https://github.com/o1-labs/o1js/pull/754

## [0.9.0](https://github.com/o1-labs/o1js/compare/c5a36207...71b6132b)

### Added

- `Transaction.fromJSON` to recover transaction object from JSON https://github.com/o1-labs/o1js/pull/705
- New precondition: `provedState`, a boolean which is true if the entire on-chain state of this account was last modified by a proof https://github.com/o1-labs/o1js/pull/741
  - Same API as all preconditions: `this.account.provedState.assertEquals(Bool(true))`
  - Can be used to assert that the state wasn't tampered with by the zkApp developer using non-contract logic, for example, before deploying the zkApp
- New on-chain value `globalSlot`, to make assertions about the current time https://github.com/o1-labs/o1js/pull/649
  - example: `this.globalSlot.get()`, `this.globalSlot.assertBetween(lower, upper)`
  - Replaces `network.timestamp`, `network.globalSlotSinceGenesis` and `network.globalSlotSinceHardFork`. https://github.com/o1-labs/o1js/pull/560
- New permissions:
  - `access` to control whether account updates for this account can be used at all https://github.com/o1-labs/o1js/pull/500
  - `setTiming` to control who can update the account's `timing` field https://github.com/o1-labs/o1js/pull/685
  - Example: `this.permissions.set({ ...Permissions.default(), access: Permissions.proofOrSignature() })`
- Expose low-level view into the PLONK gates created by a smart contract method https://github.com/o1-labs/o1js/pull/687
  - `MyContract.analyzeMethods().<method name>.gates`

### Changed

- BREAKING CHANGE: Modify signature algorithm used by `Signature.{create,verify}` to be compatible with mina-signer https://github.com/o1-labs/o1js/pull/710
  - Signatures created with mina-signer's `client.signFields()` can now be verified inside a SNARK!
  - Breaks existing deployed smart contracts which use `Signature.verify()`
- BREAKING CHANGE: Circuits changed due to core protocol and cryptography changes; this breaks all deployed contracts.
- BREAKING CHANGE: Change structure of `Account` type which is returned by `Mina.getAccount()` https://github.com/o1-labs/o1js/pull/741
  - for example, `account.appState` -> `account.zkapp.appState`
  - full new type (exported as `Types.Account`): https://github.com/o1-labs/o1js/blob/0be70cb8ceb423976f348980e9d6238820758cc0/src/provable/gen/transaction.ts#L515
- Test accounts hard-coded in `LocalBlockchain` now have default permissions, not permissions allowing everything. Fixes some unintuitive behaviour in tests, like requiring no signature when using these accounts to send MINA https://github.com/o1-labs/o1js/issues/638

### Removed

- Preconditions `timestamp` and `globalSlotSinceHardFork` https://github.com/o1-labs/o1js/pull/560
  - `timestamp` is expected to come back as a wrapper for the new `globalSlot`

## [0.8.0](https://github.com/o1-labs/o1js/compare/d880bd6e...c5a36207)

### Added

- `this.account.<field>.set()` as a unified API to update fields on the account https://github.com/o1-labs/o1js/pull/643
  - covers `permissions`, `verificationKey`, `zkappUri`, `tokenSymbol`, `delegate`, `votingFor`
  - exists on `SmartContract.account` and `AccountUpdate.account`
- `this.sender` to get the public key of the transaction's sender https://github.com/o1-labs/o1js/pull/652
  - To get the sender outside a smart contract, there's now `Mina.sender()`
- `tx.wait()` is now implemented. It waits for the transactions inclusion in a block https://github.com/o1-labs/o1js/pull/645
  - `wait()` also now takes an optional `options` parameter to specify the polling interval or maximum attempts. `wait(options?: { maxAttempts?: number; interval?: number }): Promise<void>;`
- `Circuit.constraintSystemFromKeypair(keypair)` to inspect the circuit at a low level https://github.com/o1-labs/o1js/pull/529
  - Works with a `keypair` (prover + verifier key) generated with the `Circuit` API
- `Mina.faucet()` can now be used to programmatically fund an address on the testnet, using the faucet provided by faucet.minaprotocol.com https://github.com/o1-labs/o1js/pull/693

### Changed

- BREAKING CHANGE: Constraint changes in `sign()`, `requireSignature()` and `createSigned()` on `AccountUpdate` / `SmartContract`. _This means that smart contracts using these methods in their proofs won't be able to create valid proofs against old deployed verification keys._ https://github.com/o1-labs/o1js/pull/637
- `Mina.transaction` now takes a _public key_ as the fee payer argument (passing in a private key is deprecated) https://github.com/o1-labs/o1js/pull/652
  - Before: `Mina.transaction(privateKey, ...)`. Now: `Mina.transaction(publicKey, ...)`
  - `AccountUpdate.fundNewAccount()` now enables funding multiple accounts at once, and deprecates the `initialBalance` argument
- New option `enforceTransactionLimits` for `LocalBlockchain` (default value: `true`), to disable the enforcement of protocol transaction limits (maximum events, maximum sequence events and enforcing certain layout of `AccountUpdate`s depending on their authorization) https://github.com/o1-labs/o1js/pull/620
- Change the default `send` permissions (for sending MINA or tokens) that get set when deploying a zkApp, from `signature()` to `proof()` https://github.com/o1-labs/o1js/pull/648
- Functions for making assertions and comparisons have been renamed to their long form, instead of the initial abbreviation. Old function names have been deprecated https://github.com/o1-labs/o1js/pull/681
  - `.lt` -> `.lessThan`
  - `.lte` -> `.lessThanOrEqual`
  - `.gt` -> `.greaterThan`
  - `.gte` -> `greaterThanOrEqual`
  - `.assertLt` -> `.assertLessThan`
  - `.assertLte` -> `.assertLessThanOrEqual`
  - `.assertGt` -> `.assertGreaterThan`
  - `.assertGte` -> `assertGreaterThanOrEqual`
  - `.assertBoolean` -> `.assertBool`

### Deprecated

- `this.setPermissions()` in favor of `this.account.permissions.set()` https://github.com/o1-labs/o1js/pull/643
  - `this.tokenSymbol.set()` in favor of `this.account.tokenSymbol.set()`
  - `this.setValue()` in favor of `this.account.<field>.set()`
- `Mina.transaction(privateKey: PrivateKey, ...)` in favor of new signature `Mina.transaction(publicKey: PublicKey, ...)`
- `AccountUpdate.createSigned(privateKey: PrivateKey)` in favor of new signature `AccountUpdate.createSigned(publicKey: PublicKey)` https://github.com/o1-labs/o1js/pull/637
- `.lt`, `.lte`, `gt`, `gte`, `.assertLt`, `.assertLte`, `.assertGt`, `.assertGte` have been deprecated. https://github.com/o1-labs/o1js/pull/681

### Fixed

- Fixed Apple silicon performance issue https://github.com/o1-labs/o1js/issues/491
- Type inference for Structs with instance methods https://github.com/o1-labs/o1js/pull/567
  - also fixes `Struct.fromJSON`
- `SmartContract.fetchEvents` fixed when multiple event types existed https://github.com/o1-labs/o1js/issues/627
- Error when using reduce with a `Struct` as state type https://github.com/o1-labs/o1js/pull/689
- Fix use of stale cached accounts in `Mina.transaction` https://github.com/o1-labs/o1js/issues/430

## [0.7.3](https://github.com/o1-labs/o1js/compare/5f20f496...d880bd6e)

### Fixed

- Bug in `deploy()` when initializing a contract that already exists https://github.com/o1-labs/o1js/pull/588

### Deprecated

- `Mina.BerkeleyQANet` in favor of the clearer-named `Mina.Network` https://github.com/o1-labs/o1js/pull/588

## [0.7.2](https://github.com/o1-labs/o1js/compare/705f58d3...5f20f496)

### Added

- `MerkleMap` and `MerkleMapWitness` https://github.com/o1-labs/o1js/pull/546
- Lots of doc comments! https://github.com/o1-labs/o1js/pull/580

### Fixed

- Bug in `Circuit.log` printing account updates https://github.com/o1-labs/o1js/pull/578

## [0.7.1](https://github.com/o1-labs/o1js/compare/f0837188...705f58d3)

### Fixed

- Testnet-incompatible signatures in v0.7.0 https://github.com/o1-labs/o1js/pull/565

## [0.7.0](https://github.com/o1-labs/o1js/compare/f0837188...9a94231c)

### Added

- Added an optional string parameter to certain `assert` methods https://github.com/o1-labs/o1js/pull/470
- `Struct`, a new primitive for declaring composite, SNARK-compatible types https://github.com/o1-labs/o1js/pull/416
  - With this, we also added a way to include auxiliary, non-field element data in composite types
  - Added `VerificationKey`, which is a `Struct` with auxiliary data, to pass verification keys to a `@method`
  - BREAKING CHANGE: Change names related to circuit types: `AsFieldsAndAux<T>` -> `Provable<T>`, `AsFieldElement<T>` -> `ProvablePure<T>`, `circuitValue` -> `provable`
  - BREAKING CHANGE: Change all `ofFields` and `ofBits` methods on circuit types to `fromFields` and `fromBits`
- New option `proofsEnabled` for `LocalBlockchain` (default value: `true`), to quickly test transaction logic with proofs disabled https://github.com/o1-labs/o1js/pull/462
  - with `proofsEnabled: true`, proofs now get verified locally https://github.com/o1-labs/o1js/pull/423
- `SmartContract.approve()` to approve a tree of child account updates https://github.com/o1-labs/o1js/pull/428 https://github.com/o1-labs/o1js/pull/534
  - AccountUpdates are now valid `@method` arguments, and `approve()` is intended to be used on them when passed to a method
  - Also replaces `Experimental.accountUpdateFromCallback()`
- `Circuit.log()` to easily log Fields and other provable types inside a method, with the same API as `console.log()` https://github.com/o1-labs/o1js/pull/484
- `SmartContract.init()` is a new method on the base `SmartContract` that will be called only during the first deploy (not if you re-deploy later to upgrade the contract) https://github.com/o1-labs/o1js/pull/543
  - Overriding `init()` is the new recommended way to add custom state initialization logic.
- `transaction.toPretty()` and `accountUpdate.toPretty()` for debugging transactions by printing only the pieces that differ from default account updates https://github.com/o1-labs/o1js/pull/428
- `AccountUpdate.attachToTransaction()` for explicitly adding an account update to the current transaction. This replaces some previous behaviour where an account update got attached implicitly https://github.com/o1-labs/o1js/pull/484
- `SmartContract.requireSignature()` and `AccountUpdate.requireSignature()` as a simpler, better-named replacement for `.sign()` https://github.com/o1-labs/o1js/pull/558

### Changed

- BREAKING CHANGE: `tx.send()` is now asynchronous: old: `send(): TransactionId` new: `send(): Promise<TransactionId>` and `tx.send()` now directly waits for the network response, as opposed to `tx.send().wait()` https://github.com/o1-labs/o1js/pull/423
- Sending transactions to `LocalBlockchain` now involves
- `Circuit.witness` can now be called outside circuits, where it will just directly return the callback result https://github.com/o1-labs/o1js/pull/484
- The `FeePayerSpec`, which is used to specify properties of the transaction via `Mina.transaction()`, now has another optional parameter to specify the nonce manually. `Mina.transaction({ feePayerKey: feePayer, nonce: 1 }, () => {})` https://github.com/o1-labs/o1js/pull/497
- BREAKING CHANGE: Static methods of type `.fromString()`, `.fromNumber()` and `.fromBigInt()` on `Field`, `UInt64`, `UInt32` and `Int64` are no longer supported https://github.com/o1-labs/o1js/pull/519
  - use `Field(number | string | bigint)` and `UInt64.from(number | string | bigint)`
- Move several features out of 'experimental' https://github.com/o1-labs/o1js/pull/555
  - `Reducer` replaces `Experimental.Reducer`
  - `MerkleTree` and `MerkleWitness` replace `Experimental.{MerkleTree,MerkleWitness}`
  - In a `SmartContract`, `this.token` replaces `this.experimental.token`

### Deprecated

- `CircuitValue` deprecated in favor of `Struct` https://github.com/o1-labs/o1js/pull/416
- Static props `Field.zero`, `Field.one`, `Field.minusOne` deprecated in favor of `Field(number)` https://github.com/o1-labs/o1js/pull/524
- `SmartContract.sign()` and `AccountUpdate.sign()` in favor of `.requireSignature()` https://github.com/o1-labs/o1js/pull/558

### Fixed

- Uint comparisons and division fixed inside the prover https://github.com/o1-labs/o1js/pull/503
- Callback arguments are properly passed into method invocations https://github.com/o1-labs/o1js/pull/516
- Removed internal type `JSONValue` from public interfaces https://github.com/o1-labs/o1js/pull/536
- Returning values from a zkApp https://github.com/o1-labs/o1js/pull/461

### Fixed

- Callback arguments are properly passed into method invocations https://github.com/o1-labs/o1js/pull/516

## [0.6.1](https://github.com/o1-labs/o1js/compare/ba688523...f0837188)

### Fixed

- Proof verification on the web version https://github.com/o1-labs/o1js/pull/476

## [0.6.0](https://github.com/o1-labs/o1js/compare/f2ad423...ba688523)

### Added

- `reducer.getActions` partially implemented for local testing https://github.com/o1-labs/o1js/pull/327
- `gte` and `assertGte` methods on `UInt32`, `UInt64` https://github.com/o1-labs/o1js/pull/349
- Return sent transaction `hash` for `RemoteBlockchain` https://github.com/o1-labs/o1js/pull/399

### Changed

- BREAKING CHANGE: Rename the `Party` class to `AccountUpdate`. Also, rename other occurrences of "party" to "account update". https://github.com/o1-labs/o1js/pull/393
- BREAKING CHANGE: Don't require the account address as input to `SmartContract.compile()`, `SmartContract.digest()` and `SmartContract.analyzeMethods()` https://github.com/o1-labs/o1js/pull/406
  - This works because the address / public key is now a variable in the method circuit; it used to be a constant
- BREAKING CHANGE: Move `ZkProgram` to `Experimental.ZkProgram`

## [0.5.4](https://github.com/o1-labs/o1js/compare/3461333...f2ad423)

### Fixed

- Running o1js inside a web worker https://github.com/o1-labs/o1js/issues/378

## [0.5.3](https://github.com/o1-labs/o1js/compare/4f0dd40...3461333)

### Fixed

- Infinite loop when compiling in web version https://github.com/o1-labs/o1js/issues/379, by [@maht0rz](https://github.com/maht0rz)

## [0.5.2](https://github.com/o1-labs/o1js/compare/55c8ea0...4f0dd40)

### Fixed

- Crash of the web version introduced in 0.5.0
- Issue with `Experimental.MerkleWitness` https://github.com/o1-labs/o1js/pull/368

## [0.5.1](https://github.com/o1-labs/o1js/compare/e0192f7...55c8ea0)

### Fixed

- `fetchAccount` https://github.com/o1-labs/o1js/pull/350

## [0.5.0](https://github.com/o1-labs/o1js/compare/2375f08...e0192f7)

### Added

- **Recursive proofs**. RFC: https://github.com/o1-labs/o1js/issues/89, PRs: https://github.com/o1-labs/o1js/pull/245 https://github.com/o1-labs/o1js/pull/250 https://github.com/o1-labs/o1js/pull/261
  - Enable smart contract methods to take previous proofs as arguments, and verify them in the circuit
  - Add `ZkProgram`, a new primitive which represents a collection of circuits that produce instances of the same proof. So, it's a more general version of `SmartContract`, without any of the Mina-related API.  
    `ZkProgram` is suitable for rollup-type systems and offchain usage of Pickles + Kimchi.
- **zkApp composability** -- calling other zkApps from inside zkApps. RFC: https://github.com/o1-labs/o1js/issues/303, PRs: https://github.com/o1-labs/o1js/pull/285, https://github.com/o1-labs/o1js/pull/296, https://github.com/o1-labs/o1js/pull/294, https://github.com/o1-labs/o1js/pull/297
- **Events** support via `SmartContract.events`, `this.emitEvent`. RFC: https://github.com/o1-labs/o1js/issues/248, PR: https://github.com/o1-labs/o1js/pull/272
  - `fetchEvents` partially implemented for local testing: https://github.com/o1-labs/o1js/pull/323
- **Payments**: `this.send({ to, amount })` as an easier API for sending Mina from smart contracts https://github.com/o1-labs/o1js/pull/325
  - `Party.send()` to transfer Mina between any accounts, for example, from users to smart contracts
- `SmartContract.digest()` to quickly compute a hash of the contract's circuit. This is [used by the zkApp CLI](https://github.com/o1-labs/zkapp-cli/pull/233) to figure out whether `compile` should be re-run or a cached verification key can be used. https://github.com/o1-labs/o1js/pull/268
- `Circuit.constraintSystem()` for creating a circuit from a function, counting the number of constraints and computing a digest of the circuit https://github.com/o1-labs/o1js/pull/279
- `this.account.isNew` to assert that an account did not (or did) exist before the transaction https://github.com/MinaProtocol/mina/pull/11524
- `LocalBlockchain.setTimestamp` and other setters for network state, to test network preconditions locally https://github.com/o1-labs/o1js/pull/329
- **Experimental APIs** are now collected under the `Experimental` import, or on `this.experimental` in a smart contract.
- Custom tokens (_experimental_), via `this.token`. RFC: https://github.com/o1-labs/o1js/issues/233, PR: https://github.com/o1-labs/o1js/pull/273,
- Actions / sequence events support (_experimental_), via `Experimental.Reducer`. RFC: https://github.com/o1-labs/o1js/issues/265, PR: https://github.com/o1-labs/o1js/pull/274
- Merkle tree implementation (_experimental_) via `Experimental.MerkleTree` https://github.com/o1-labs/o1js/pull/343

### Changed

- BREAKING CHANGE: Make on-chain state consistent with other preconditions - throw an error when state is not explicitly constrained https://github.com/o1-labs/o1js/pull/267
- `CircuitValue` improvements https://github.com/o1-labs/o1js/pull/269, https://github.com/o1-labs/o1js/pull/306, https://github.com/o1-labs/o1js/pull/341
  - Added a base constructor, so overriding the constructor on classes that extend `CircuitValue` is now _optional_. When overriding, the base constructor can be called without arguments, as previously: `super()`. When not overriding, the expected arguments are all the `@prop`s on the class, in the order they were defined in: `new MyCircuitValue(prop1, prop2)`.
  - `CircuitValue.fromObject({ prop1, prop2 })` is a new, better-typed alternative for using the base constructor.
  - Fixed: the overridden constructor is now free to have any argument structure -- previously, arguments had to be the props in their declared order. I.e., the behaviour that's now used by the base constructor used to be forced on all constructors, which is no longer the case.
- `Mina.transaction` improvements
  - Support zkApp proofs when there are other account updates in the same transaction block https://github.com/o1-labs/o1js/pull/280
  - Support multiple independent zkApp proofs in one transaction block https://github.com/o1-labs/o1js/pull/296
- Add previously unimplemented preconditions, like `this.network.timestamp` https://github.com/o1-labs/o1js/pull/324 https://github.com/MinaProtocol/mina/pull/11577
- Improve error messages thrown from Wasm, by making Rust's `panic` log to the JS console https://github.com/MinaProtocol/mina/pull/11644
- Not user-facing, but essential: Smart contracts fully constrain the account updates they create, inside the circuit https://github.com/o1-labs/o1js/pull/278

### Fixed

- Fix comparisons on `UInt32` and `UInt64` (`UInt32.lt`, `UInt32.gt`, etc) https://github.com/o1-labs/o1js/issues/174, https://github.com/o1-labs/o1js/issues/101. PR: https://github.com/o1-labs/o1js/pull/307

## [0.4.3](https://github.com/o1-labs/o1js/compare/e66f08d...2375f08)

### Added

- Implement the [precondition RFC](https://github.com/o1-labs/o1js/issues/179#issuecomment-1139413831):
  - new fields `this.account` and `this.network` on both `SmartContract` and `Party`
  - `this.<account|network>.<property>.get()` to use on-chain values in a circuit, e.g. account balance or block height
  - `this.<account|network>.<property>.{assertEqual, assertBetween, assertNothing}()` to constrain what values to allow for these
- `CircuitString`, a snark-compatible string type with methods like `.append()` https://github.com/o1-labs/o1js/pull/155
- `bool.assertTrue()`, `bool.assertFalse()` as convenient aliases for existing functionality
- `Ledger.verifyPartyProof` which can check if a proof on a transaction is valid https://github.com/o1-labs/o1js/pull/208
- Memo field in APIs like `Mina.transaction` to attach arbitrary messages https://github.com/o1-labs/o1js/pull/244
- This changelog

### Changed

- Huge snark performance improvements (2-10x) for most zkApps https://github.com/MinaProtocol/mina/pull/11053
- Performance improvements in node with > 4 CPUs, for all snarks https://github.com/MinaProtocol/mina/pull/11292
- Substantial reduction of o1js' size https://github.com/MinaProtocol/mina/pull/11166

### Removed

- Unused functions `call` and `callUnproved`, which were embryonic versions of what is now the `transaction` API to call smart contract methods
- Some unimplemented fields on `SmartContract`

### Fixed

- zkApp proving on web https://github.com/o1-labs/o1js/issues/226<|MERGE_RESOLUTION|>--- conflicted
+++ resolved
@@ -25,17 +25,14 @@
   - To recover existing verification keys and behavior, change the order of properties in your Struct definitions to be alphabetical
   - The `customObjectKeys` option is removed from `Struct`
 
+### Added
+
+- **Foreign field arithmetic** exposed through the `createForeignField()` class factory https://github.com/o1-labs/snarkyjs/pull/985
+
 ## [0.13.0](https://github.com/o1-labs/o1js/compare/fbd4b2717...c2f392fe5)
 
 ### Breaking changes
 
-<<<<<<< HEAD
-- Changes to verification keys caused by updates to the proof system. This breaks all deployed contracts https://github.com/o1-labs/snarkyjs/pull/1016
-
-### Added
-
-- **Foreign field arithmetic** exposed through the `createForeignField()` class factory https://github.com/o1-labs/snarkyjs/pull/985
-=======
 - Changes to verification keys caused by updates to the proof system. This breaks all deployed contracts https://github.com/o1-labs/o1js/pull/1016
 
 ## [0.12.2](https://github.com/o1-labs/o1js/compare/b1d8d5910...fbd4b2717)
@@ -45,7 +42,6 @@
 - Renamed SnarkyJS to o1js https://github.com/o1-labs/o1js/pull/1104
 - Reduce loading time of the library by 3-4x https://github.com/o1-labs/o1js/pull/1073
 - Improve error when forgetting `transaction.prove()` https://github.com/o1-labs/o1js/pull/1095
->>>>>>> e97ca8af
 
 ## [0.12.1](https://github.com/o1-labs/o1js/compare/161b69d602...b1d8d5910)
 
