--- conflicted
+++ resolved
@@ -17,14 +17,8 @@
 
 ## [Unreleased](https://github.com/o1-labs/o1js/compare/ed198f305...HEAD)
 
-## [1.4.0](https://github.com/o1-labs/o1js/compare/40c597775...ed198f305) - 2024-06-25
-
-### Added
-
-- **SHA256 low-level API** exposed via `Gadgets.SHA256`. https://github.com/o1-labs/o1js/pull/1689 [@Shigoto-dev19](https://github.com/Shigoto-dev19)
-<<<<<<< HEAD
-- Added the option to specify custom feature flags for sided loaded proofs in the `DynamicProof` class.
-  - Feature flags are requires to tell Pickles what proof structure it should expect when side loading dynamic proofs and verification keys. https://github.com/o1-labs/o1js/pull/1688
+### Added
+
 - `Experimental.BatchReducer` to reduce actions in batches https://github.com/o1-labs/o1js/pull/1676
   - Avoids the account update limit
   - Handles arbitrary numbers of pending actions thanks to recursive validation of the next batch
@@ -36,7 +30,12 @@
 - Internally upgrade o1js to TypeScript 5.4 https://github.com/o1-labs/o1js/pull/1676
 - Start developing an internal framework for local zkapp testing https://github.com/o1-labs/o1js/pull/1676
 - Improve error message when o1js global state is accessed in an invalid way https://github.com/o1-labs/o1js/pull/1676
-=======
+
+## [1.4.0](https://github.com/o1-labs/o1js/compare/40c597775...ed198f305) - 2024-06-25
+
+### Added
+
+- **SHA256 low-level API** exposed via `Gadgets.SHA256`. https://github.com/o1-labs/o1js/pull/1689 [@Shigoto-dev19](https://github.com/Shigoto-dev19)
 - Added the option to specify custom feature flags for sided loaded proofs in the `DynamicProof` class. https://github.com/o1-labs/o1js/pull/1688
   - Feature flags are required to tell Pickles what proof structure it should expect when side loading dynamic proofs and verification keys.
   - `FeatureFlags` is now exported and provides a set of helper functions to compute feature flags correctly.
@@ -44,7 +43,6 @@
 ### Deprecated
 
 - `MerkleMap.computeRootAndKey()` deprecated in favor of `MerkleMap.computeRootAndKeyV2()` due to a potential issue of computing hash collisions in key indicies https://github.com/o1-labs/o1js/pull/1694
->>>>>>> a8b9b5e7
 
 ## [1.3.1](https://github.com/o1-labs/o1js/compare/1ad7333e9e...40c597775) - 2024-06-11
 
