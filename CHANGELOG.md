# Changelog

All notable changes to this project are documented in this file.

The format is based on [Keep a Changelog](https://keepachangelog.com/en/1.0.0/).
This project adheres to [Semantic Versioning](https://semver.org/spec/v2.0.0.html).

<!--
  Possible subsections:
    _Added_ for new features.
    _Changed_ for changes in existing functionality.
    _Deprecated_ for soon-to-be removed features.
    _Removed_ for now removed features.
    _Fixed_ for any bug fixes.
    _Security_ in case of vulnerabilities.
 -->

## [Unreleased](https://github.com/o1-labs/snarkyjs/compare/bcc666f2...HEAD)

> No unreleased changes yet

## [0.10.0](https://github.com/o1-labs/snarkyjs/compare/97e393ed...bcc666f2)

### Breaking Changes

- All references to `actionsHash` are renamed to `actionState` to better mirror what is used in Mina protocol APIs https://github.com/o1-labs/snarkyjs/pull/833
  - This change affects function parameters and returned object keys throughout the API
- No longer make `MayUseToken.InheritFromParent` the default `mayUseToken` value on the caller if one zkApp method calls another one; this removes the need to manually override `mayUseToken` in several known cases https://github.com/o1-labs/snarkyjs/pull/863
  - Causes a breaking change to the verification key of deployed contracts that use zkApp composability

### Added

- `this.state.getAndAssertEquals()` as a shortcut for `let x = this.state.get(); this.state.assertEquals(x);` https://github.com/o1-labs/snarkyjs/pull/863
  - also added `.getAndAssertEquals()` on `this.account` and `this.network` fields
- Support for fallback endpoints when making network requests, allowing users to provide an array of endpoints for GraphQL network requests. https://github.com/o1-labs/snarkyjs/pull/871
  - Endpoints are fetched two at a time, and the result returned from the faster response
- `reducer.forEach(actions, ...)` as a shortcut for `reducer.reduce()` when you don't need a `state` https://github.com/o1-labs/snarkyjs/pull/863
- New export `TokenId` which supersedes `Token.Id`; `TokenId.deriveId()` replaces `Token.Id.getId()` https://github.com/o1-labs/snarkyjs/pull/863
- Add `Permissions.allImpossible()` for the set of permissions where nothing is allowed (more convenient than `Permissions.default()` when you want to make most actions impossible) https://github.com/o1-labs/snarkyjs/pull/863

<<<<<<< HEAD
### Changes
=======
### Fixed

- `SmartContract.deploy()` throws an error when no verification key is found https://github.com/o1-labs/snarkyjs/pull/885
  - The old, confusing behaviour was to silently not update the verification key (but still update some permissions to "proof", breaking the zkApp)

## [0.9.8](https://github.com/o1-labs/snarkyjs/compare/1a984089...97e393ed)
>>>>>>> d5f9ba70

- **Massive improvement of memory consumption**, thanks to a refactor of SnarkyJS' worker usage https://github.com/o1-labs/snarkyjs/pull/872
  - Memory reduced by up to 10x; see [the PR](https://github.com/o1-labs/snarkyjs/pull/872) for details
  - Side effect: `Circuit` API becomes async, for example `MyCircuit.prove(...)` becomes `await MyCircuit.prove(...)`
- Token APIs `this.token.{send,burn,mint}()` now accept an `AccountUpdate` or `SmartContract` as from / to input https://github.com/o1-labs/snarkyjs/pull/863
- Improve `Transaction.toPretty()` output by adding account update labels in most methods that create account updates https://github.com/o1-labs/snarkyjs/pull/863

### Deprecated

- Deprecate both `shutdown()` and `await isReady`, which are no longer needed https://github.com/o1-labs/snarkyjs/pull/872

## [0.9.8](https://github.com/o1-labs/snarkyjs/compare/1a984089...97e393ed)

### Fixed

- Fix fetching the `access` permission on accounts https://github.com/o1-labs/snarkyjs/pull/851
- Fix `fetchActions` https://github.com/o1-labs/snarkyjs/pull/844 https://github.com/o1-labs/snarkyjs/pull/854 [@Comdex](https://github.com/Comdex)
- Updated `Mina.TransactionId.isSuccess` to accurately verify zkApp transaction status after using `Mina.TransactionId.wait()`. https://github.com/o1-labs/snarkyjs/pull/826
  - This change ensures that the function correctly checks for transaction completion and provides the expected result.

## [0.9.7](https://github.com/o1-labs/snarkyjs/compare/0b7a9ad...1a984089)

### Added

- `smartContract.fetchActions()` and `Mina.fetchActions()`, asynchronous methods to fetch actions directly from an archive node https://github.com/o1-labs/snarkyjs/pull/843 [@Comdex](https://github.com/Comdex)

### Changed

- `Circuit.runAndCheck()` now uses `snarky` to create a constraint system and witnesses, and check constraints. It closely matches behavior during proving and can be used to test provable code without having to create an expensive proof https://github.com/o1-labs/snarkyjs/pull/840

### Fixed

- Fixes two issues that were temporarily reintroduced in the 0.9.6 release https://github.com/o1-labs/snarkyjs/issues/799 https://github.com/o1-labs/snarkyjs/issues/530

## [0.9.6](https://github.com/o1-labs/snarkyjs/compare/21de489...0b7a9ad)

### Breaking changes

- Circuits changed due to an internal rename of "sequence events" to "actions" which included a change to some hash prefixes; this breaks all deployed contracts.
- Temporarily reintroduces 2 known issues as a result of reverting a fix necessary for network redeployment:
  - https://github.com/o1-labs/snarkyjs/issues/799
  - https://github.com/o1-labs/snarkyjs/issues/530
  - Please note that we plan to address these issues in a future release. In the meantime, to work around this breaking change, you can try calling `fetchAccount` for each account involved in a transaction before executing the `Mina.transaction` block.
- Improve number of constraints needed for Merkle tree hashing https://github.com/o1-labs/snarkyjs/pull/820
  - This breaks deployed zkApps which use `MerkleWitness.calculateRoot()`, because the circuit is changed
  - You can make your existing contracts compatible again by switching to `MerkleWitness.calculateRootSlow()`, which has the old circuit
- Renamed function parameters: The `getAction` function now accepts a new object structure for its parameters. https://github.com/o1-labs/snarkyjs/pull/828
  - The previous object keys, `fromActionHash` and `endActionHash`, have been replaced by `fromActionState` and `endActionState`.

### Added

- `zkProgram.analyzeMethods()` to obtain metadata about a ZkProgram's methods https://github.com/o1-labs/snarkyjs/pull/829 [@maht0rz](https://github.com/maht0rz)

### Fixed

- Improved Event Handling in SnarkyJS https://github.com/o1-labs/snarkyjs/pull/825
  - Updated the internal event type to better handle events emitted in different zkApp transactions and when multiple zkApp transactions are present within a block.
  - The internal event type now includes event data and transaction information as separate objects, allowing for more accurate information about each event and its associated transaction.
- Removed multiple best tip blocks when fetching action data https://github.com/o1-labs/snarkyjs/pull/817
  - Implemented a temporary fix that filters out multiple best tip blocks, if they exist, while fetching actions. This fix will be removed once the related issue in the Archive-Node-API repository (https://github.com/o1-labs/Archive-Node-API/issues/7) is resolved.
- New `fromActionState` and `endActionState` parameters for fetchActions function in SnarkyJS https://github.com/o1-labs/snarkyjs/pull/828
  - Allows fetching only necessary actions to compute the latest actions state
  - Eliminates the need to retrieve the entire actions history of a zkApp
  - Utilizes `actionStateTwo` field returned by Archive Node API as a safe starting point for deriving the most recent action hash

## [0.9.5](https://github.com/o1-labs/snarkyjs/compare/21de489...4573252d)

- Update the zkApp verification key from within one of its own methods, via proof https://github.com/o1-labs/snarkyjs/pull/812

### Breaking changes

- Change type of verification key returned by `SmartContract.compile()` to match `VerificationKey` https://github.com/o1-labs/snarkyjs/pull/812

### Fixed

- Failing `Mina.transaction` on Berkeley because of unsatisfied constraints caused by dummy data before we fetched account state https://github.com/o1-labs/snarkyjs/pull/807
  - Previously, you could work around this by calling `fetchAccount()` for every account invovled in a transaction. This is not necessary anymore.
- Update the zkApp verification key from within one of its own methods, via proof https://github.com/o1-labs/snarkyjs/pull/812

## [0.9.4](https://github.com/o1-labs/snarkyjs/compare/9acec55...21de489)

### Fixed

- `getActions` to handle multiple actions with multiple Account Updates https://github.com/o1-labs/snarkyjs/pull/801

## [0.9.3](https://github.com/o1-labs/snarkyjs/compare/1abdfb70...9acec55)

### Added

- Use `fetchEvents()` to fetch events for a specified zkApp from a GraphQL endpoint that implements [this schema](https://github.com/o1-labs/Archive-Node-API/blob/efebc9fd3cfc028f536ae2125e0d2676e2b86cd2/src/schema.ts#L1). `Mina.Network` accepts an additional endpoint which points to a GraphQL server. https://github.com/o1-labs/snarkyjs/pull/749
  - Use the `mina` property for the Mina node.
  - Use `archive` for the archive node.
- Use `getActions` to fetch actions for a specified zkApp from a GraphQL endpoint GraphQL endpoint that implements the same schema as `fetchEvents`. https://github.com/o1-labs/snarkyjs/pull/788

### Fixed

- Added the missing export of `Mina.TransactionId` https://github.com/o1-labs/snarkyjs/pull/785
- Added an option to specify `tokenId` as `Field` in `fetchAccount()` https://github.com/o1-labs/snarkyjs/pull/787 [@rpanic](https://github.com/rpanic)

## [0.9.2](https://github.com/o1-labs/snarkyjs/compare/9c44b9c2...1abdfb70)

### Added

- `this.network.timestamp` is added back and is implemented on top of `this.network.globalSlotSinceGenesis` https://github.com/o1-labs/snarkyjs/pull/755

### Changed

- On-chain value `globalSlot` is replaced by the clearer `currentSlot` https://github.com/o1-labs/snarkyjs/pull/755
  - `currentSlot` refers to the slot at which the transaction _will be included in a block_.
  - the only supported method is `currentSlot.assertBetween()` because `currentSlot.get()` is impossible to implement since the value is determined in the future and `currentSlot.assertEquals()` is error-prone

### Fixed

- Incorrect counting of limit on events and actions https://github.com/o1-labs/snarkyjs/pull/758
- Type error when using `Circuit.array` in on-chain state or events https://github.com/o1-labs/snarkyjs/pull/758
- Bug when using `Circuit.witness` outside the prover https://github.com/o1-labs/snarkyjs/pull/774

## [0.9.1](https://github.com/o1-labs/snarkyjs/compare/71b6132b...9c44b9c2)

### Fixed

- Bug when using `this.<state>.get()` outside a transaction https://github.com/o1-labs/snarkyjs/pull/754

## [0.9.0](https://github.com/o1-labs/snarkyjs/compare/c5a36207...71b6132b)

### Added

- `Transaction.fromJSON` to recover transaction object from JSON https://github.com/o1-labs/snarkyjs/pull/705
- New precondition: `provedState`, a boolean which is true if the entire on-chain state of this account was last modified by a proof https://github.com/o1-labs/snarkyjs/pull/741
  - Same API as all preconditions: `this.account.provedState.assertEquals(Bool(true))`
  - Can be used to assert that the state wasn't tampered with by the zkApp developer using non-contract logic, for example, before deploying the zkApp
- New on-chain value `globalSlot`, to make assertions about the current time https://github.com/o1-labs/snarkyjs/pull/649
  - example: `this.globalSlot.get()`, `this.globalSlot.assertBetween(lower, upper)`
  - Replaces `network.timestamp`, `network.globalSlotSinceGenesis` and `network.globalSlotSinceHardFork`. https://github.com/o1-labs/snarkyjs/pull/560
- New permissions:
  - `access` to control whether account updates for this account can be used at all https://github.com/o1-labs/snarkyjs/pull/500
  - `setTiming` to control who can update the account's `timing` field https://github.com/o1-labs/snarkyjs/pull/685
  - Example: `this.permissions.set({ ...Permissions.default(), access: Permissions.proofOrSignature() })`
- Expose low-level view into the PLONK gates created by a smart contract method https://github.com/o1-labs/snarkyjs/pull/687
  - `MyContract.analyzeMethods().<method name>.gates`

### Changed

- BREAKING CHANGE: Modify signature algorithm used by `Signature.{create,verify}` to be compatible with mina-signer https://github.com/o1-labs/snarkyjs/pull/710
  - Signatures created with mina-signer's `client.signFields()` can now be verified inside a SNARK!
  - Breaks existing deployed smart contracts which use `Signature.verify()`
- BREAKING CHANGE: Circuits changed due to core protocol and cryptography changes; this breaks all deployed contracts.
- BREAKING CHANGE: Change structure of `Account` type which is returned by `Mina.getAccount()` https://github.com/o1-labs/snarkyjs/pull/741
  - for example, `account.appState` -> `account.zkapp.appState`
  - full new type (exported as `Types.Account`): https://github.com/o1-labs/snarkyjs/blob/0be70cb8ceb423976f348980e9d6238820758cc0/src/provable/gen/transaction.ts#L515
- Test accounts hard-coded in `LocalBlockchain` now have default permissions, not permissions allowing everything. Fixes some unintuitive behaviour in tests, like requiring no signature when using these accounts to send MINA https://github.com/o1-labs/snarkyjs/issues/638

### Removed

- Preconditions `timestamp` and `globalSlotSinceHardFork` https://github.com/o1-labs/snarkyjs/pull/560
  - `timestamp` is expected to come back as a wrapper for the new `globalSlot`

## [0.8.0](https://github.com/o1-labs/snarkyjs/compare/d880bd6e...c5a36207)

### Added

- `this.account.<field>.set()` as a unified API to update fields on the account https://github.com/o1-labs/snarkyjs/pull/643
  - covers `permissions`, `verificationKey`, `zkappUri`, `tokenSymbol`, `delegate`, `votingFor`
  - exists on `SmartContract.account` and `AccountUpdate.account`
- `this.sender` to get the public key of the transaction's sender https://github.com/o1-labs/snarkyjs/pull/652
  - To get the sender outside a smart contract, there's now `Mina.sender()`
- `tx.wait()` is now implemented. It waits for the transactions inclusion in a block https://github.com/o1-labs/snarkyjs/pull/645
  - `wait()` also now takes an optional `options` parameter to specify the polling interval or maximum attempts. `wait(options?: { maxAttempts?: number; interval?: number }): Promise<void>;`
- `Circuit.constraintSystemFromKeypair(keypair)` to inspect the circuit at a low level https://github.com/o1-labs/snarkyjs/pull/529
  - Works with a `keypair` (prover + verifier key) generated with the `Circuit` API
- `Mina.faucet()` can now be used to programmatically fund an address on the testnet, using the faucet provided by faucet.minaprotocol.com https://github.com/o1-labs/snarkyjs/pull/693

### Changed

- BREAKING CHANGE: Constraint changes in `sign()`, `requireSignature()` and `createSigned()` on `AccountUpdate` / `SmartContract`. _This means that smart contracts using these methods in their proofs won't be able to create valid proofs against old deployed verification keys._ https://github.com/o1-labs/snarkyjs/pull/637
- `Mina.transaction` now takes a _public key_ as the fee payer argument (passing in a private key is deprecated) https://github.com/o1-labs/snarkyjs/pull/652
  - Before: `Mina.transaction(privateKey, ...)`. Now: `Mina.transaction(publicKey, ...)`
  - `AccountUpdate.fundNewAccount()` now enables funding multiple accounts at once, and deprecates the `initialBalance` argument
- New option `enforceTransactionLimits` for `LocalBlockchain` (default value: `true`), to disable the enforcement of protocol transaction limits (maximum events, maximum sequence events and enforcing certain layout of `AccountUpdate`s depending on their authorization) https://github.com/o1-labs/snarkyjs/pull/620
- Change the default `send` permissions (for sending MINA or tokens) that get set when deploying a zkApp, from `signature()` to `proof()` https://github.com/o1-labs/snarkyjs/pull/648
- Functions for making assertions and comparisons have been renamed to their long form, instead of the initial abbreviation. Old function names have been deprecated https://github.com/o1-labs/snarkyjs/pull/681
  - `.lt` -> `.lessThan`
  - `.lte` -> `.lessThanOrEqual`
  - `.gt` -> `.greaterThan`
  - `.gte` -> `greaterThanOrEqual`
  - `.assertLt` -> `.assertLessThan`
  - `.assertLte` -> `.assertLessThanOrEqual`
  - `.assertGt` -> `.assertGreaterThan`
  - `.assertGte` -> `assertGreaterThanOrEqual`
  - `.assertBoolean` -> `.assertBool`

### Deprecated

- `this.setPermissions()` in favor of `this.account.permissions.set()` https://github.com/o1-labs/snarkyjs/pull/643
  - `this.tokenSymbol.set()` in favor of `this.account.tokenSymbol.set()`
  - `this.setValue()` in favor of `this.account.<field>.set()`
- `Mina.transaction(privateKey: PrivateKey, ...)` in favor of new signature `Mina.transaction(publicKey: PublicKey, ...)`
- `AccountUpdate.createSigned(privateKey: PrivateKey)` in favor of new signature `AccountUpdate.createSigned(publicKey: PublicKey)` https://github.com/o1-labs/snarkyjs/pull/637
- `.lt`, `.lte`, `gt`, `gte`, `.assertLt`, `.assertLte`, `.assertGt`, `.assertGte` have been deprecated. https://github.com/o1-labs/snarkyjs/pull/681

### Fixed

- Fixed Apple silicon performance issue https://github.com/o1-labs/snarkyjs/issues/491
- Type inference for Structs with instance methods https://github.com/o1-labs/snarkyjs/pull/567
  - also fixes `Struct.fromJSON`
- `SmartContract.fetchEvents` fixed when multiple event types existed https://github.com/o1-labs/snarkyjs/issues/627
- Error when using reduce with a `Struct` as state type https://github.com/o1-labs/snarkyjs/pull/689
- Fix use of stale cached accounts in `Mina.transaction` https://github.com/o1-labs/snarkyjs/issues/430

## [0.7.3](https://github.com/o1-labs/snarkyjs/compare/5f20f496...d880bd6e)

### Fixed

- Bug in `deploy()` when initializing a contract that already exists https://github.com/o1-labs/snarkyjs/pull/588

### Deprecated

- `Mina.BerkeleyQANet` in favor of the clearer-named `Mina.Network` https://github.com/o1-labs/snarkyjs/pull/588

## [0.7.2](https://github.com/o1-labs/snarkyjs/compare/705f58d3...5f20f496)

### Added

- `MerkleMap` and `MerkleMapWitness` https://github.com/o1-labs/snarkyjs/pull/546
- Lots of doc comments! https://github.com/o1-labs/snarkyjs/pull/580

### Fixed

- Bug in `Circuit.log` printing account updates https://github.com/o1-labs/snarkyjs/pull/578

## [0.7.1](https://github.com/o1-labs/snarkyjs/compare/f0837188...705f58d3)

### Fixed

- Testnet-incompatible signatures in v0.7.0 https://github.com/o1-labs/snarkyjs/pull/565

## [0.7.0](https://github.com/o1-labs/snarkyjs/compare/f0837188...9a94231c)

### Added

- Added an optional string parameter to certain `assert` methods https://github.com/o1-labs/snarkyjs/pull/470
- `Struct`, a new primitive for declaring composite, SNARK-compatible types https://github.com/o1-labs/snarkyjs/pull/416
  - With this, we also added a way to include auxiliary, non-field element data in composite types
  - Added `VerificationKey`, which is a `Struct` with auxiliary data, to pass verification keys to a `@method`
  - BREAKING CHANGE: Change names related to circuit types: `AsFieldsAndAux<T>` -> `Provable<T>`, `AsFieldElement<T>` -> `ProvablePure<T>`, `circuitValue` -> `provable`
  - BREAKING CHANGE: Change all `ofFields` and `ofBits` methods on circuit types to `fromFields` and `fromBits`
- New option `proofsEnabled` for `LocalBlockchain` (default value: `true`), to quickly test transaction logic with proofs disabled https://github.com/o1-labs/snarkyjs/pull/462
  - with `proofsEnabled: true`, proofs now get verified locally https://github.com/o1-labs/snarkyjs/pull/423
- `SmartContract.approve()` to approve a tree of child account updates https://github.com/o1-labs/snarkyjs/pull/428 https://github.com/o1-labs/snarkyjs/pull/534
  - AccountUpdates are now valid `@method` arguments, and `approve()` is intended to be used on them when passed to a method
  - Also replaces `Experimental.accountUpdateFromCallback()`
- `Circuit.log()` to easily log Fields and other provable types inside a method, with the same API as `console.log()` https://github.com/o1-labs/snarkyjs/pull/484
- `SmartContract.init()` is a new method on the base `SmartContract` that will be called only during the first deploy (not if you re-deploy later to upgrade the contract) https://github.com/o1-labs/snarkyjs/pull/543
  - Overriding `init()` is the new recommended way to add custom state initialization logic.
- `transaction.toPretty()` and `accountUpdate.toPretty()` for debugging transactions by printing only the pieces that differ from default account updates https://github.com/o1-labs/snarkyjs/pull/428
- `AccountUpdate.attachToTransaction()` for explicitly adding an account update to the current transaction. This replaces some previous behaviour where an account update got attached implicitly https://github.com/o1-labs/snarkyjs/pull/484
- `SmartContract.requireSignature()` and `AccountUpdate.requireSignature()` as a simpler, better-named replacement for `.sign()` https://github.com/o1-labs/snarkyjs/pull/558

### Changed

- BREAKING CHANGE: `tx.send()` is now asynchronous: old: `send(): TransactionId` new: `send(): Promise<TransactionId>` and `tx.send()` now directly waits for the network response, as opposed to `tx.send().wait()` https://github.com/o1-labs/snarkyjs/pull/423
- Sending transactions to `LocalBlockchain` now involves
- `Circuit.witness` can now be called outside circuits, where it will just directly return the callback result https://github.com/o1-labs/snarkyjs/pull/484
- The `FeePayerSpec`, which is used to specify properties of the transaction via `Mina.transaction()`, now has another optional parameter to specify the nonce manually. `Mina.transaction({ feePayerKey: feePayer, nonce: 1 }, () => {})` https://github.com/o1-labs/snarkyjs/pull/497
- BREAKING CHANGE: Static methods of type `.fromString()`, `.fromNumber()` and `.fromBigInt()` on `Field`, `UInt64`, `UInt32` and `Int64` are no longer supported https://github.com/o1-labs/snarkyjs/pull/519
  - use `Field(number | string | bigint)` and `UInt64.from(number | string | bigint)`
- Move several features out of 'experimental' https://github.com/o1-labs/snarkyjs/pull/555
  - `Reducer` replaces `Experimental.Reducer`
  - `MerkleTree` and `MerkleWitness` replace `Experimental.{MerkleTree,MerkleWitness}`
  - In a `SmartContract`, `this.token` replaces `this.experimental.token`

### Deprecated

- `CircuitValue` deprecated in favor of `Struct` https://github.com/o1-labs/snarkyjs/pull/416
- Static props `Field.zero`, `Field.one`, `Field.minusOne` deprecated in favor of `Field(number)` https://github.com/o1-labs/snarkyjs/pull/524
- `SmartContract.sign()` and `AccountUpdate.sign()` in favor of `.requireSignature()` https://github.com/o1-labs/snarkyjs/pull/558

### Fixed

- Uint comparisons and division fixed inside the prover https://github.com/o1-labs/snarkyjs/pull/503
- Callback arguments are properly passed into method invocations https://github.com/o1-labs/snarkyjs/pull/516
- Removed internal type `JSONValue` from public interfaces https://github.com/o1-labs/snarkyjs/pull/536
- Returning values from a zkApp https://github.com/o1-labs/snarkyjs/pull/461

### Fixed

- Callback arguments are properly passed into method invocations https://github.com/o1-labs/snarkyjs/pull/516

## [0.6.1](https://github.com/o1-labs/snarkyjs/compare/ba688523...f0837188)

### Fixed

- Proof verification on the web version https://github.com/o1-labs/snarkyjs/pull/476

## [0.6.0](https://github.com/o1-labs/snarkyjs/compare/f2ad423...ba688523)

### Added

- `reducer.getActions` partially implemented for local testing https://github.com/o1-labs/snarkyjs/pull/327
- `gte` and `assertGte` methods on `UInt32`, `UInt64` https://github.com/o1-labs/snarkyjs/pull/349
- Return sent transaction `hash` for `RemoteBlockchain` https://github.com/o1-labs/snarkyjs/pull/399

### Changed

- BREAKING CHANGE: Rename the `Party` class to `AccountUpdate`. Also, rename other occurrences of "party" to "account update". https://github.com/o1-labs/snarkyjs/pull/393
- BREAKING CHANGE: Don't require the account address as input to `SmartContract.compile()`, `SmartContract.digest()` and `SmartContract.analyzeMethods()` https://github.com/o1-labs/snarkyjs/pull/406
  - This works because the address / public key is now a variable in the method circuit; it used to be a constant
- BREAKING CHANGE: Move `ZkProgram` to `Experimental.ZkProgram`

## [0.5.4](https://github.com/o1-labs/snarkyjs/compare/3461333...f2ad423)

### Fixed

- Running snarkyjs inside a web worker https://github.com/o1-labs/snarkyjs/issues/378

## [0.5.3](https://github.com/o1-labs/snarkyjs/compare/4f0dd40...3461333)

### Fixed

- Infinite loop when compiling in web version https://github.com/o1-labs/snarkyjs/issues/379, by [@maht0rz](https://github.com/maht0rz)

## [0.5.2](https://github.com/o1-labs/snarkyjs/compare/55c8ea0...4f0dd40)

### Fixed

- Crash of the web version introduced in 0.5.0
- Issue with `Experimental.MerkleWitness` https://github.com/o1-labs/snarkyjs/pull/368

## [0.5.1](https://github.com/o1-labs/snarkyjs/compare/e0192f7...55c8ea0)

### Fixed

- `fetchAccount` https://github.com/o1-labs/snarkyjs/pull/350

## [0.5.0](https://github.com/o1-labs/snarkyjs/compare/2375f08...e0192f7)

### Added

- **Recursive proofs**. RFC: https://github.com/o1-labs/snarkyjs/issues/89, PRs: https://github.com/o1-labs/snarkyjs/pull/245 https://github.com/o1-labs/snarkyjs/pull/250 https://github.com/o1-labs/snarkyjs/pull/261
  - Enable smart contract methods to take previous proofs as arguments, and verify them in the circuit
  - Add `ZkProgram`, a new primitive which represents a collection of circuits that produce instances of the same proof. So, it's a more general version of `SmartContract`, without any of the Mina-related API.  
    `ZkProgram` is suitable for rollup-type systems and offchain usage of Pickles + Kimchi.
- **zkApp composability** -- calling other zkApps from inside zkApps. RFC: https://github.com/o1-labs/snarkyjs/issues/303, PRs: https://github.com/o1-labs/snarkyjs/pull/285, https://github.com/o1-labs/snarkyjs/pull/296, https://github.com/o1-labs/snarkyjs/pull/294, https://github.com/o1-labs/snarkyjs/pull/297
- **Events** support via `SmartContract.events`, `this.emitEvent`. RFC: https://github.com/o1-labs/snarkyjs/issues/248, PR: https://github.com/o1-labs/snarkyjs/pull/272
  - `fetchEvents` partially implemented for local testing: https://github.com/o1-labs/snarkyjs/pull/323
- **Payments**: `this.send({ to, amount })` as an easier API for sending Mina from smart contracts https://github.com/o1-labs/snarkyjs/pull/325
  - `Party.send()` to transfer Mina between any accounts, for example, from users to smart contracts
- `SmartContract.digest()` to quickly compute a hash of the contract's circuit. This is [used by the zkApp CLI](https://github.com/o1-labs/zkapp-cli/pull/233) to figure out whether `compile` should be re-run or a cached verification key can be used. https://github.com/o1-labs/snarkyjs/pull/268
- `Circuit.constraintSystem()` for creating a circuit from a function, counting the number of constraints and computing a digest of the circuit https://github.com/o1-labs/snarkyjs/pull/279
- `this.account.isNew` to assert that an account did not (or did) exist before the transaction https://github.com/MinaProtocol/mina/pull/11524
- `LocalBlockchain.setTimestamp` and other setters for network state, to test network preconditions locally https://github.com/o1-labs/snarkyjs/pull/329
- **Experimental APIs** are now collected under the `Experimental` import, or on `this.experimental` in a smart contract.
- Custom tokens (_experimental_), via `this.token`. RFC: https://github.com/o1-labs/snarkyjs/issues/233, PR: https://github.com/o1-labs/snarkyjs/pull/273,
- Actions / sequence events support (_experimental_), via `Experimental.Reducer`. RFC: https://github.com/o1-labs/snarkyjs/issues/265, PR: https://github.com/o1-labs/snarkyjs/pull/274
- Merkle tree implementation (_experimental_) via `Experimental.MerkleTree` https://github.com/o1-labs/snarkyjs/pull/343

### Changed

- BREAKING CHANGE: Make on-chain state consistent with other preconditions - throw an error when state is not explicitly constrained https://github.com/o1-labs/snarkyjs/pull/267
- `CircuitValue` improvements https://github.com/o1-labs/snarkyjs/pull/269, https://github.com/o1-labs/snarkyjs/pull/306, https://github.com/o1-labs/snarkyjs/pull/341
  - Added a base constructor, so overriding the constructor on classes that extend `CircuitValue` is now _optional_. When overriding, the base constructor can be called without arguments, as previously: `super()`. When not overriding, the expected arguments are all the `@prop`s on the class, in the order they were defined in: `new MyCircuitValue(prop1, prop2)`.
  - `CircuitValue.fromObject({ prop1, prop2 })` is a new, better-typed alternative for using the base constructor.
  - Fixed: the overridden constructor is now free to have any argument structure -- previously, arguments had to be the props in their declared order. I.e., the behaviour that's now used by the base constructor used to be forced on all constructors, which is no longer the case.
- `Mina.transaction` improvements
  - Support zkApp proofs when there are other account updates in the same transaction block https://github.com/o1-labs/snarkyjs/pull/280
  - Support multiple independent zkApp proofs in one transaction block https://github.com/o1-labs/snarkyjs/pull/296
- Add previously unimplemented preconditions, like `this.network.timestamp` https://github.com/o1-labs/snarkyjs/pull/324 https://github.com/MinaProtocol/mina/pull/11577
- Improve error messages thrown from Wasm, by making Rust's `panic` log to the JS console https://github.com/MinaProtocol/mina/pull/11644
- Not user-facing, but essential: Smart contracts fully constrain the account updates they create, inside the circuit https://github.com/o1-labs/snarkyjs/pull/278

### Fixed

- Fix comparisons on `UInt32` and `UInt64` (`UInt32.lt`, `UInt32.gt`, etc) https://github.com/o1-labs/snarkyjs/issues/174, https://github.com/o1-labs/snarkyjs/issues/101. PR: https://github.com/o1-labs/snarkyjs/pull/307

## [0.4.3](https://github.com/o1-labs/snarkyjs/compare/e66f08d...2375f08)

### Added

- Implement the [precondition RFC](https://github.com/o1-labs/snarkyjs/issues/179#issuecomment-1139413831):
  - new fields `this.account` and `this.network` on both `SmartContract` and `Party`
  - `this.<account|network>.<property>.get()` to use on-chain values in a circuit, e.g. account balance or block height
  - `this.<account|network>.<property>.{assertEqual, assertBetween, assertNothing}()` to constrain what values to allow for these
- `CircuitString`, a snark-compatible string type with methods like `.append()` https://github.com/o1-labs/snarkyjs/pull/155
- `bool.assertTrue()`, `bool.assertFalse()` as convenient aliases for existing functionality
- `Ledger.verifyPartyProof` which can check if a proof on a transaction is valid https://github.com/o1-labs/snarkyjs/pull/208
- Memo field in APIs like `Mina.transaction` to attach arbitrary messages https://github.com/o1-labs/snarkyjs/pull/244
- This changelog

### Changed

- Huge snark performance improvements (2-10x) for most zkApps https://github.com/MinaProtocol/mina/pull/11053
- Performance improvements in node with > 4 CPUs, for all snarks https://github.com/MinaProtocol/mina/pull/11292
- Substantial reduction of snarkyjs' size https://github.com/MinaProtocol/mina/pull/11166

### Removed

- Unused functions `call` and `callUnproved`, which were embryonic versions of what is now the `transaction` API to call smart contract methods
- Some unimplemented fields on `SmartContract`

### Fixed

- zkApp proving on web https://github.com/o1-labs/snarkyjs/issues/226<|MERGE_RESOLUTION|>--- conflicted
+++ resolved
@@ -38,16 +38,7 @@
 - New export `TokenId` which supersedes `Token.Id`; `TokenId.deriveId()` replaces `Token.Id.getId()` https://github.com/o1-labs/snarkyjs/pull/863
 - Add `Permissions.allImpossible()` for the set of permissions where nothing is allowed (more convenient than `Permissions.default()` when you want to make most actions impossible) https://github.com/o1-labs/snarkyjs/pull/863
 
-<<<<<<< HEAD
 ### Changes
-=======
-### Fixed
-
-- `SmartContract.deploy()` throws an error when no verification key is found https://github.com/o1-labs/snarkyjs/pull/885
-  - The old, confusing behaviour was to silently not update the verification key (but still update some permissions to "proof", breaking the zkApp)
-
-## [0.9.8](https://github.com/o1-labs/snarkyjs/compare/1a984089...97e393ed)
->>>>>>> d5f9ba70
 
 - **Massive improvement of memory consumption**, thanks to a refactor of SnarkyJS' worker usage https://github.com/o1-labs/snarkyjs/pull/872
   - Memory reduced by up to 10x; see [the PR](https://github.com/o1-labs/snarkyjs/pull/872) for details
@@ -58,6 +49,11 @@
 ### Deprecated
 
 - Deprecate both `shutdown()` and `await isReady`, which are no longer needed https://github.com/o1-labs/snarkyjs/pull/872
+
+### Fixed
+
+- `SmartContract.deploy()` now throws an error when no verification key is found https://github.com/o1-labs/snarkyjs/pull/885
+  - The old, confusing behaviour was to silently not update the verification key (but still update some permissions to "proof", breaking the zkApp)
 
 ## [0.9.8](https://github.com/o1-labs/snarkyjs/compare/1a984089...97e393ed)
 
