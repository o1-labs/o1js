--- conflicted
+++ resolved
@@ -19,15 +19,11 @@
 
 ### Added
 
-<<<<<<< HEAD
-- Increased maximum supported amount of methods in a `SmartContract` or `ZkProgram` to 30. https://github.com/o1-labs/o1js/pull/1918
-=======
 -`ZkProgram` to support non-pure provable types as inputs and outputs https://github.com/o1-labs/o1js/pull/1828
 
 - Add `enforceTransactionLimits` parameter on Network https://github.com/o1-labs/o1js/issues/1910
 
 - Method for optional types to assert none https://github.com/o1-labs/o1js/pull/1922
->>>>>>> bc9435ee
 
 ### Fixed
 
