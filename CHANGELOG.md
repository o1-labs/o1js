--- conflicted
+++ resolved
@@ -17,14 +17,7 @@
 
 ## [Unreleased](https://github.com/o1-labs/snarkyjs/compare/bcc666f2...HEAD)
 
-<<<<<<< HEAD
-### Added
-
-- Support for fallback endpoints when making network requests, allowing users to provide an array of endpoints for GraphQL network requests. https://github.com/o1-labs/snarkyjs/pull/871
-  - Endpoints are checked for validity, and a "waterfall" approach is used to loop through fallback endpoints if needed.
-=======
 > No unreleased changes yet
->>>>>>> 2f5c6613
 
 ## [0.10.0](https://github.com/o1-labs/snarkyjs/compare/97e393ed...bcc666f2)
 
