# Changelog

All notable changes to this project are documented in this file.

The format is based on [Keep a Changelog](https://keepachangelog.com/en/1.0.0/).
This project adheres to [Semantic Versioning](https://semver.org/spec/v2.0.0.html).

<!--
  Possible subsections:
    _Added_ for new features.
    _Changed_ for changes in existing functionality.
    _Deprecated_ for soon-to-be removed features.
    _Removed_ for now removed features.
    _Fixed_ for any bug fixes.
    _Security_ in case of vulnerabilities.
 -->

## [Unreleased](https://github.com/o1-labs/o1js/compare/e1bac02...HEAD)

<<<<<<< HEAD
### Added

- API for recursively proving a ZkProgram method from within another https://github.com/o1-labs/o1js/pull/1931
  - `program.proveRecursively.<methodName>(...args): Promise<PublicOutput>`
  - This also works within the same program, as long as the return value is type-annotated
=======

### Added

- Add `enforceTransactionLimits` parameter on Network https://github.com/o1-labs/o1js/issues/1910
>>>>>>> cb0b2709

### Fixed

- Compiling stuck in the browser for recursive zkprograms https://github.com/o1-labs/o1js/pull/1906
- Error message in `rangeCheck16` gadget https://github.com/o1-labs/o1js/pull/1920

### Added

- Method for optional types to assert none https://github.com/o1-labs/o1js/pull/1922

## [2.1.0](https://github.com/o1-labs/o1js/compare/b04520d...e1bac02) - 2024-11-13

### Added

- Support secp256r1 in elliptic curve and ECDSA gadgets https://github.com/o1-labs/o1js/pull/1885

### Fixed

- Witness generation error in `Gadgets.arrayGet()` when accessing out-of-bounds indices https://github.com/o1-labs/o1js/pull/1886

## [2.0.0](https://github.com/o1-labs/o1js/compare/7e9394...b04520d)

### Breaking Changes

- The `divMod32()` gadget was modified to accept `nBits` instead of `quotientBits`, and assert it is in the range [0, 2\*\*255) to address an issue previously where the bound on `quotientBits` was too low https://github.com/o1-labs/o1js/pull/1763.
- `Provable.equal()` now turns both types into canonical form before comparing them https://github.com/o1-labs/o1js/pull/1759
  - Removed implicit version `Provable.equal(x, y)` where you didn't have to pass in the type
- The return signature of a zkProgram has changed. https://github.com/o1-labs/o1js/pull/1809
  - A zkProgram method must now explicitly define the return type of the method when the method has a public or auxiliary output defined.
  - The return type of a proven method has changed as a result of this.
- Various breaking constraint changes in internal methods or circuits because of audit fix.
- Removal of various deprecated methods and functions.
  - Promotion of various methods and functions to stable as part of change.
  - A slightly modified encryption and decryption algorithm. https://github.com/o1-labs/o1js/pull/1729
- Promotion of `TokenContractV2` to `TokenContract` with a correct amount of maximum account updates.

### Added

- `ZkProgram` methods now support `auxiliaryOutput`. https://github.com/o1-labs/o1js/pull/1809
  - Each program method now accepts an optional property `auxiliaryOutput`
  - Auxiliary output is additional output that the zkProgram method returns
- New method `toCanonical()` in the `Provable<T>` interface to protect against incompleteness of certain operations on malicious witness inputs https://github.com/o1-labs/o1js/pull/1759
- `divMod64()` division modulo 2^64 that returns the remainder and quotient of the operation
- `addMod64()` addition modulo 2^64
- Bitwise OR via `{UInt32, UInt64}.or()`
- **BLAKE2B hash function** gadget [#1285](https://github.com/o1-labs/o1js/pull/1285)

## [1.9.1](https://github.com/o1-labs/o1js/compare/f15293a69...7e9394) - 2024-10-15

### Fixes

- Performance regression when compiling recursive circuits is fixed https://github.com/o1-labs/o1js/pull/1874
- Decouple offchain state instances from their definitions https://github.com/o1-labs/o1js/pull/1834

## [1.9.0](https://github.com/o1-labs/o1js/compare/450943...f15293a69) - 2024-10-15

### Added

- Added `VerificationKey.dummy()` method to get the dummy value of a verification key https://github.com/o1-labs/o1js/pull/1852 [@rpanic](https://github.com/rpanic)

### Changed

- Make `Proof` a normal provable type, that can be witnessed and composed into Structs https://github.com/o1-labs/o1js/pull/1847, https://github.com/o1-labs/o1js/pull/1851
  - ZkProgram and SmartContract now also support private inputs that are not proofs themselves, but contain proofs nested within a Struct or array
  - Only `SelfProof` can still not be nested because it needs special treatment

### Fixes

- Fix verification of serialized proofs done before compiling any circuits https://github.com/o1-labs/o1js/pull/1857

## [1.8.0](https://github.com/o1-labs/o1js/compare/5006e4f...450943) - 2024-09-18

### Added

- Added `verifyEthers` method to verify Ethereum signatures using the EIP-191 message hashing standard. https://github.com/o1-labs/o1js/pull/1815
  - Added `fromEthers` method for parsing and converting Ethereum public keys into `ForeignCurve` points, supporting both compressed and uncompressed formats.
  - Added `fromHex` method for converting hexadecimal strings into `ForeignCurve` points.

### Fixes

- Fix incorrect behavior of optional proving for zkPrograms where `myProgram.setProofsEnabled(false)` wouldn't work when called before `myProgram.compile()`. https://github.com/o1-labs/o1js/pull/1827
- Fix incorrect behavior of `state.fetch()` for custom token contracts. [@rpanic](https://github.com/rpanic) https://github.com/o1-labs/o1js/pull/1853

## [1.7.0](https://github.com/o1-labs/o1js/compare/d6abf1d97...5006e4f) - 2024-09-04

### Added

- Added `Encryption.encryptV2()` and `Encryption.decryptV2()` for an updated encryption algorithm that guarantees cipher text integrity.
  - Also added `Encryption.encryptBytes()` and `Encryption.decryptBytes()` using the same algorithm.
- New option `proofsEnabled` for `zkProgram` (default value: `true`), to quickly test circuit logic with proofs disabled https://github.com/o1-labs/o1js/pull/1805
  - Additionally added `MyProgram.proofsEnabled` to get the internal value of `proofsEnabled` and `MyProgram.setProofsEnabled(proofsEnabled)` to set the value dynamically.

### Deprecated

- `this.sender.getAndRequireSignature()` / `getUnconstrained()` deprecated in favor of `V2` versions due to a vulnerability https://github.com/o1-labs/o1js/pull/1799

### Fixes

- Fix behavior of `Int64.modV2()` when the input is negative and the remainder should be 0 https://github.com/o1-labs/o1js/pull/1797

## [1.6.0](https://github.com/o1-labs/o1js/compare/1ad7333e9e...d6abf1d97) - 2024-07-23

### Added

- `SmartContract.emitEventIf()` to conditionally emit an event https://github.com/o1-labs/o1js/pull/1746
- Added `Encryption.encryptV2()` and `Encryption.decryptV2()` for an updated encryption algorithm that guarantees cipher text integrity.
  - Also added `Encryption.encryptBytes()` and `Encryption.decryptBytes()` using the same algorithm.

### Changed

- Reduced maximum bit length for `xor`, `not`, and `and`, operations from 254 to 240 bits to prevent overflow vulnerabilities. https://github.com/o1-labs/o1js/pull/1745
- Allow using `Type` instead of `Type.provable` in APIs that expect a provable type https://github.com/o1-labs/o1js/pull/1751
  - Example: `Provable.witness(Bytes32, () => bytes)`
- Automatically wrap and unwrap `Unconstrained` in `fromValue` and `toValue`, so that we don't need to deal with "unconstrained" values outside provable code https://github.com/o1-labs/o1js/pull/1751

## [1.5.0](https://github.com/o1-labs/o1js/compare/ed198f305...1c736add) - 2024-07-09

### Breaking changes

- Fixed a vulnerability in `OffchainState` where it didn't store the `IndexedMerkleTree` length onchain and left it unconstrained https://github.com/o1-labs/o1js/pull/1676

### Added

- A warning about the current reducer API limitations, as well as a mention of active work to mitigate them was added to doc comments and examples https://github.com/o1-labs/o1js/pull/1728
- `ForeignField`-based representation of scalars via `ScalarField` https://github.com/o1-labs/o1js/pull/1705
- Introduced new V2 methods for nullifier operations: `isUnusedV2()`, `assertUnusedV2()`, and `setUsedV2()` https://github.com/o1-labs/o1js/pull/1715
- `Int64.create()` method for safe instance creation with canonical zero representation https://github.com/o1-labs/o1js/pull/1735
- New V2 methods for `Int64` operations: `fromObjectV2`, `divV2()` https://github.com/o1-labs/o1js/pull/1735
- `Experimental.BatchReducer` to reduce actions in batches https://github.com/o1-labs/o1js/pull/1676
  - Avoids the account update limit
  - Handles arbitrary numbers of pending actions thanks to recursive validation of the next batch
- Add conditional versions of all preconditions: `.requireEqualsIf()` https://github.com/o1-labs/o1js/pull/1676
- `AccountUpdate.createIf()` to conditionally add an account update to the current transaction https://github.com/o1-labs/o1js/pull/1676
- `IndexedMerkleMap.setIf()` to set a key-value pair conditionally https://github.com/o1-labs/o1js/pull/1676
- `Provable.assertEqualIf()` to conditionally assert that two values are equal https://github.com/o1-labs/o1js/pull/1676
- Add `offchainState.setContractClass()` which enables us to declare the connected contract at the top level, without creating a contract instance https://github.com/o1-labs/o1js/pull/1676
  - This is enough to call `offchainState.compile()`
- More low-level methods to interact with `MerkleList` https://github.com/o1-labs/o1js/pull/1676
  - `popIfUnsafe()`, `toArrayUnconstrained()` and `lengthUnconstrained()`

### Changed

- Improve error message when o1js global state is accessed in an invalid way https://github.com/o1-labs/o1js/pull/1676
- Start developing an internal framework for local zkapp testing https://github.com/o1-labs/o1js/pull/1676
- Internally upgrade o1js to TypeScript 5.4 https://github.com/o1-labs/o1js/pull/1676

### Deprecated

- Deprecated `Nullifier.isUnused()`, `Nullifier.assertUnused()`, and `Nullifier.setUsed()` methods https://github.com/o1-labs/o1js/pull/1715
- `createEcdsa`, `createForeignCurve`, `ForeignCurve` and `EcdsaSignature` deprecated in favor of `V2` versions due to a security vulnerability found in the current implementation https://github.com/o1-labs/o1js/pull/1703
- `Int64` constructor, recommending `Int64.create()` instead https://github.com/o1-labs/o1js/pull/1735
- Original `div()` and `fromObject`, methods in favor of V2 versions https://github.com/o1-labs/o1js/pull/1735
- Deprecate `AccountUpdate.defaultAccountUpdate()` in favor of `AccountUpdate.default()` https://github.com/o1-labs/o1js/pull/1676

### Fixed

- Fix reversed order of account updates when using `TokenContract.approveAccountUpdates()` https://github.com/o1-labs/o1js/pull/1722
- Fixed the static `check()` method in Struct classes to properly handle inheritance, preventing issues with under-constrained circuits. Added error handling to avoid using Struct directly as a field type. https://github.com/o1-labs/o1js/pull/1707
- Fixed that `Option` could not be used as `@state` or event https://github.com/o1-labs/o1js/pull/1736

## [1.4.0](https://github.com/o1-labs/o1js/compare/40c597775...ed198f305) - 2024-06-25

### Added

- **SHA256 low-level API** exposed via `Gadgets.SHA256`. https://github.com/o1-labs/o1js/pull/1689 [@Shigoto-dev19](https://github.com/Shigoto-dev19)
- Added the option to specify custom feature flags for sided loaded proofs in the `DynamicProof` class. https://github.com/o1-labs/o1js/pull/1688
  - Feature flags are required to tell Pickles what proof structure it should expect when side loading dynamic proofs and verification keys.
  - `FeatureFlags` is now exported and provides a set of helper functions to compute feature flags correctly.

### Deprecated

- `MerkleMap.computeRootAndKey()` deprecated in favor of `MerkleMap.computeRootAndKeyV2()` due to a potential issue of computing hash collisions in key indicies https://github.com/o1-labs/o1js/pull/1694

## [1.3.1](https://github.com/o1-labs/o1js/compare/1ad7333e9e...40c597775) - 2024-06-11

### Breaking Changes

- Improve efficiency of `Experimental.OffchainState` implementation https://github.com/o1-labs/o1js/pull/1672
  - Comes with breaking changes to the internal circuits of `OffchainState`
  - Also, introduce `offchainState.commitments()` to initialize the state commitments onchain. Using `OffchainStateCommitments.empty()` no longer works.

### Added

- `Experimental.IndexedMerkleMap`, a better primitive for Merkleized storage https://github.com/o1-labs/o1js/pull/1666 https://github.com/o1-labs/o1js/pull/1671
  - Uses 4-8x fewer constraints than `MerkleMap`
  - In contrast to `MerkleTree` and `MerkleMap`, `IndexedMerkleMap` has a high-level API that can be used in provable code
- Added `Ecdsa.verifyV2()` and `Ecdsa.verifySignedHashV2` methods to the `Ecdsa` class. https://github.com/o1-labs/o1js/pull/1669

### Deprecated

- `Int64.isPositive()` and `Int64.mod()` deprecated because they behave incorrectly on `-0` https://github.com/o1-labs/o1js/pull/1660
  - This can pose an attack surface, since it is easy to maliciously pick either the `+0` or the `-0` representation
  - Use `Int64.isPositiveV2()` and `Int64.modV2()` instead
  - Also deprecated `Int64.neg()` in favor of `Int64.negV2()`, for compatibility with v2 version of `Int64` that will use `Int64.checkV2()`
- `Ecdsa.verify()` and `Ecdsa.verifySignedHash()` deprecated in favor of `Ecdsa.verifyV2()` and `Ecdsa.verifySignedHashV2()` due to a security vulnerability found in the current implementation https://github.com/o1-labs/o1js/pull/1669

### Fixed

- Fix handling of fetch response for non-existing accounts https://github.com/o1-labs/o1js/pull/1679

## [1.3.0](https://github.com/o1-labs/o1js/compare/6a1012162...54d6545bf) - 2024-05-23

### Added

- Added `base64Encode()` and `base64Decode(byteLength)` methods to the `Bytes` class. https://github.com/o1-labs/o1js/pull/1659

### Fixes

- Fix type inference for `method.returns(Type)`, to require a matching return signature https://github.com/o1-labs/o1js/pull/1653
- Fix `Struct.empty()` returning a garbage object when one of the base types doesn't support `empty()` https://github.com/o1-labs/o1js/pull/1657
- Fix `Option.value_exn None` error when using certain custom gates in combination with recursion https://github.com/o1-labs/o1js/issues/1336 https://github.com/MinaProtocol/mina/pull/15588

## [1.2.0](https://github.com/o1-labs/o1js/compare/4a17de857...6a1012162) - 2024-05-14

### Added

- **Offchain state MVP** exported under `Experimental.OffchainState` https://github.com/o1-labs/o1js/pull/1630 https://github.com/o1-labs/o1js/pull/1652
  - allows you to store any number of fields and key-value maps on your zkApp
  - implemented using actions which define an offchain Merkle tree
- `Option` for defining an optional version of any provable type https://github.com/o1-labs/o1js/pull/1630
- `MerkleTree.clone()` and `MerkleTree.getLeaf()`, new convenience methods for merkle trees https://github.com/o1-labs/o1js/pull/1630
- `MerkleList.forEach()`, a simple and safe way for iterating over a `MerkleList`
- `Unconstrained.provableWithEmpty()` to create an unconstrained provable type with a known `empty()` value https://github.com/o1-labs/o1js/pull/1630
- `Permissions.VerificationKey`, a namespace for verification key permissions https://github.com/o1-labs/o1js/pull/1639
  - Includes more accurate names for the `impossible` and `proof` permissions for verification keys, which are now called `impossibleDuringCurrentVersion` and `proofDuringCurrentVersion` respectively.

### Changed

- `State()` now optionally accepts an initial value as input parameter https://github.com/o1-labs/o1js/pull/1630
  - Example: `@state(Field) x = State(Field(1));`
  - Initial values will be set in the default `init()` method
  - You no longer need a custom `init()` method to set initial values

### Fixes

- Fix absolute imports which prevented compilation in some TS projects that used o1js https://github.com/o1-labs/o1js/pull/1628

## [1.1.0](https://github.com/o1-labs/o1js/compare/1ad7333e9e...4a17de857) - 2024-04-30

### Added

- Exposed **sideloaded verification keys** https://github.com/o1-labs/o1js/pull/1606 [@rpanic](https://github.com/rpanic)
  - Added Proof type `DynamicProof` that allows verification through specifying a verification key in-circuit
- `Provable.witnessFields()` to easily witness a tuple of field elements https://github.com/o1-labs/o1js/pull/1229
- Example for implementing RSA verification in o1js https://github.com/o1-labs/o1js/pull/1229 [@Shigoto-dev19](https://github.com/Shigoto-dev19)
  - Check out https://github.com/o1-labs/o1js/blob/main/src/examples/crypto/rsa/rsa.ts and tests in the same folder

### Changed

- `Gadgets.rangeCheck64()` now returns individual range-checked limbs for advanced use cases https://github.com/o1-labs/o1js/pull/1229

### Fixed

- Fixed issue in `UInt64.rightShift()` where it incorrectly performed a left shift instead of a right shift. https://github.com/o1-labs/o1js/pull/1617
- Fixed issue in `ForeignField.toBits()` where high limbs were under-constrained for input length less than 176. https://github.com/o1-labs/o1js/pull/1617
- Make `dummyBase64Proof()` lazy. Significant speed up when generating many account updates with authorization `Proof` while proofs turned off. https://github.com/o1-labs/o1js/pull/1624

## [1.0.1](https://github.com/o1-labs/o1js/compare/1b6fd8b8e...02c5e8d4d) - 2024-04-22

### Breaking changes

- Native curve improvements https://github.com/o1-labs/o1js/pull/1530
  - Change the internal representation of `Scalar` from 255 Bools to 1 Bool and 1 Field (low bit and high 254 bits)
  - Make `Group.scale()` support all scalars (previously did not support 0, 1 and -1)
  - Make `Group.scale()` directly accept `Field` elements, and much more efficient than previous methods of scaling by Fields
    - As a result, `Signature.verify()` and `Nullifier.verify()` use much fewer constraints
  - Fix `Scalar.fromBits()` to not produce a shifted scalar; shifting is no longer exposed to users of `Scalar`.
- Add assertion to the foreign EC addition gadget that prevents degenerate cases https://github.com/o1-labs/o1js/pull/1545
  - Fixes soundness of ECDSA; slightly increases its constraints from ~28k to 29k
  - Breaks circuits that used EC addition, like ECDSA
- `Mina.LocalBlockchain()` and `Proof.fromJSON()` are made async https://github.com/o1-labs/o1js/pull/1583
  - These were the last remaining sync APIs that depended on an async setup task; making them async enables removing top-level await
- `Mina.LocalBlockchain` no longer supports the network kind configuration https://github.com/o1-labs/o1js/pull/1581
- `Poseidon.hashToGroup()` now returns a `Group` directly, and constrains it to be deterministic https://github.com/o1-labs/o1js/pull/1546
  - Added `Poseidon.Unsafe.hashToGroup()` as a more efficient, non-deterministic version for advanced use cases
- A `Transaction`'s `prove` method no longer returns the proofs promise directly, but rather returns a `Transaction` promise, the resolved value of which contains a `proofs` prop. https://github.com/o1-labs/o1js/pull/1567
- The `Transaction` type now has two type params `Proven extends boolean` and `Signed extends boolean`, which are used to conditionally show/hide relevant state. https://github.com/o1-labs/o1js/pull/1567
- Improved functionality of `MerkleList` and `MerkleListIterator` for easier traversal of `MerkleList`s. https://github.com/o1-labs/o1js/pull/1562
- Simplified internal logic of reducer. https://github.com/o1-labs/o1js/pull/1577
  - `contract.getActions()` now returns a `MerkleList`
- Add `toValue()` and `fromValue()` interface to `Provable<T>` to encode how provable types map to plain JS values https://github.com/o1-labs/o1js/pull/1271
  - You can now return the plain value from a `Provable.witness()` callback, and it will be transformed into the provable type
- Remove `Account()` constructor which was no different from `AccountUpdate.create().account`, and export `Account` type instead. https://github.com/o1-labs/o1js/pull/1598

### Added

- Export `Events` under `AccountUpdate.Events`. https://github.com/o1-labs/o1js/pull/1563
- `Mina.transaction` has been reworked such that one can call methods directly on the returned promise (now a `TransactionPromise`). This enables a fluent / method-chaining API. https://github.com/o1-labs/o1js/pull/1567
- `TransactionPendingPromise` enables calling `wait` directly on the promise returned by calling `send` on a `Transaction`. https://github.com/o1-labs/o1js/pull/1567
- `initializeBindings()` to explicitly trigger setup work that is needed when running provable code https://github.com/o1-labs/o1js/pull/1583
  - calling this function is optional

### Changed

- Remove top-level await https://github.com/o1-labs/o1js/pull/1583
  - To simplify integration with bundlers like webpack
- Make `MerkleTree.{nodes,zeroes}` public properties https://github.com/o1-labs/o1js/pull/1555
  - This makes it possible to clone merkle trees, which is often needed

### Fixed

- Fix error when computing Merkle map witnesses, introduced in the last version due to the `toBits()` change https://github.com/o1-labs/o1js/pull/1559
- Improved error message when compiling a program that has no methods. https://github.com/o1-labs/o1js/pull/1563

## [0.18.0](https://github.com/o1-labs/o1js/compare/74948acac...1b6fd8b8e) - 2024-04-09

### Breaking changes

- **Async circuits**. Require all smart contract and zkprogram methods to be async https://github.com/o1-labs/o1js/pull/1477
  - This change allows you to use `await` inside your methods. Change the method signature by adding the `async` keyword.
  - Don't forget to add `await` to all contract calls! `await MyContract.myMethod();`
  - To declare a return value from a method, use the new `@method.returns()` decorator
- Require the callback to `Mina.transaction()` to be async https://github.com/o1-labs/o1js/pull/1468
- Change `{SmartContract,ZkProgram}.analyzeMethods()` to be async https://github.com/o1-labs/o1js/pull/1450
  - `Provable.runAndCheck()`, `Provable.constraintSystem()` and `{SmartContract,ZkProgram}.digest()` are also async now
- **Remove deprecated APIs**
  - Remove `CircuitValue`, `prop`, `arrayProp` and `matrixProp` https://github.com/o1-labs/o1js/pull/1507
  - Remove `Mina.accountCreationFee()`, `Mina.BerkeleyQANet`, all APIs which accept private keys for feepayers, `Token`, `AccountUpdate.tokenSymbol`, `SmartContract.{token, setValue, setPermissions}`, "assert" methods for preconditions, `MerkleTee.calculateRootSlow()`, `Scalar.fromBigInt()`, `UInt64.lt()` and friends, deprecated static methods on `Group`, utility methods on `Circuit` like `Circuit.if()`, `Field.isZero()`, `isReady` and `shutdown()` https://github.com/o1-labs/o1js/pull/1515
- Remove `privateKey` from the accepted arguments of `SmartContract.deploy()` https://github.com/o1-labs/o1js/pull/1515
- **Efficient comparisons**. Support arbitrary bit lengths for `Field` comparisons and massively reduce their constraints https://github.com/o1-labs/o1js/pull/1523
  - `Field.assertLessThan()` goes from 510 to 24 constraints, `Field.lessThan()` from 509 to 38
  - Moderately improve other comparisons: `UInt64.assertLessThan()` from 27 to 14, `UInt64.lessThan()` from 27 to 15, `UInt32` similar.
  - Massively improve `Field.isEven()`, add `Field.isOdd()`
  - `PrivateKey.toPublicKey()` from 358 to 119 constraints thanks to `isOdd()`
  - Add `Gadgets.ForeignField.assertLessThanOrEqual()` and support two variables as input to `ForeignField.assertLessThan()`
- Remove `this.sender` which unintuitively did not prove that its value was the actual sender of the transaction https://github.com/o1-labs/o1js/pull/1464 [@julio4](https://github.com/julio4)
  Replaced by more explicit APIs:
  - `this.sender.getUnconstrained()` which has the old behavior of `this.sender`, and returns an unconstrained value (which means that the prover can set it to any value they want)
  - `this.sender.getAndRequireSignature()` which requires a signature from the sender's public key and therefore proves that whoever created the transaction really owns the sender account
- `Reducer.reduce()` requires the maximum number of actions per method as an explicit (optional) argument https://github.com/o1-labs/o1js/pull/1450
  - The default value is 1 and should work for most existing contracts
- `new UInt64()` and `UInt64.from()` no longer unsafely accept a field element as input. https://github.com/o1-labs/o1js/pull/1438 [@julio4](https://github.com/julio4)  
   As a replacement, `UInt64.Unsafe.fromField()` was introduced
  - This prevents you from accidentally creating a `UInt64` without proving that it fits in 64 bits
  - Equivalent changes were made to `UInt32`
- Fixed vulnerability in `Field.to/fromBits()` outlined in [#1023](https://github.com/o1-labs/o1js/issues/1023) by imposing a limit of 254 bits https://github.com/o1-labs/o1js/pull/1461
- Remove `Field.rangeCheckHelper()` which was too low-level and easy to misuse https://github.com/o1-labs/o1js/pull/1485
  - Also, rename the misleadingly named `Gadgets.isInRangeN()` to `Gadgets.isDefinitelyInRangeN()`
- Rename `Bool.Unsafe.ofField()` to `Bool.Unsafe.fromField()` https://github.com/o1-labs/o1js/pull/1485
- Replace the namespaced type exports `Gadgets.Field3` and `Gadgets.ForeignField.Sum` with `Field3` and `ForeignFieldSum`
  - Unfortunately, the namespace didn't play well with auto-imports in TypeScript
- Add `Gadgets.rangeCheck3x12()` and fix proof system bug that prevented it from working https://github.com/o1-labs/o1js/pull/1534
- Update transaction version and other bindings changes to ensure berkeley compatibility https://github.com/o1-labs/o1js/pull/1542

### Added

- `Provable.witnessAsync()` to introduce provable values from an async callback https://github.com/o1-labs/o1js/pull/1468
- Internal benchmarking tooling to keep track of performance https://github.com/o1-labs/o1js/pull/1481
- Add `toInput` method for `Group` instance https://github.com/o1-labs/o1js/pull/1483

### Changed

- `field.assertBool()` now also returns the `Field` as a `Bool` for ergonomics https://github.com/o1-labs/o1js/pull/1523

## [0.17.0](https://github.com/o1-labs/o1js/compare/1ad7333e9e...74948acac) - 2024-03-06

### Breaking changes

- Fixed parity between `Mina.LocalBlockchain` and `Mina.Network` to have the same behaviors https://github.com/o1-labs/o1js/pull/1422 https://github.com/o1-labs/o1js/pull/1480
  - Changed the `TransactionId` type to `Transaction`. Additionally added `PendingTransaction` and `RejectedTransaction` types to better represent the state of a transaction.
  - `Transaction.safeSend()` and `PendingTransaction.safeWait()` are introduced to return a `IncludedTransaction` or `RejectedTransaction` object without throwing errors.
  - `transaction.send()` throws an error if the transaction was not successful for both `Mina.LocalBlockchain` and `Mina.Network` and returns a `PendingTransaction` object if it was successful. Use `transaction.safeSend` to send a transaction that will not throw an error and either return a `PendingTransaction` or `RejectedTransaction`.
  - `transaction.wait()` throws an error if the transaction was not successful for both `Mina.LocalBlockchain` and `Mina.Network` and returns a `IncludedTransaction` object if it was successful. Use `transaction.safeWait` to send a transaction that will not throw an error and either return a `IncludedTransaction` or `RejectedTransaction`.
  - `transaction.hash()` is no longer a function, it is now a property that returns the hash of the transaction.
  - Changed `Transaction.isSuccess` to `Transaction.status` to better represent the state of a transaction.
- Improved efficiency of computing `AccountUpdate.callData` by packing field elements into as few field elements as possible https://github.com/o1-labs/o1js/pull/1458
  - This leads to a large reduction in the number of constraints used when inputs to a zkApp method are many field elements (e.g. a long list of `Bool`s)
- Return events in the `LocalBlockchain` in reverse chronological order (latest events at the beginning) to match the behavior of the `Network` https://github.com/o1-labs/o1js/pull/1460

### Added

- Support for custom network identifiers other than `mainnet` or `testnet` https://github.com/o1-labs/o1js/pull/1444
- `PrivateKey.randomKeypair()` to generate private and public key in one command https://github.com/o1-labs/o1js/pull/1446
- `setNumberOfWorkers()` to allow developer to override the number of workers used during compilation and proof generation/verification https://github.com/o1-labs/o1js/pull/1456

### Changed

- Improve all-around performance by reverting the Apple silicon workaround (https://github.com/o1-labs/o1js/pull/683) as the root problem is now fixed upstream https://github.com/o1-labs/o1js/pull/1456
- Improved error message when trying to use `fetchActions`/`fetchEvents` with a missing Archive Node endpoint https://github.com/o1-labs/o1js/pull/1459

### Deprecated

- `SmartContract.token` is deprecated in favor of new methods on `TokenContract` https://github.com/o1-labs/o1js/pull/1446
  - `TokenContract.deriveTokenId()` to get the ID of the managed token
  - `TokenContract.internal.{send, mint, burn}` to perform token operations from within the contract

### Fixed

- Mitigate security hazard of deploying token contracts https://github.com/o1-labs/o1js/issues/1439
- Make `Circuit` handle types with a `.provable` property (like those used in ECDSA) https://github.com/o1-labs/o1js/pull/1471
  - To support offchain, non-Pickles proofs of ECDSA signatures

## [0.16.1](https://github.com/o1-labs/o1js/compare/834a44002...3b5f7c7)

### Breaking changes

- Remove `AccountUpdate.children` and `AccountUpdate.parent` properties https://github.com/o1-labs/o1js/pull/1402
  - Also removes the optional `AccountUpdatesLayout` argument to `approve()`
  - Adds `AccountUpdateTree` and `AccountUpdateForest`, new classes that represent a layout of account updates explicitly
  - Both of the new types are now accepted as inputs to `approve()`
  - `accountUpdate.extractTree()` to obtain the tree associated with an account update in the current transaction context.
- Remove `Experimental.Callback` API https://github.com/o1-labs/o1js/pull/1430

### Added

- `MerkleList<T>` to enable provable operations on a dynamically-sized list https://github.com/o1-labs/o1js/pull/1398
  - including `MerkleListIterator<T>` to iterate over a merkle list
- `TokenContract`, a new base smart contract class for token contracts https://github.com/o1-labs/o1js/pull/1384
  - Usage example: `https://github.com/o1-labs/o1js/blob/main/src/lib/mina/token/token-contract.unit-test.ts`
- `TokenAccountUpdateIterator`, a primitive to iterate over all token account updates in a transaction https://github.com/o1-labs/o1js/pull/1398
  - this is used to implement `TokenContract` under the hood

### Fixed

- Mainnet support. https://github.com/o1-labs/o1js/pull/1437

## [0.16.0](https://github.com/o1-labs/o1js/compare/e5d1e0f...834a44002)

### Breaking changes

- Protocol change that adds a "transaction version" to the permission to set verification keys https://github.com/MinaProtocol/mina/pull/14407
  - See [the relevant RFC](https://github.com/MinaProtocol/mina/blob/9577ad689a8e4d4f97e1d0fc3d26e20219f4abd1/rfcs/0051-verification-key-permissions.md) for the motivation behind this change
  - Breaks all deployed contracts, as it changes the account update layout

### Added

- Provable type `Packed<T>` to pack small field elements into fewer field elements https://github.com/o1-labs/o1js/pull/1376
- Provable type `Hashed<T>` to represent provable types by their hash https://github.com/o1-labs/o1js/pull/1377
  - This also exposes `Poseidon.hashPacked()` to efficiently hash an arbitrary type

### Changed

- Reduce number of constraints of ECDSA verification by 5% https://github.com/o1-labs/o1js/pull/1376

## [0.15.4](https://github.com/o1-labs/o1js/compare/be748e42e...e5d1e0f)

### Changed

- Improve performance of Wasm Poseidon hashing by a factor of 13x https://github.com/o1-labs/o1js/pull/1378
  - Speeds up local blockchain tests without proving by ~40%
- Improve performance of Field inverse https://github.com/o1-labs/o1js/pull/1373
  - Speeds up proving by ~2-4%

### Added

- Configurable `networkId` when declaring a Mina instance. https://github.com/o1-labs/o1js/pull/1387
  - Defaults to `"testnet"`, the other option is `"mainnet"`
  - The `networkId` parameter influences the algorithm used for signatures, and ensures that testnet transactions can't be replayed on mainnet

## [0.15.3](https://github.com/o1-labs/o1js/compare/1ad7333e9e...be748e42e)

### Added

- **SHA256 hash function** exposed via `Hash.SHA2_256` or `Gadgets.SHA256`. https://github.com/o1-labs/o1js/pull/1285

### Changed

- `Mina.accountCreationFee()` is deprecated in favor of `Mina.getNetworkConstants().accountCreationFee`. https://github.com/o1-labs/o1js/pull/1367
  - `Mina.getNetworkConstants()` returns:
    - [default](https://github.com/o1-labs/o1js/pull/1367/files#diff-ef2c3547d64a8eaa8253cd82b3623288f3271e14f1dc893a0a3ddc1ff4b9688fR7) network constants if used outside of the transaction scope.
    - [actual](https://github.com/o1-labs/o1js/pull/1367/files#diff-437f2c15df7c90ad8154c5de1677ec0838d51859bcc0a0cefd8a0424b5736f31R1051) network constants if used within the transaction scope.

### Fixed

- Fix approving of complex account update layouts https://github.com/o1-labs/o1js/pull/1364

## [0.15.2](https://github.com/o1-labs/o1js/compare/1ad7333e9e...08ba27329)

### Fixed

- Fix bug in `Hash.hash()` which always resulted in an error https://github.com/o1-labs/o1js/pull/1346

## [0.15.1](https://github.com/o1-labs/o1js/compare/1ad7333e9e...19115a159)

### Breaking changes

- Rename `Gadgets.rotate()` to `Gadgets.rotate64()` to better reflect the amount of bits the gadget operates on. https://github.com/o1-labs/o1js/pull/1259
- Rename `Gadgets.{leftShift(), rightShift()}` to `Gadgets.{leftShift64(), rightShift64()}` to better reflect the amount of bits the gadget operates on. https://github.com/o1-labs/o1js/pull/1259

### Added

- Non-native elliptic curve operations exposed through `createForeignCurve()` class factory https://github.com/o1-labs/o1js/pull/1007
- **ECDSA signature verification** exposed through `createEcdsa()` class factory https://github.com/o1-labs/o1js/pull/1240 https://github.com/o1-labs/o1js/pull/1007 https://github.com/o1-labs/o1js/pull/1307
  - For an example, see `./src/examples/crypto/ecdsa`
- **Keccak/SHA3 hash function** exposed on `Keccak` namespace https://github.com/o1-labs/o1js/pull/1291
- `Hash` namespace which holds all hash functions https://github.com/o1-labs/o1js/pull/999
  - `Bytes`, provable type to hold a byte array, which serves as input and output for Keccak variants
  - `UInt8`, provable type to hold a single byte, which is constrained to be in the 0 to 255 range
- `Gadgets.rotate32()` for rotation over 32 bit values https://github.com/o1-labs/o1js/pull/1259
- `Gadgets.leftShift32()` for left shift over 32 bit values https://github.com/o1-labs/o1js/pull/1259
- `Gadgets.divMod32()` division modulo 2^32 that returns the remainder and quotient of the operation https://github.com/o1-labs/o1js/pull/1259
- `Gadgets.rangeCheck32()` range check for 32 bit values https://github.com/o1-labs/o1js/pull/1259
- `Gadgets.addMod32()` addition modulo 2^32 https://github.com/o1-labs/o1js/pull/1259
- Expose new bitwise gadgets on `UInt32` and `UInt64` https://github.com/o1-labs/o1js/pull/1259
  - bitwise XOR via `{UInt32, UInt64}.xor()`
  - bitwise NOT via `{UInt32, UInt64}.not()`
  - bitwise ROTATE via `{UInt32, UInt64}.rotate()`
  - bitwise LEFTSHIFT via `{UInt32, UInt64}.leftShift()`
  - bitwise RIGHTSHIFT via `{UInt32, UInt64}.rightShift()`
  - bitwise AND via `{UInt32, UInt64}.and()`
- Example for using actions to store a map data structure https://github.com/o1-labs/o1js/pull/1300
- `Provable.constraintSystem()` and `{ZkProgram,SmartContract}.analyzeMethods()` return a `summary()` method to return a summary of the constraints used by a method https://github.com/o1-labs/o1js/pull/1007
- `assert()` asserts that a given statement is true https://github.com/o1-labs/o1js/pull/1285

### Fixed

- Fix stack overflows when calling provable methods with large inputs https://github.com/o1-labs/o1js/pull/1334
- Fix `Local.setProofsEnabled()` which would not get picked up by `deploy()` https://github.com/o1-labs/o1js/pull/1330
- Remove usage of private class fields in core types like `Field`, for better type compatibility between different o1js versions https://github.com/o1-labs/o1js/pull/1319

## [0.15.0](https://github.com/o1-labs/o1js/compare/1ad7333e9e...7acf19d0d)

### Breaking changes

- `ZkProgram.compile()` now returns the verification key and its hash, to be consistent with `SmartContract.compile()` https://github.com/o1-labs/o1js/pull/1292 [@rpanic](https://github.com/rpanic)

### Added

- **Foreign field arithmetic** exposed through the `createForeignField()` class factory https://github.com/o1-labs/snarkyjs/pull/985
- `Crypto` namespace which exposes elliptic curve and finite field arithmetic on bigints, as well as example curve parameters https://github.com/o1-labs/o1js/pull/1240
- `Gadgets.ForeignField.assertMul()` for efficiently constraining products of sums in non-native arithmetic https://github.com/o1-labs/o1js/pull/1262
- `Unconstrained` for safely maintaining unconstrained values in provable code https://github.com/o1-labs/o1js/pull/1262
- `Gadgets.rangeCheck8()` to assert that a value fits in 8 bits https://github.com/o1-labs/o1js/pull/1288

### Changed

- Change precondition APIs to use "require" instead of "assert" as the verb, to distinguish them from provable assertions. [@LuffySama-Dev](https://github.com/LuffySama-Dev)
  - `this.x.getAndAssertEquals()` is now `this.x.getAndRequireEquals()` https://github.com/o1-labs/o1js/pull/1263
  - `this.x.assertEquals(x)` is now `this.x.requireEquals(x)` https://github.com/o1-labs/o1js/pull/1263
  - `this.account.x.getAndAssertEquals(x)` is now `this.account.x.requireEquals(x)` https://github.com/o1-labs/o1js/pull/1265
  - `this.account.x.assertBetween()` is now `this.account.x.requireBetween()` https://github.com/o1-labs/o1js/pull/1265
  - `this.network.x.getAndAssertEquals()` is now `this.network.x.getAndRequireEquals()` https://github.com/o1-labs/o1js/pull/1265
- `Provable.constraintSystem()` and `{ZkProgram,SmartContract}.analyzeMethods()` return a `print()` method for pretty-printing the constraint system https://github.com/o1-labs/o1js/pull/1240

### Fixed

- Fix missing recursive verification of proofs in smart contracts https://github.com/o1-labs/o1js/pull/1302

## [0.14.2](https://github.com/o1-labs/o1js/compare/26363465d...1ad7333e9e)

### Breaking changes

- Change return signature of `ZkProgram.analyzeMethods()` to be a keyed object https://github.com/o1-labs/o1js/pull/1223

### Added

- Provable non-native field arithmetic:
  - `Gadgets.ForeignField.{add, sub, sumchain}()` for addition and subtraction https://github.com/o1-labs/o1js/pull/1220
  - `Gadgets.ForeignField.{mul, inv, div}()` for multiplication and division https://github.com/o1-labs/o1js/pull/1223
- Comprehensive internal testing of constraint system layouts generated by new gadgets https://github.com/o1-labs/o1js/pull/1241 https://github.com/o1-labs/o1js/pull/1220

### Changed

- `Lightnet` namespace API updates with added `listAcquiredKeyPairs()` method https://github.com/o1-labs/o1js/pull/1256
- Expose raw provable methods of a `ZkProgram` on `zkProgram.rawMethods` https://github.com/o1-labs/o1js/pull/1241
- Reduce number of constraints needed by `rotate()`, `leftShift()` and, `rightShift()` gadgets https://github.com/o1-labs/o1js/pull/1201

### Fixed

- Add a parameter to `checkZkappTransaction` for block length to check for transaction inclusion. This fixes a case where `Transaction.wait()` only checked the latest block, which led to an error once the transaction was included in a block that was not the latest. https://github.com/o1-labs/o1js/pull/1239

## [0.14.1](https://github.com/o1-labs/o1js/compare/e8e7510e1...26363465d)

### Added

- `Gadgets.not()`, new provable method to support bitwise not. https://github.com/o1-labs/o1js/pull/1198
- `Gadgets.leftShift() / Gadgets.rightShift()`, new provable methods to support bitwise shifting. https://github.com/o1-labs/o1js/pull/1194
- `Gadgets.and()`, new provable method to support bitwise and. https://github.com/o1-labs/o1js/pull/1193
- `Gadgets.multiRangeCheck()` and `Gadgets.compactMultiRangeCheck()`, two building blocks for non-native arithmetic with bigints of size up to 264 bits. https://github.com/o1-labs/o1js/pull/1216

### Fixed

- Removed array reversal of fetched actions, since they are returned in the correct order. https://github.com/o1-labs/o1js/pull/1258

## [0.14.0](https://github.com/o1-labs/o1js/compare/045faa7...e8e7510e1)

### Breaking changes

- Constraint optimizations in Field methods and core crypto changes break all verification keys https://github.com/o1-labs/o1js/pull/1171 https://github.com/o1-labs/o1js/pull/1178

### Changed

- `ZkProgram` has moved out of the `Experimental` namespace and is now available as a top-level import directly. `Experimental.ZkProgram` has been deprecated.
- `ZkProgram` gets a new input argument `name: string` which is required in the non-experimental API. The name is used to identify a ZkProgram when caching prover keys. https://github.com/o1-labs/o1js/pull/1200

### Added

- `Lightnet` namespace to interact with the account manager provided by the [lightnet Mina network](https://hub.docker.com/r/o1labs/mina-local-network) https://github.com/o1-labs/o1js/pull/1167
- Internal support for several custom gates (range check, bitwise operations, foreign field operations) and lookup tables https://github.com/o1-labs/o1js/pull/1176
- `Gadgets.rangeCheck64()`, new provable method to do efficient 64-bit range checks using lookup tables https://github.com/o1-labs/o1js/pull/1181
- `Gadgets.rotate()`, new provable method to support bitwise rotation for native field elements. https://github.com/o1-labs/o1js/pull/1182
- `Gadgets.xor()`, new provable method to support bitwise xor for native field elements. https://github.com/o1-labs/o1js/pull/1177
- `Proof.dummy()` to create dummy proofs https://github.com/o1-labs/o1js/pull/1188
  - You can use this to write ZkPrograms that handle the base case and the inductive case in the same method.

### Changed

- Use cached prover keys in `compile()` when running in Node.js https://github.com/o1-labs/o1js/pull/1187
  - Caching is configurable by passing a custom `Cache` (new export) to `compile()`
  - By default, prover keys are stored in an OS-dependent cache directory; `~/.cache/pickles` on Mac and Linux
- Use cached setup points (SRS and Lagrange bases) when running in Node.js https://github.com/o1-labs/o1js/pull/1197
  - Also, speed up SRS generation by using multiple threads
  - Together with caching of prover keys, this speeds up compilation time by roughly
    - **86%** when everything is cached
    - **34%** when nothing is cached

## [0.13.1](https://github.com/o1-labs/o1js/compare/c2f392fe5...045faa7)

### Breaking changes

- Changes to some verification keys caused by changing the way `Struct` orders object properties. https://github.com/o1-labs/o1js/pull/1124 [@Comdex](https://github.com/Comdex)
  - To recover existing verification keys and behavior, change the order of properties in your Struct definitions to be alphabetical
  - The `customObjectKeys` option is removed from `Struct`

### Changed

- Improve prover performance by ~25% https://github.com/o1-labs/o1js/pull/1092
  - Change internal representation of field elements to be JS bigint instead of Uint8Array
- Consolidate internal framework for testing equivalence of two implementations

## [0.13.0](https://github.com/o1-labs/o1js/compare/fbd4b2717...c2f392fe5)

### Breaking changes

- Changes to verification keys caused by updates to the proof system. This breaks all deployed contracts https://github.com/o1-labs/o1js/pull/1016

## [0.12.2](https://github.com/o1-labs/o1js/compare/b1d8d5910...fbd4b2717)

### Changed

- Renamed SnarkyJS to o1js https://github.com/o1-labs/o1js/pull/1104
- Reduce loading time of the library by 3-4x https://github.com/o1-labs/o1js/pull/1073
- Improve error when forgetting `transaction.prove()` https://github.com/o1-labs/o1js/pull/1095

## [0.12.1](https://github.com/o1-labs/o1js/compare/161b69d602...b1d8d5910)

### Added

- Added a method `createTestNullifier` to the Nullifier class for testing purposes. It is recommended to use mina-signer to create Nullifiers in production, since it does not leak the private key of the user. The `Nullifier.createTestNullifier` method requires the private key as an input _outside of the users wallet_. https://github.com/o1-labs/o1js/pull/1026
- Added `field.isEven` to check if a Field element is odd or even. https://github.com/o1-labs/o1js/pull/1026

### Fixed

- Revert verification key hash change from previous release to stay compatible with the current testnet https://github.com/o1-labs/o1js/pull/1032

## [0.12.0](https://github.com/o1-labs/o1js/compare/eaa39dca0...161b69d602)

### Breaking Changes

- Fix the default verification key hash that was generated for AccountUpdates. This change adopts the default mechanism provided by Mina Protocol https://github.com/o1-labs/o1js/pull/1021
  - Please be aware that this alteration results in a breaking change affecting the verification key of already deployed contracts.

## [0.11.4](https://github.com/o1-labs/o1js/compare/544489609...eaa39dca0)

### Fixed

- NodeJS error caused by invalid import https://github.com/o1-labs/o1js/issues/1012

## [0.11.3](https://github.com/o1-labs/o1js/compare/2d2af219c...544489609)

### Fixed

- Fix commonJS version of o1js, again https://github.com/o1-labs/o1js/pull/1006

## [0.11.2](https://github.com/o1-labs/o1js/compare/c549e02fa...2d2af219c)

### Fixed

- Fix commonJS version of o1js https://github.com/o1-labs/o1js/pull/1005

## [0.11.1](https://github.com/o1-labs/o1js/compare/3fbd9678e...c549e02fa)

### Breaking changes

- `Group` operations now generate a different set of constraints. This breaks deployed contracts, because the circuit changed. https://github.com/o1-labs/o1js/pull/967

### Added

- Implemented `Nullifier` as a new primitive https://github.com/o1-labs/o1js/pull/882
  - mina-signer can now be used to generate a Nullifier, which can be consumed by zkApps using the newly added Nullifier Struct

### Changed

- Improve error message `Can't evaluate prover code outside an as_prover block` https://github.com/o1-labs/o1js/pull/998

### Fixed

- Fix unsupported use of `window` when running o1js in workers https://github.com/o1-labs/o1js/pull/1002

## [0.11.0](https://github.com/o1-labs/o1js/compare/a632313a...3fbd9678e)

### Breaking changes

- Rewrite of `Provable.if()` causes breaking changes to all deployed contracts https://github.com/o1-labs/o1js/pull/889
- Remove all deprecated methods and properties on `Field` https://github.com/o1-labs/o1js/pull/902
- The `Field(x)` constructor and other Field methods no longer accept a `boolean` as input. Instead, you can now pass in a `bigint` to all Field methods. https://github.com/o1-labs/o1js/pull/902
- Remove redundant `signFeePayer()` method https://github.com/o1-labs/o1js/pull/935

### Added

- Add `field.assertNotEquals()` to assert that a field element does not equal some value https://github.com/o1-labs/o1js/pull/902
  - More efficient than `field.equals(x).assertFalse()`
- Add `scalar.toConstant()`, `scalar.toBigInt()`, `Scalar.from()`, `privateKey.toBigInt()`, `PrivateKey.fromBigInt()` https://github.com/o1-labs/o1js/pull/935
- `Poseidon.hashToGroup` enables hashing to a group https://github.com/o1-labs/o1js/pull/887

### Changed

- **Make stack traces more readable** https://github.com/o1-labs/o1js/pull/890
  - Stack traces thrown from o1js are cleaned up by filtering out unnecessary lines and other noisy details
- Remove optional `zkappKey` argument in `smartContract.init()`, and instead assert that `provedState` is false when `init()` is called https://github.com/o1-labs/o1js/pull/908
- Improve assertion error messages on `Field` methods https://github.com/o1-labs/o1js/issues/743 https://github.com/o1-labs/o1js/pull/902
- Publicly expose the internal details of the `Field` type https://github.com/o1-labs/o1js/pull/902

### Deprecated

- Utility methods on `Circuit` are deprecated in favor of the same methods on `Provable` https://github.com/o1-labs/o1js/pull/889
  - `Circuit.if()`, `Circuit.witness()`, `Circuit.log()` and others replaced by `Provable.if()`, `Provable.witness()`, `Provable.log()`
  - Under the hood, some of these methods were rewritten in TypeScript
- Deprecate `field.isZero()` https://github.com/o1-labs/o1js/pull/902

### Fixed

- Fix running o1js in Node.js on Windows https://github.com/o1-labs/o1js-bindings/pull/19 [@wizicer](https://github.com/wizicer)
- Fix error reporting from GraphQL requests https://github.com/o1-labs/o1js/pull/919
- Resolved an `Out of Memory error` experienced on iOS devices (iPhones and iPads) during the initialization of the WASM memory https://github.com/o1-labs/o1js-bindings/pull/26
- Fix `field.greaterThan()` and other comparison methods outside provable code https://github.com/o1-labs/o1js/issues/858 https://github.com/o1-labs/o1js/pull/902
- Fix `field.assertBool()` https://github.com/o1-labs/o1js/issues/469 https://github.com/o1-labs/o1js/pull/902
- Fix `Field(bigint)` where `bigint` is larger than the field modulus https://github.com/o1-labs/o1js/issues/432 https://github.com/o1-labs/o1js/pull/902
  - The new behaviour is to use the modular residual of the input
- No longer fail on missing signature in `tx.send()`. This fixes the flow of deploying a zkApp from a UI via a wallet https://github.com/o1-labs/o1js/pull/931 [@marekyggdrasil](https://github.com/marekyggdrasil)

## [0.10.1](https://github.com/o1-labs/o1js/compare/bcc666f2...a632313a)

### Changed

- Allow ZkPrograms to return their public output https://github.com/o1-labs/o1js/pull/874 https://github.com/o1-labs/o1js/pull/876
  - new option `ZkProgram({ publicOutput?: Provable<any>, ... })`; `publicOutput` has to match the _return type_ of all ZkProgram methods.
  - the `publicInput` option becomes optional; if not provided, methods no longer expect the public input as first argument
  - full usage example: https://github.com/o1-labs/o1js/blob/f95cf2903e97292df9e703b74ee1fc3825df826d/src/examples/program.ts

## [0.10.0](https://github.com/o1-labs/o1js/compare/97e393ed...bcc666f2)

### Breaking Changes

- All references to `actionsHash` are renamed to `actionState` to better mirror what is used in Mina protocol APIs https://github.com/o1-labs/o1js/pull/833
  - This change affects function parameters and returned object keys throughout the API
- No longer make `MayUseToken.InheritFromParent` the default `mayUseToken` value on the caller if one zkApp method calls another one; this removes the need to manually override `mayUseToken` in several known cases https://github.com/o1-labs/o1js/pull/863
  - Causes a breaking change to the verification key of deployed contracts that use zkApp composability

### Added

- `this.state.getAndAssertEquals()` as a shortcut for `let x = this.state.get(); this.state.assertEquals(x);` https://github.com/o1-labs/o1js/pull/863
  - also added `.getAndAssertEquals()` on `this.account` and `this.network` fields
- Support for fallback endpoints when making network requests, allowing users to provide an array of endpoints for GraphQL network requests. https://github.com/o1-labs/o1js/pull/871
  - Endpoints are fetched two at a time, and the result returned from the faster response
- `reducer.forEach(actions, ...)` as a shortcut for `reducer.reduce()` when you don't need a `state` https://github.com/o1-labs/o1js/pull/863
- New export `TokenId` which supersedes `Token.Id`; `TokenId.deriveId()` replaces `Token.Id.getId()` https://github.com/o1-labs/o1js/pull/863
- Add `Permissions.allImpossible()` for the set of permissions where nothing is allowed (more convenient than `Permissions.default()` when you want to make most actions impossible) https://github.com/o1-labs/o1js/pull/863

### Changed

- **Massive improvement of memory consumption**, thanks to a refactor of o1js' worker usage https://github.com/o1-labs/o1js/pull/872
  - Memory reduced by up to 10x; see [the PR](https://github.com/o1-labs/o1js/pull/872) for details
  - Side effect: `Circuit` API becomes async, for example `MyCircuit.prove(...)` becomes `await MyCircuit.prove(...)`
- Token APIs `this.token.{send,burn,mint}()` now accept an `AccountUpdate` or `SmartContract` as from / to input https://github.com/o1-labs/o1js/pull/863
- Improve `Transaction.toPretty()` output by adding account update labels in most methods that create account updates https://github.com/o1-labs/o1js/pull/863
- Raises the limit of actions/events per transaction from 16 to 100, providing users with the ability to submit a larger number of events/actions in a single transaction. https://github.com/o1-labs/o1js/pull/883.

### Deprecated

- Deprecate both `shutdown()` and `await isReady`, which are no longer needed https://github.com/o1-labs/o1js/pull/872

### Fixed

- `SmartContract.deploy()` now throws an error when no verification key is found https://github.com/o1-labs/o1js/pull/885
  - The old, confusing behaviour was to silently not update the verification key (but still update some permissions to "proof", breaking the zkApp)

## [0.9.8](https://github.com/o1-labs/o1js/compare/1a984089...97e393ed)

### Fixed

- Fix fetching the `access` permission on accounts https://github.com/o1-labs/o1js/pull/851
- Fix `fetchActions` https://github.com/o1-labs/o1js/pull/844 https://github.com/o1-labs/o1js/pull/854 [@Comdex](https://github.com/Comdex)
- Updated `Mina.TransactionId.isSuccess` to accurately verify zkApp transaction status after using `Mina.TransactionId.wait()`. https://github.com/o1-labs/o1js/pull/826
  - This change ensures that the function correctly checks for transaction completion and provides the expected result.

## [0.9.7](https://github.com/o1-labs/o1js/compare/0b7a9ad...1a984089)

### Added

- `smartContract.fetchActions()` and `Mina.fetchActions()`, asynchronous methods to fetch actions directly from an archive node https://github.com/o1-labs/o1js/pull/843 [@Comdex](https://github.com/Comdex)

### Changed

- `Circuit.runAndCheck()` now uses `snarky` to create a constraint system and witnesses, and check constraints. It closely matches behavior during proving and can be used to test provable code without having to create an expensive proof https://github.com/o1-labs/o1js/pull/840

### Fixed

- Fixes two issues that were temporarily reintroduced in the 0.9.6 release https://github.com/o1-labs/o1js/issues/799 https://github.com/o1-labs/o1js/issues/530

## [0.9.6](https://github.com/o1-labs/o1js/compare/21de489...0b7a9ad)

### Breaking changes

- Circuits changed due to an internal rename of "sequence events" to "actions" which included a change to some hash prefixes; this breaks all deployed contracts.
- Temporarily reintroduces 2 known issues as a result of reverting a fix necessary for network redeployment:
  - https://github.com/o1-labs/o1js/issues/799
  - https://github.com/o1-labs/o1js/issues/530
  - Please note that we plan to address these issues in a future release. In the meantime, to work around this breaking change, you can try calling `fetchAccount` for each account involved in a transaction before executing the `Mina.transaction` block.
- Improve number of constraints needed for Merkle tree hashing https://github.com/o1-labs/o1js/pull/820
  - This breaks deployed zkApps which use `MerkleWitness.calculateRoot()`, because the circuit is changed
  - You can make your existing contracts compatible again by switching to `MerkleWitness.calculateRootSlow()`, which has the old circuit
- Renamed function parameters: The `getAction` function now accepts a new object structure for its parameters. https://github.com/o1-labs/o1js/pull/828
  - The previous object keys, `fromActionHash` and `endActionHash`, have been replaced by `fromActionState` and `endActionState`.

### Added

- `zkProgram.analyzeMethods()` to obtain metadata about a ZkProgram's methods https://github.com/o1-labs/o1js/pull/829 [@maht0rz](https://github.com/maht0rz)

### Fixed

- Improved Event Handling in o1js https://github.com/o1-labs/o1js/pull/825
  - Updated the internal event type to better handle events emitted in different zkApp transactions and when multiple zkApp transactions are present within a block.
  - The internal event type now includes event data and transaction information as separate objects, allowing for more accurate information about each event and its associated transaction.
- Removed multiple best tip blocks when fetching action data https://github.com/o1-labs/o1js/pull/817
  - Implemented a temporary fix that filters out multiple best tip blocks, if they exist, while fetching actions. This fix will be removed once the related issue in the Archive-Node-API repository (https://github.com/o1-labs/Archive-Node-API/issues/7) is resolved.
- New `fromActionState` and `endActionState` parameters for fetchActions function in o1js https://github.com/o1-labs/o1js/pull/828
  - Allows fetching only necessary actions to compute the latest actions state
  - Eliminates the need to retrieve the entire actions history of a zkApp
  - Utilizes `actionStateTwo` field returned by Archive Node API as a safe starting point for deriving the most recent action hash

## [0.9.5](https://github.com/o1-labs/o1js/compare/21de489...4573252d)

- Update the zkApp verification key from within one of its own methods, via proof https://github.com/o1-labs/o1js/pull/812

### Breaking changes

- Change type of verification key returned by `SmartContract.compile()` to match `VerificationKey` https://github.com/o1-labs/o1js/pull/812

### Fixed

- Failing `Mina.transaction` on Berkeley because of unsatisfied constraints caused by dummy data before we fetched account state https://github.com/o1-labs/o1js/pull/807
  - Previously, you could work around this by calling `fetchAccount()` for every account invovled in a transaction. This is not necessary anymore.
- Update the zkApp verification key from within one of its own methods, via proof https://github.com/o1-labs/o1js/pull/812

## [0.9.4](https://github.com/o1-labs/o1js/compare/9acec55...21de489)

### Fixed

- `getActions` to handle multiple actions with multiple Account Updates https://github.com/o1-labs/o1js/pull/801

## [0.9.3](https://github.com/o1-labs/o1js/compare/1abdfb70...9acec55)

### Added

- Use `fetchEvents()` to fetch events for a specified zkApp from a GraphQL endpoint that implements [this schema](https://github.com/o1-labs/Archive-Node-API/blob/efebc9fd3cfc028f536ae2125e0d2676e2b86cd2/src/schema.ts#L1). `Mina.Network` accepts an additional endpoint which points to a GraphQL server. https://github.com/o1-labs/o1js/pull/749
  - Use the `mina` property for the Mina node.
  - Use `archive` for the archive node.
- Use `getActions` to fetch actions for a specified zkApp from a GraphQL endpoint GraphQL endpoint that implements the same schema as `fetchEvents`. https://github.com/o1-labs/o1js/pull/788

### Fixed

- Added the missing export of `Mina.TransactionId` https://github.com/o1-labs/o1js/pull/785
- Added an option to specify `tokenId` as `Field` in `fetchAccount()` https://github.com/o1-labs/o1js/pull/787 [@rpanic](https://github.com/rpanic)

## [0.9.2](https://github.com/o1-labs/o1js/compare/9c44b9c2...1abdfb70)

### Added

- `this.network.timestamp` is added back and is implemented on top of `this.network.globalSlotSinceGenesis` https://github.com/o1-labs/o1js/pull/755

### Changed

- On-chain value `globalSlot` is replaced by the clearer `currentSlot` https://github.com/o1-labs/o1js/pull/755
  - `currentSlot` refers to the slot at which the transaction _will be included in a block_.
  - the only supported method is `currentSlot.assertBetween()` because `currentSlot.get()` is impossible to implement since the value is determined in the future and `currentSlot.assertEquals()` is error-prone

### Fixed

- Incorrect counting of limit on events and actions https://github.com/o1-labs/o1js/pull/758
- Type error when using `Circuit.array` in on-chain state or events https://github.com/o1-labs/o1js/pull/758
- Bug when using `Circuit.witness` outside the prover https://github.com/o1-labs/o1js/pull/774

## [0.9.1](https://github.com/o1-labs/o1js/compare/71b6132b...9c44b9c2)

### Fixed

- Bug when using `this.<state>.get()` outside a transaction https://github.com/o1-labs/o1js/pull/754

## [0.9.0](https://github.com/o1-labs/o1js/compare/c5a36207...71b6132b)

### Added

- `Transaction.fromJSON` to recover transaction object from JSON https://github.com/o1-labs/o1js/pull/705
- New precondition: `provedState`, a boolean which is true if the entire on-chain state of this account was last modified by a proof https://github.com/o1-labs/o1js/pull/741
  - Same API as all preconditions: `this.account.provedState.assertEquals(Bool(true))`
  - Can be used to assert that the state wasn't tampered with by the zkApp developer using non-contract logic, for example, before deploying the zkApp
- New on-chain value `globalSlot`, to make assertions about the current time https://github.com/o1-labs/o1js/pull/649
  - example: `this.globalSlot.get()`, `this.globalSlot.assertBetween(lower, upper)`
  - Replaces `network.timestamp`, `network.globalSlotSinceGenesis` and `network.globalSlotSinceHardFork`. https://github.com/o1-labs/o1js/pull/560
- New permissions:
  - `access` to control whether account updates for this account can be used at all https://github.com/o1-labs/o1js/pull/500
  - `setTiming` to control who can update the account's `timing` field https://github.com/o1-labs/o1js/pull/685
  - Example: `this.permissions.set({ ...Permissions.default(), access: Permissions.proofOrSignature() })`
- Expose low-level view into the PLONK gates created by a smart contract method https://github.com/o1-labs/o1js/pull/687
  - `MyContract.analyzeMethods().<method name>.gates`

### Changed

- BREAKING CHANGE: Modify signature algorithm used by `Signature.{create,verify}` to be compatible with mina-signer https://github.com/o1-labs/o1js/pull/710
  - Signatures created with mina-signer's `client.signFields()` can now be verified inside a SNARK!
  - Breaks existing deployed smart contracts which use `Signature.verify()`
- BREAKING CHANGE: Circuits changed due to core protocol and cryptography changes; this breaks all deployed contracts.
- BREAKING CHANGE: Change structure of `Account` type which is returned by `Mina.getAccount()` https://github.com/o1-labs/o1js/pull/741
  - for example, `account.appState` -> `account.zkapp.appState`
  - full new type (exported as `Types.Account`): https://github.com/o1-labs/o1js/blob/0be70cb8ceb423976f348980e9d6238820758cc0/src/provable/gen/transaction.ts#L515
- Test accounts hard-coded in `LocalBlockchain` now have default permissions, not permissions allowing everything. Fixes some unintuitive behaviour in tests, like requiring no signature when using these accounts to send MINA https://github.com/o1-labs/o1js/issues/638

### Removed

- Preconditions `timestamp` and `globalSlotSinceHardFork` https://github.com/o1-labs/o1js/pull/560
  - `timestamp` is expected to come back as a wrapper for the new `globalSlot`

## [0.8.0](https://github.com/o1-labs/o1js/compare/d880bd6e...c5a36207)

### Added

- `this.account.<field>.set()` as a unified API to update fields on the account https://github.com/o1-labs/o1js/pull/643
  - covers `permissions`, `verificationKey`, `zkappUri`, `tokenSymbol`, `delegate`, `votingFor`
  - exists on `SmartContract.account` and `AccountUpdate.account`
- `this.sender` to get the public key of the transaction's sender https://github.com/o1-labs/o1js/pull/652
  - To get the sender outside a smart contract, there's now `Mina.sender()`
- `tx.wait()` is now implemented. It waits for the transactions inclusion in a block https://github.com/o1-labs/o1js/pull/645
  - `wait()` also now takes an optional `options` parameter to specify the polling interval or maximum attempts. `wait(options?: { maxAttempts?: number; interval?: number }): Promise<void>;`
- `Circuit.constraintSystemFromKeypair(keypair)` to inspect the circuit at a low level https://github.com/o1-labs/o1js/pull/529
  - Works with a `keypair` (prover + verifier key) generated with the `Circuit` API
- `Mina.faucet()` can now be used to programmatically fund an address on the testnet, using the faucet provided by faucet.minaprotocol.com https://github.com/o1-labs/o1js/pull/693

### Changed

- BREAKING CHANGE: Constraint changes in `sign()`, `requireSignature()` and `createSigned()` on `AccountUpdate` / `SmartContract`. _This means that smart contracts using these methods in their proofs won't be able to create valid proofs against old deployed verification keys._ https://github.com/o1-labs/o1js/pull/637
- `Mina.transaction` now takes a _public key_ as the fee payer argument (passing in a private key is deprecated) https://github.com/o1-labs/o1js/pull/652
  - Before: `Mina.transaction(privateKey, ...)`. Now: `Mina.transaction(publicKey, ...)`
  - `AccountUpdate.fundNewAccount()` now enables funding multiple accounts at once, and deprecates the `initialBalance` argument
- New option `enforceTransactionLimits` for `LocalBlockchain` (default value: `true`), to disable the enforcement of protocol transaction limits (maximum events, maximum sequence events and enforcing certain layout of `AccountUpdate`s depending on their authorization) https://github.com/o1-labs/o1js/pull/620
- Change the default `send` permissions (for sending MINA or tokens) that get set when deploying a zkApp, from `signature()` to `proof()` https://github.com/o1-labs/o1js/pull/648
- Functions for making assertions and comparisons have been renamed to their long form, instead of the initial abbreviation. Old function names have been deprecated https://github.com/o1-labs/o1js/pull/681
  - `.lt` -> `.lessThan`
  - `.lte` -> `.lessThanOrEqual`
  - `.gt` -> `.greaterThan`
  - `.gte` -> `greaterThanOrEqual`
  - `.assertLt` -> `.assertLessThan`
  - `.assertLte` -> `.assertLessThanOrEqual`
  - `.assertGt` -> `.assertGreaterThan`
  - `.assertGte` -> `assertGreaterThanOrEqual`
  - `.assertBoolean` -> `.assertBool`

### Deprecated

- `this.setPermissions()` in favor of `this.account.permissions.set()` https://github.com/o1-labs/o1js/pull/643
  - `this.tokenSymbol.set()` in favor of `this.account.tokenSymbol.set()`
  - `this.setValue()` in favor of `this.account.<field>.set()`
- `Mina.transaction(privateKey: PrivateKey, ...)` in favor of new signature `Mina.transaction(publicKey: PublicKey, ...)`
- `AccountUpdate.createSigned(privateKey: PrivateKey)` in favor of new signature `AccountUpdate.createSigned(publicKey: PublicKey)` https://github.com/o1-labs/o1js/pull/637
- `.lt`, `.lte`, `gt`, `gte`, `.assertLt`, `.assertLte`, `.assertGt`, `.assertGte` have been deprecated. https://github.com/o1-labs/o1js/pull/681

### Fixed

- Fixed Apple silicon performance issue https://github.com/o1-labs/o1js/issues/491
- Type inference for Structs with instance methods https://github.com/o1-labs/o1js/pull/567
  - also fixes `Struct.fromJSON`
- `SmartContract.fetchEvents` fixed when multiple event types existed https://github.com/o1-labs/o1js/issues/627
- Error when using reduce with a `Struct` as state type https://github.com/o1-labs/o1js/pull/689
- Fix use of stale cached accounts in `Mina.transaction` https://github.com/o1-labs/o1js/issues/430

## [0.7.3](https://github.com/o1-labs/o1js/compare/5f20f496...d880bd6e)

### Fixed

- Bug in `deploy()` when initializing a contract that already exists https://github.com/o1-labs/o1js/pull/588

### Deprecated

- `Mina.BerkeleyQANet` in favor of the clearer-named `Mina.Network` https://github.com/o1-labs/o1js/pull/588

## [0.7.2](https://github.com/o1-labs/o1js/compare/705f58d3...5f20f496)

### Added

- `MerkleMap` and `MerkleMapWitness` https://github.com/o1-labs/o1js/pull/546
- Lots of doc comments! https://github.com/o1-labs/o1js/pull/580

### Fixed

- Bug in `Circuit.log` printing account updates https://github.com/o1-labs/o1js/pull/578

## [0.7.1](https://github.com/o1-labs/o1js/compare/f0837188...705f58d3)

### Fixed

- Testnet-incompatible signatures in v0.7.0 https://github.com/o1-labs/o1js/pull/565

## [0.7.0](https://github.com/o1-labs/o1js/compare/f0837188...9a94231c)

### Added

- Added an optional string parameter to certain `assert` methods https://github.com/o1-labs/o1js/pull/470
- `Struct`, a new primitive for declaring composite, SNARK-compatible types https://github.com/o1-labs/o1js/pull/416
  - With this, we also added a way to include auxiliary, non-field element data in composite types
  - Added `VerificationKey`, which is a `Struct` with auxiliary data, to pass verification keys to a `@method`
  - BREAKING CHANGE: Change names related to circuit types: `AsFieldsAndAux<T>` -> `Provable<T>`, `AsFieldElement<T>` -> `ProvablePure<T>`, `circuitValue` -> `provable`
  - BREAKING CHANGE: Change all `ofFields` and `ofBits` methods on circuit types to `fromFields` and `fromBits`
- New option `proofsEnabled` for `LocalBlockchain` (default value: `true`), to quickly test transaction logic with proofs disabled https://github.com/o1-labs/o1js/pull/462
  - with `proofsEnabled: true`, proofs now get verified locally https://github.com/o1-labs/o1js/pull/423
- `SmartContract.approve()` to approve a tree of child account updates https://github.com/o1-labs/o1js/pull/428 https://github.com/o1-labs/o1js/pull/534
  - AccountUpdates are now valid `@method` arguments, and `approve()` is intended to be used on them when passed to a method
  - Also replaces `Experimental.accountUpdateFromCallback()`
- `Circuit.log()` to easily log Fields and other provable types inside a method, with the same API as `console.log()` https://github.com/o1-labs/o1js/pull/484
- `SmartContract.init()` is a new method on the base `SmartContract` that will be called only during the first deploy (not if you re-deploy later to upgrade the contract) https://github.com/o1-labs/o1js/pull/543
  - Overriding `init()` is the new recommended way to add custom state initialization logic.
- `transaction.toPretty()` and `accountUpdate.toPretty()` for debugging transactions by printing only the pieces that differ from default account updates https://github.com/o1-labs/o1js/pull/428
- `AccountUpdate.attachToTransaction()` for explicitly adding an account update to the current transaction. This replaces some previous behaviour where an account update got attached implicitly https://github.com/o1-labs/o1js/pull/484
- `SmartContract.requireSignature()` and `AccountUpdate.requireSignature()` as a simpler, better-named replacement for `.sign()` https://github.com/o1-labs/o1js/pull/558

### Changed

- BREAKING CHANGE: `tx.send()` is now asynchronous: old: `send(): TransactionId` new: `send(): Promise<TransactionId>` and `tx.send()` now directly waits for the network response, as opposed to `tx.send().wait()` https://github.com/o1-labs/o1js/pull/423
- Sending transactions to `LocalBlockchain` now involves
- `Circuit.witness` can now be called outside circuits, where it will just directly return the callback result https://github.com/o1-labs/o1js/pull/484
- The `FeePayerSpec`, which is used to specify properties of the transaction via `Mina.transaction()`, now has another optional parameter to specify the nonce manually. `Mina.transaction({ feePayerKey: feePayer, nonce: 1 }, () => {})` https://github.com/o1-labs/o1js/pull/497
- BREAKING CHANGE: Static methods of type `.fromString()`, `.fromNumber()` and `.fromBigInt()` on `Field`, `UInt64`, `UInt32` and `Int64` are no longer supported https://github.com/o1-labs/o1js/pull/519
  - use `Field(number | string | bigint)` and `UInt64.from(number | string | bigint)`
- Move several features out of 'experimental' https://github.com/o1-labs/o1js/pull/555
  - `Reducer` replaces `Experimental.Reducer`
  - `MerkleTree` and `MerkleWitness` replace `Experimental.{MerkleTree,MerkleWitness}`
  - In a `SmartContract`, `this.token` replaces `this.experimental.token`

### Deprecated

- `CircuitValue` deprecated in favor of `Struct` https://github.com/o1-labs/o1js/pull/416
- Static props `Field.zero`, `Field.one`, `Field.minusOne` deprecated in favor of `Field(number)` https://github.com/o1-labs/o1js/pull/524
- `SmartContract.sign()` and `AccountUpdate.sign()` in favor of `.requireSignature()` https://github.com/o1-labs/o1js/pull/558

### Fixed

- Uint comparisons and division fixed inside the prover https://github.com/o1-labs/o1js/pull/503
- Callback arguments are properly passed into method invocations https://github.com/o1-labs/o1js/pull/516
- Removed internal type `JSONValue` from public interfaces https://github.com/o1-labs/o1js/pull/536
- Returning values from a zkApp https://github.com/o1-labs/o1js/pull/461

### Fixed

- Callback arguments are properly passed into method invocations https://github.com/o1-labs/o1js/pull/516

## [0.6.1](https://github.com/o1-labs/o1js/compare/ba688523...f0837188)

### Fixed

- Proof verification on the web version https://github.com/o1-labs/o1js/pull/476

## [0.6.0](https://github.com/o1-labs/o1js/compare/f2ad423...ba688523)

### Added

- `reducer.getActions` partially implemented for local testing https://github.com/o1-labs/o1js/pull/327
- `gte` and `assertGte` methods on `UInt32`, `UInt64` https://github.com/o1-labs/o1js/pull/349
- Return sent transaction `hash` for `RemoteBlockchain` https://github.com/o1-labs/o1js/pull/399

### Changed

- BREAKING CHANGE: Rename the `Party` class to `AccountUpdate`. Also, rename other occurrences of "party" to "account update". https://github.com/o1-labs/o1js/pull/393
- BREAKING CHANGE: Don't require the account address as input to `SmartContract.compile()`, `SmartContract.digest()` and `SmartContract.analyzeMethods()` https://github.com/o1-labs/o1js/pull/406
  - This works because the address / public key is now a variable in the method circuit; it used to be a constant
- BREAKING CHANGE: Move `ZkProgram` to `Experimental.ZkProgram`

## [0.5.4](https://github.com/o1-labs/o1js/compare/3461333...f2ad423)

### Fixed

- Running o1js inside a web worker https://github.com/o1-labs/o1js/issues/378

## [0.5.3](https://github.com/o1-labs/o1js/compare/4f0dd40...3461333)

### Fixed

- Infinite loop when compiling in web version https://github.com/o1-labs/o1js/issues/379, by [@maht0rz](https://github.com/maht0rz)

## [0.5.2](https://github.com/o1-labs/o1js/compare/55c8ea0...4f0dd40)

### Fixed

- Crash of the web version introduced in 0.5.0
- Issue with `Experimental.MerkleWitness` https://github.com/o1-labs/o1js/pull/368

## [0.5.1](https://github.com/o1-labs/o1js/compare/e0192f7...55c8ea0)

### Fixed

- `fetchAccount` https://github.com/o1-labs/o1js/pull/350

## [0.5.0](https://github.com/o1-labs/o1js/compare/2375f08...e0192f7)

### Added

- **Recursive proofs**. RFC: https://github.com/o1-labs/o1js/issues/89, PRs: https://github.com/o1-labs/o1js/pull/245 https://github.com/o1-labs/o1js/pull/250 https://github.com/o1-labs/o1js/pull/261
  - Enable smart contract methods to take previous proofs as arguments, and verify them in the circuit
  - Add `ZkProgram`, a new primitive which represents a collection of circuits that produce instances of the same proof. So, it's a more general version of `SmartContract`, without any of the Mina-related API.  
    `ZkProgram` is suitable for rollup-type systems and offchain usage of Pickles + Kimchi.
- **zkApp composability** -- calling other zkApps from inside zkApps. RFC: https://github.com/o1-labs/o1js/issues/303, PRs: https://github.com/o1-labs/o1js/pull/285, https://github.com/o1-labs/o1js/pull/296, https://github.com/o1-labs/o1js/pull/294, https://github.com/o1-labs/o1js/pull/297
- **Events** support via `SmartContract.events`, `this.emitEvent`. RFC: https://github.com/o1-labs/o1js/issues/248, PR: https://github.com/o1-labs/o1js/pull/272
  - `fetchEvents` partially implemented for local testing: https://github.com/o1-labs/o1js/pull/323
- **Payments**: `this.send({ to, amount })` as an easier API for sending Mina from smart contracts https://github.com/o1-labs/o1js/pull/325
  - `Party.send()` to transfer Mina between any accounts, for example, from users to smart contracts
- `SmartContract.digest()` to quickly compute a hash of the contract's circuit. This is [used by the zkApp CLI](https://github.com/o1-labs/zkapp-cli/pull/233) to figure out whether `compile` should be re-run or a cached verification key can be used. https://github.com/o1-labs/o1js/pull/268
- `Circuit.constraintSystem()` for creating a circuit from a function, counting the number of constraints and computing a digest of the circuit https://github.com/o1-labs/o1js/pull/279
- `this.account.isNew` to assert that an account did not (or did) exist before the transaction https://github.com/MinaProtocol/mina/pull/11524
- `LocalBlockchain.setTimestamp` and other setters for network state, to test network preconditions locally https://github.com/o1-labs/o1js/pull/329
- **Experimental APIs** are now collected under the `Experimental` import, or on `this.experimental` in a smart contract.
- Custom tokens (_experimental_), via `this.token`. RFC: https://github.com/o1-labs/o1js/issues/233, PR: https://github.com/o1-labs/o1js/pull/273,
- Actions / sequence events support (_experimental_), via `Experimental.Reducer`. RFC: https://github.com/o1-labs/o1js/issues/265, PR: https://github.com/o1-labs/o1js/pull/274
- Merkle tree implementation (_experimental_) via `Experimental.MerkleTree` https://github.com/o1-labs/o1js/pull/343

### Changed

- BREAKING CHANGE: Make on-chain state consistent with other preconditions - throw an error when state is not explicitly constrained https://github.com/o1-labs/o1js/pull/267
- `CircuitValue` improvements https://github.com/o1-labs/o1js/pull/269, https://github.com/o1-labs/o1js/pull/306, https://github.com/o1-labs/o1js/pull/341
  - Added a base constructor, so overriding the constructor on classes that extend `CircuitValue` is now _optional_. When overriding, the base constructor can be called without arguments, as previously: `super()`. When not overriding, the expected arguments are all the `@prop`s on the class, in the order they were defined in: `new MyCircuitValue(prop1, prop2)`.
  - `CircuitValue.fromObject({ prop1, prop2 })` is a new, better-typed alternative for using the base constructor.
  - Fixed: the overridden constructor is now free to have any argument structure -- previously, arguments had to be the props in their declared order. I.e., the behaviour that's now used by the base constructor used to be forced on all constructors, which is no longer the case.
- `Mina.transaction` improvements
  - Support zkApp proofs when there are other account updates in the same transaction block https://github.com/o1-labs/o1js/pull/280
  - Support multiple independent zkApp proofs in one transaction block https://github.com/o1-labs/o1js/pull/296
- Add previously unimplemented preconditions, like `this.network.timestamp` https://github.com/o1-labs/o1js/pull/324 https://github.com/MinaProtocol/mina/pull/11577
- Improve error messages thrown from Wasm, by making Rust's `panic` log to the JS console https://github.com/MinaProtocol/mina/pull/11644
- Not user-facing, but essential: Smart contracts fully constrain the account updates they create, inside the circuit https://github.com/o1-labs/o1js/pull/278

### Fixed

- Fix comparisons on `UInt32` and `UInt64` (`UInt32.lt`, `UInt32.gt`, etc) https://github.com/o1-labs/o1js/issues/174, https://github.com/o1-labs/o1js/issues/101. PR: https://github.com/o1-labs/o1js/pull/307

## [0.4.3](https://github.com/o1-labs/o1js/compare/e66f08d...2375f08)

### Added

- Implement the [precondition RFC](https://github.com/o1-labs/o1js/issues/179#issuecomment-1139413831):
  - new fields `this.account` and `this.network` on both `SmartContract` and `Party`
  - `this.<account|network>.<property>.get()` to use on-chain values in a circuit, e.g. account balance or block height
  - `this.<account|network>.<property>.{assertEqual, assertBetween, assertNothing}()` to constrain what values to allow for these
- `CircuitString`, a snark-compatible string type with methods like `.append()` https://github.com/o1-labs/o1js/pull/155
- `bool.assertTrue()`, `bool.assertFalse()` as convenient aliases for existing functionality
- `Ledger.verifyPartyProof` which can check if a proof on a transaction is valid https://github.com/o1-labs/o1js/pull/208
- Memo field in APIs like `Mina.transaction` to attach arbitrary messages https://github.com/o1-labs/o1js/pull/244
- This changelog

### Changed

- Huge snark performance improvements (2-10x) for most zkApps https://github.com/MinaProtocol/mina/pull/11053
- Performance improvements in node with > 4 CPUs, for all snarks https://github.com/MinaProtocol/mina/pull/11292
- Substantial reduction of o1js' size https://github.com/MinaProtocol/mina/pull/11166

### Removed

- Unused functions `call` and `callUnproved`, which were embryonic versions of what is now the `transaction` API to call smart contract methods
- Some unimplemented fields on `SmartContract`

### Fixed

- zkApp proving on web https://github.com/o1-labs/o1js/issues/226<|MERGE_RESOLUTION|>--- conflicted
+++ resolved
@@ -17,27 +17,18 @@
 
 ## [Unreleased](https://github.com/o1-labs/o1js/compare/e1bac02...HEAD)
 
-<<<<<<< HEAD
 ### Added
 
 - API for recursively proving a ZkProgram method from within another https://github.com/o1-labs/o1js/pull/1931
   - `program.proveRecursively.<methodName>(...args): Promise<PublicOutput>`
   - This also works within the same program, as long as the return value is type-annotated
-=======
-
-### Added
-
 - Add `enforceTransactionLimits` parameter on Network https://github.com/o1-labs/o1js/issues/1910
->>>>>>> cb0b2709
+- Method for optional types to assert none https://github.com/o1-labs/o1js/pull/1922
 
 ### Fixed
 
 - Compiling stuck in the browser for recursive zkprograms https://github.com/o1-labs/o1js/pull/1906
 - Error message in `rangeCheck16` gadget https://github.com/o1-labs/o1js/pull/1920
-
-### Added
-
-- Method for optional types to assert none https://github.com/o1-labs/o1js/pull/1922
 
 ## [2.1.0](https://github.com/o1-labs/o1js/compare/b04520d...e1bac02) - 2024-11-13
 
