# Changelog

All notable changes to this project are documented in this file.

The format is based on [Keep a Changelog](https://keepachangelog.com/en/1.0.0/).
This project adheres to [Semantic Versioning](https://semver.org/spec/v2.0.0.html).

<!--
  Possible subsections:
    _Added_ for new features.
    _Changed_ for changes in existing functionality.
    _Deprecated_ for soon-to-be removed features.
    _Removed_ for now removed features.
    _Fixed_ for any bug fixes.
    _Security_ in case of vulnerabilities.
 -->

## [Unreleased](https://github.com/o1-labs/o1js/compare/3eef10d...HEAD)

## [2.6.0](https://github.com/o1-labs/o1js/compare/4e23a60...3eef10d) - 2025-05-30

### Added

- [PR! 1905](https://github.com/o1-labs/o1js/pull/1905) API support for circuit chunking
<<<<<<< HEAD
  - still requires memory optimizations to be fully functional, and
  - proof-systems version still needs to be updated to include [this commit](https://github.com/o1-labs/proof-systems/pull/3222/commits/8c37c293f8159eed3676964ba47fc5dc0ae6ea1e)
    - that fixed the zero knowledge rows mismatch across Kimchi WASM bindings
=======
  - work in progress - still requires memory optimizations to be fully functional
- [PR !1848](https://github.com/o1-labs/o1js/pull/1848) Dynamic array provable type
>>>>>>> edfd391e

## [2.5.0](https://github.com/o1-labs/o1js/compare/6ff7f8470a...4e23a60)

### Fixed

- Correct handling of actions and events lists as well as internal `AccountUpdate` consistency tests for the new V2 API. https://github.com/o1-labs/o1js/pull/2134

### Added

- [PR !2076](https://github.com/o1-labs/o1js/pull/2076)
  - o1js-bindings is no longer a submodule (same directory structure)
  - compiled artifacts are now gitignored
  - `npm run build:bindings-download` downloads compiled artifacts from github
  - `npm run build:bindings-remote` triggers a github workflow to build the compiled artifacts then downloads them
- Added bitwise operation methods (xor, not, and, or) to `UInt8` class. https://github.com/o1-labs/o1js/pull/2144

### Changed

- [PR !2126](https://github.com/o1-labs/o1js/pull/2126) Bump up Mina to the
  commit
  [5a9145feaba3138cd1a1090d8421a8e67a5485e1](https://github.com/MinaProtocol/mina/blob/5a9145feaba3138cd1a1090d8421a8e67a5485e1)
- [PR !2128](https://github.com/o1-labs/o1js/pull/2128) Bump up Mina to the
  commit
  [eaca9201](https://github.com/MinaProtocol/mina/tree/eaca9201e0df37f244e341155f253dc9551fb451),
  to include the latest changes reg. the move of the Rust codebase to the
  repository proof-systems.
- Added verification key validity checks to `LocalBlockchain`. https://github.com/o1-labs/o1js/pull/2171

## [2.4.0](https://github.com/o1-labs/o1js/compare/fb625f...6ff7f8470a) - 2025-04-01

### Added

- Support of runtime tables https://github.com/o1-labs/o1js/pull/1858
- _Experimental_ Introducing `MinaProgram`, a new powerful API for interacting with Mina Protocol. https://github.com/o1-labs/o1js/pull/2095
  - New functions and types for `MinaProgram`
- Export various internal functions and types. https://github.com/o1-labs/o1js/pull/2083
- Export part of the core cryptography layer via the `Core` namespace. https://github.com/o1-labs/o1js/pull/2083
- _Experimental_ New bindings layer for new API types. https://github.com/o1-labs/o1js/pull/2032
- _Experimental_ New API types for https://github.com/o1-labs/o1js/pull/2042
  - `AccountUpdate`, `Account`, `Authorization`, `Permissions` etc.
  - New transaction construction API `new ZkappCommand()`. https://github.com/o1-labs/o1js/pull/2042
- Bump up Rust version to 1.79.0. Bindings now depends on nightly-2024-06-13.
  https://github.com/o1-labs/o1js/pull/2063
- `setVerificationKeyUnsafe` static method to `SmartContract` [#2091](https://github.com/o1-labs/o1js/pull/2091)
- `toBits()` and `fromBits()` methods added for `UInt32` and `UInt64` classes. https://github.com/o1-labs/o1js/pull/2099
- **Provable BigInt** exposed through the `createProvableBigInt()` class factory https://github.com/o1-labs/o1js/pull/2008

## [2.3.0](https://github.com/o1-labs/o1js/compare/b857516...fb625f)

### Added

- `to` and `from` are added as query parameters for `fetchActions` and `fetchEvents` https://github.com/o1-labs/o1js/pull/2066
- Exported the type `FlexibleBytes`, previously being used only internally
  https://github.com/o1-labs/o1js/pull/2015.
- Gadgets for 224, 384 and 512 bit variants of SHA2 https://github.com/o1-labs/o1js/pull/1957
- `setFee` and `setFeePerSnarkCost` for `Transaction` and `PendingTransaction` https://github.com/o1-labs/o1js/pull/1968
- Doc comments for various ZkProgram methods https://github.com/o1-labs/o1js/pull/1974
- `MerkleList.popOption()` for popping the last element and also learning if there was one https://github.com/o1-labs/o1js/pull/1997
- Added custom header support for `Fetch` methods such as `fetchEvents`, `fetchActions` etc. and to `Mina` instance. Also added two new methods `setMinaDefaultHeaders` and `setArchiveDefaultHeaders` https://github.com/o1-labs/o1js/pull/2004
- Added new method `CircuitString.setEncoding()` to change default behavior of the `CircuitString` encoding, possible value is `"ascii" | "uft-8"` default to `"ascii"`. Also added an optional `encoding: CircuitStringEncoding` parameter in `.toString()` and `.fromString()` to switch encoding temporary.
- Added style rules for contributors https://github.com/o1-labs/o1js/pull/2012
- Add new helper functions `Bool.anyTrue(xs)` and `Bool.allTrue(xs)`. https://github.com/o1-labs/o1js/pull/2038

### Changed

- Sort order for actions now includes the transaction sequence number and the exact account id sequence https://github.com/o1-labs/o1js/pull/1917
- Updated typedoc version for generating docs https://github.com/o1-labs/o1js/pull/1973
- Enable to pass normal JS values (e.g., `bigint` instead of `Field`) to ZkProgram provers https://github.com/o1-labs/o1js/pull/1934
  - Also improves the supported JS values for a few important types like `Signature` and `UIntX`
- ECDSA `verifySignedHash()` accepts hash `Bytes` directly for easy use with alternative hash functions https://github.com/o1-labs/o1js/pull/2005

### Fixed

- Fix behavior of `initializeBindings()` when called concurrently, to improve error messages in common failure scenarios https://github.com/o1-labs/o1js/pull/1996
- Fix `ZkProgram` public input/output types https://github.com/o1-labs/o1js/pull/1998

## [2.2.0](https://github.com/o1-labs/o1js/compare/e1bac02...b857516) - 2024-12-10

### Added

- `ZkProgram` to support non-pure provable types as inputs and outputs https://github.com/o1-labs/o1js/pull/1828
- APIs for recursively proving a ZkProgram method from within another https://github.com/o1-labs/o1js/pull/1931 https://github.com/o1-labs/o1js/pull/1932
  - `let recursive = Experimental.Recursive(program);`
  - `recursive.<methodName>(...args): Promise<PublicOutput>`
  - `recursive.<methodName>.if(condition, ...args): Promise<PublicOutput>`
  - This also works within the same program, as long as the return value is type-annotated
- Add `enforceTransactionLimits` parameter on Network https://github.com/o1-labs/o1js/issues/1910
- Method for optional types to assert none https://github.com/o1-labs/o1js/pull/1922
- Increased maximum supported amount of methods in a `SmartContract` or `ZkProgram` to 30. https://github.com/o1-labs/o1js/pull/1918
- Expose low-level conversion methods `Proof.{_proofToBase64,_proofFromBase64}` https://github.com/o1-labs/o1js/pull/1928
- Expose `maxProofsVerified()` and a `Proof` class directly on ZkPrograms https://github.com/o1-labs/o1js/pull/1933

### Changed

- Changed an internal type to improve IntelliSense on ZkProgram methods https://github.com/o1-labs/o1js/pull/1933
- Updated o1js nix devshell to build rust on all executions of `npm run build:update-bindings`

### Fixed

- Compiling stuck in the browser for recursive zkprograms https://github.com/o1-labs/o1js/pull/1906
- Error message in `rangeCheck16` gadget https://github.com/o1-labs/o1js/pull/1920
- Deprecate `testnet` `networkId` in favor of `devnet` https://github.com/o1-labs/o1js/pull/1938
- Fix event data type inconsistency between LocalBlockchain and Mina https://github.com/o1-labs/o1js/pull/1975

## [2.1.0](https://github.com/o1-labs/o1js/compare/b04520d...e1bac02) - 2024-11-13

### Added

- Support secp256r1 in elliptic curve and ECDSA gadgets https://github.com/o1-labs/o1js/pull/1885

### Fixed

- Witness generation error in `Gadgets.arrayGet()` when accessing out-of-bounds indices https://github.com/o1-labs/o1js/pull/1886

## [2.0.0](https://github.com/o1-labs/o1js/compare/7e9394...b04520d)

### Breaking Changes

- The `divMod32()` gadget was modified to accept `nBits` instead of `quotientBits`, and assert it is in the range [0, 2\*\*255) to address an issue previously where the bound on `quotientBits` was too low https://github.com/o1-labs/o1js/pull/1763.
- `Provable.equal()` now turns both types into canonical form before comparing them https://github.com/o1-labs/o1js/pull/1759
  - Removed implicit version `Provable.equal(x, y)` where you didn't have to pass in the type
- The return signature of a zkProgram has changed. https://github.com/o1-labs/o1js/pull/1809
  - A zkProgram method must now explicitly define the return type of the method when the method has a public or auxiliary output defined.
  - The return type of a proven method has changed as a result of this.
- Various breaking constraint changes in internal methods or circuits because of audit fix.
- Removal of various deprecated methods and functions.
  - Promotion of various methods and functions to stable as part of change.
  - A slightly modified encryption and decryption algorithm. https://github.com/o1-labs/o1js/pull/1729
- Promotion of `TokenContractV2` to `TokenContract` with a correct amount of maximum account updates.

### Added

- `ZkProgram` methods now support `auxiliaryOutput`. https://github.com/o1-labs/o1js/pull/1809
  - Each program method now accepts an optional property `auxiliaryOutput`
  - Auxiliary output is additional output that the zkProgram method returns
- New method `toCanonical()` in the `Provable<T>` interface to protect against incompleteness of certain operations on malicious witness inputs https://github.com/o1-labs/o1js/pull/1759
- `divMod64()` division modulo 2^64 that returns the remainder and quotient of the operation
- `addMod64()` addition modulo 2^64
- Bitwise OR via `{UInt32, UInt64}.or()`
- **BLAKE2B hash function** gadget. https://github.com/o1-labs/o1js/pull/1767

## [1.9.1](https://github.com/o1-labs/o1js/compare/f15293a69...7e9394) - 2024-10-15

### Fixes

- Performance regression when compiling recursive circuits is fixed https://github.com/o1-labs/o1js/pull/1874
- Decouple offchain state instances from their definitions https://github.com/o1-labs/o1js/pull/1834

## [1.9.0](https://github.com/o1-labs/o1js/compare/450943...f15293a69) - 2024-10-15

### Added

- Added `VerificationKey.dummy()` method to get the dummy value of a verification key https://github.com/o1-labs/o1js/pull/1852 [@rpanic](https://github.com/rpanic)

### Changed

- Make `Proof` a normal provable type, that can be witnessed and composed into Structs https://github.com/o1-labs/o1js/pull/1847, https://github.com/o1-labs/o1js/pull/1851
  - ZkProgram and SmartContract now also support private inputs that are not proofs themselves, but contain proofs nested within a Struct or array
  - Only `SelfProof` can still not be nested because it needs special treatment

### Fixes

- Fix verification of serialized proofs done before compiling any circuits https://github.com/o1-labs/o1js/pull/1857

## [1.8.0](https://github.com/o1-labs/o1js/compare/5006e4f...450943) - 2024-09-18

### Added

- Added `verifyEthers` method to verify Ethereum signatures using the EIP-191 message hashing standard. https://github.com/o1-labs/o1js/pull/1815
  - Added `fromEthers` method for parsing and converting Ethereum public keys into `ForeignCurve` points, supporting both compressed and uncompressed formats.
  - Added `fromHex` method for converting hexadecimal strings into `ForeignCurve` points.

### Fixes

- Fix incorrect behavior of optional proving for zkPrograms where `myProgram.setProofsEnabled(false)` wouldn't work when called before `myProgram.compile()`. https://github.com/o1-labs/o1js/pull/1827
- Fix incorrect behavior of `state.fetch()` for custom token contracts. [@rpanic](https://github.com/rpanic) https://github.com/o1-labs/o1js/pull/1853

## [1.7.0](https://github.com/o1-labs/o1js/compare/d6abf1d97...5006e4f) - 2024-09-04

### Added

- Added `Encryption.encryptV2()` and `Encryption.decryptV2()` for an updated encryption algorithm that guarantees cipher text integrity.
  - Also added `Encryption.encryptBytes()` and `Encryption.decryptBytes()` using the same algorithm.
- New option `proofsEnabled` for `zkProgram` (default value: `true`), to quickly test circuit logic with proofs disabled https://github.com/o1-labs/o1js/pull/1805
  - Additionally added `MyProgram.proofsEnabled` to get the internal value of `proofsEnabled` and `MyProgram.setProofsEnabled(proofsEnabled)` to set the value dynamically.

### Deprecated

- `this.sender.getAndRequireSignature()` / `getUnconstrained()` deprecated in favor of `V2` versions due to a vulnerability https://github.com/o1-labs/o1js/pull/1799

### Fixes

- Fix behavior of `Int64.modV2()` when the input is negative and the remainder should be 0 https://github.com/o1-labs/o1js/pull/1797

## [1.6.0](https://github.com/o1-labs/o1js/compare/1ad7333e9e...d6abf1d97) - 2024-07-23

### Added

- `SmartContract.emitEventIf()` to conditionally emit an event https://github.com/o1-labs/o1js/pull/1746
- Added `Encryption.encryptV2()` and `Encryption.decryptV2()` for an updated encryption algorithm that guarantees cipher text integrity.
  - Also added `Encryption.encryptBytes()` and `Encryption.decryptBytes()` using the same algorithm.

### Changed

- Reduced maximum bit length for `xor`, `not`, and `and`, operations from 254 to 240 bits to prevent overflow vulnerabilities. https://github.com/o1-labs/o1js/pull/1745
- Allow using `Type` instead of `Type.provable` in APIs that expect a provable type https://github.com/o1-labs/o1js/pull/1751
  - Example: `Provable.witness(Bytes32, () => bytes)`
- Automatically wrap and unwrap `Unconstrained` in `fromValue` and `toValue`, so that we don't need to deal with "unconstrained" values outside provable code https://github.com/o1-labs/o1js/pull/1751

## [1.5.0](https://github.com/o1-labs/o1js/compare/ed198f305...1c736add) - 2024-07-09

### Breaking changes

- Fixed a vulnerability in `OffchainState` where it didn't store the `IndexedMerkleTree` length onchain and left it unconstrained https://github.com/o1-labs/o1js/pull/1676

### Added

- A warning about the current reducer API limitations, as well as a mention of active work to mitigate them was added to doc comments and examples https://github.com/o1-labs/o1js/pull/1728
- `ForeignField`-based representation of scalars via `ScalarField` https://github.com/o1-labs/o1js/pull/1705
- Introduced new V2 methods for nullifier operations: `isUnusedV2()`, `assertUnusedV2()`, and `setUsedV2()` https://github.com/o1-labs/o1js/pull/1715
- `Int64.create()` method for safe instance creation with canonical zero representation https://github.com/o1-labs/o1js/pull/1735
- New V2 methods for `Int64` operations: `fromObjectV2`, `divV2()` https://github.com/o1-labs/o1js/pull/1735
- `Experimental.BatchReducer` to reduce actions in batches https://github.com/o1-labs/o1js/pull/1676
  - Avoids the account update limit
  - Handles arbitrary numbers of pending actions thanks to recursive validation of the next batch
- Add conditional versions of all preconditions: `.requireEqualsIf()` https://github.com/o1-labs/o1js/pull/1676
- `AccountUpdate.createIf()` to conditionally add an account update to the current transaction https://github.com/o1-labs/o1js/pull/1676
- `IndexedMerkleMap.setIf()` to set a key-value pair conditionally https://github.com/o1-labs/o1js/pull/1676
- `Provable.assertEqualIf()` to conditionally assert that two values are equal https://github.com/o1-labs/o1js/pull/1676
- Add `offchainState.setContractClass()` which enables us to declare the connected contract at the top level, without creating a contract instance https://github.com/o1-labs/o1js/pull/1676
  - This is enough to call `offchainState.compile()`
- More low-level methods to interact with `MerkleList` https://github.com/o1-labs/o1js/pull/1676
  - `popIfUnsafe()`, `toArrayUnconstrained()` and `lengthUnconstrained()`

### Changed

- Improve error message when o1js global state is accessed in an invalid way https://github.com/o1-labs/o1js/pull/1676
- Start developing an internal framework for local zkapp testing https://github.com/o1-labs/o1js/pull/1676
- Internally upgrade o1js to TypeScript 5.4 https://github.com/o1-labs/o1js/pull/1676

### Deprecated

- Deprecated `Nullifier.isUnused()`, `Nullifier.assertUnused()`, and `Nullifier.setUsed()` methods https://github.com/o1-labs/o1js/pull/1715
- `createEcdsa`, `createForeignCurve`, `ForeignCurve` and `EcdsaSignature` deprecated in favor of `V2` versions due to a security vulnerability found in the current implementation https://github.com/o1-labs/o1js/pull/1703
- `Int64` constructor, recommending `Int64.create()` instead https://github.com/o1-labs/o1js/pull/1735
- Original `div()` and `fromObject`, methods in favor of V2 versions https://github.com/o1-labs/o1js/pull/1735
- Deprecate `AccountUpdate.defaultAccountUpdate()` in favor of `AccountUpdate.default()` https://github.com/o1-labs/o1js/pull/1676

### Fixed

- Fix reversed order of account updates when using `TokenContract.approveAccountUpdates()` https://github.com/o1-labs/o1js/pull/1722
- Fixed the static `check()` method in Struct classes to properly handle inheritance, preventing issues with under-constrained circuits. Added error handling to avoid using Struct directly as a field type. https://github.com/o1-labs/o1js/pull/1707
- Fixed that `Option` could not be used as `@state` or event https://github.com/o1-labs/o1js/pull/1736

## [1.4.0](https://github.com/o1-labs/o1js/compare/40c597775...ed198f305) - 2024-06-25

### Added

- **SHA256 low-level API** exposed via `Gadgets.SHA256`. https://github.com/o1-labs/o1js/pull/1689 [@Shigoto-dev19](https://github.com/Shigoto-dev19)
- Added the option to specify custom feature flags for sided loaded proofs in the `DynamicProof` class. https://github.com/o1-labs/o1js/pull/1688
  - Feature flags are required to tell Pickles what proof structure it should expect when side loading dynamic proofs and verification keys.
  - `FeatureFlags` is now exported and provides a set of helper functions to compute feature flags correctly.

### Deprecated

- `MerkleMap.computeRootAndKey()` deprecated in favor of `MerkleMap.computeRootAndKeyV2()` due to a potential issue of computing hash collisions in key indices https://github.com/o1-labs/o1js/pull/1694

## [1.3.1](https://github.com/o1-labs/o1js/compare/1ad7333e9e...40c597775) - 2024-06-11

### Breaking Changes

- Improve efficiency of `Experimental.OffchainState` implementation https://github.com/o1-labs/o1js/pull/1672
  - Comes with breaking changes to the internal circuits of `OffchainState`
  - Also, introduce `offchainState.commitments()` to initialize the state commitments onchain. Using `OffchainStateCommitments.empty()` no longer works.

### Added

- `Experimental.IndexedMerkleMap`, a better primitive for Merkleized storage https://github.com/o1-labs/o1js/pull/1666 https://github.com/o1-labs/o1js/pull/1671
  - Uses 4-8x fewer constraints than `MerkleMap`
  - In contrast to `MerkleTree` and `MerkleMap`, `IndexedMerkleMap` has a high-level API that can be used in provable code
- Added `Ecdsa.verifyV2()` and `Ecdsa.verifySignedHashV2` methods to the `Ecdsa` class. https://github.com/o1-labs/o1js/pull/1669

### Deprecated

- `Int64.isPositive()` and `Int64.mod()` deprecated because they behave incorrectly on `-0` https://github.com/o1-labs/o1js/pull/1660
  - This can pose an attack surface, since it is easy to maliciously pick either the `+0` or the `-0` representation
  - Use `Int64.isPositiveV2()` and `Int64.modV2()` instead
  - Also deprecated `Int64.neg()` in favor of `Int64.negV2()`, for compatibility with v2 version of `Int64` that will use `Int64.checkV2()`
- `Ecdsa.verify()` and `Ecdsa.verifySignedHash()` deprecated in favor of `Ecdsa.verifyV2()` and `Ecdsa.verifySignedHashV2()` due to a security vulnerability found in the current implementation https://github.com/o1-labs/o1js/pull/1669

### Fixed

- Fix handling of fetch response for non-existing accounts https://github.com/o1-labs/o1js/pull/1679

## [1.3.0](https://github.com/o1-labs/o1js/compare/6a1012162...54d6545bf) - 2024-05-23

### Added

- Added `base64Encode()` and `base64Decode(byteLength)` methods to the `Bytes` class. https://github.com/o1-labs/o1js/pull/1659

### Fixes

- Fix type inference for `method.returns(Type)`, to require a matching return signature https://github.com/o1-labs/o1js/pull/1653
- Fix `Struct.empty()` returning a garbage object when one of the base types doesn't support `empty()` https://github.com/o1-labs/o1js/pull/1657
- Fix `Option.value_exn None` error when using certain custom gates in combination with recursion https://github.com/o1-labs/o1js/issues/1336 https://github.com/MinaProtocol/mina/pull/15588

## [1.2.0](https://github.com/o1-labs/o1js/compare/4a17de857...6a1012162) - 2024-05-14

### Added

- **Offchain state MVP** exported under `Experimental.OffchainState` https://github.com/o1-labs/o1js/pull/1630 https://github.com/o1-labs/o1js/pull/1652
  - allows you to store any number of fields and key-value maps on your zkApp
  - implemented using actions which define an offchain Merkle tree
- `Option` for defining an optional version of any provable type https://github.com/o1-labs/o1js/pull/1630
- `MerkleTree.clone()` and `MerkleTree.getLeaf()`, new convenience methods for merkle trees https://github.com/o1-labs/o1js/pull/1630
- `MerkleList.forEach()`, a simple and safe way for iterating over a `MerkleList`
- `Unconstrained.provableWithEmpty()` to create an unconstrained provable type with a known `empty()` value https://github.com/o1-labs/o1js/pull/1630
- `Permissions.VerificationKey`, a namespace for verification key permissions https://github.com/o1-labs/o1js/pull/1639
  - Includes more accurate names for the `impossible` and `proof` permissions for verification keys, which are now called `impossibleDuringCurrentVersion` and `proofDuringCurrentVersion` respectively.

### Changed

- `State()` now optionally accepts an initial value as input parameter https://github.com/o1-labs/o1js/pull/1630
  - Example: `@state(Field) x = State(Field(1));`
  - Initial values will be set in the default `init()` method
  - You no longer need a custom `init()` method to set initial values

### Fixes

- Fix absolute imports which prevented compilation in some TS projects that used o1js https://github.com/o1-labs/o1js/pull/1628

## [1.1.0](https://github.com/o1-labs/o1js/compare/1ad7333e9e...4a17de857) - 2024-04-30

### Added

- Exposed **sideloaded verification keys** https://github.com/o1-labs/o1js/pull/1606 [@rpanic](https://github.com/rpanic)
  - Added Proof type `DynamicProof` that allows verification through specifying a verification key in-circuit
- `Provable.witnessFields()` to easily witness a tuple of field elements https://github.com/o1-labs/o1js/pull/1229
- Example for implementing RSA verification in o1js https://github.com/o1-labs/o1js/pull/1229 [@Shigoto-dev19](https://github.com/Shigoto-dev19)
  - Check out https://github.com/o1-labs/o1js/blob/main/src/examples/crypto/rsa/rsa.ts and tests in the same folder

### Changed

- `Gadgets.rangeCheck64()` now returns individual range-checked limbs for advanced use cases https://github.com/o1-labs/o1js/pull/1229

### Fixed

- Fixed issue in `UInt64.rightShift()` where it incorrectly performed a left shift instead of a right shift. https://github.com/o1-labs/o1js/pull/1617
- Fixed issue in `ForeignField.toBits()` where high limbs were under-constrained for input length less than 176. https://github.com/o1-labs/o1js/pull/1617
- Make `dummyBase64Proof()` lazy. Significant speed up when generating many account updates with authorization `Proof` while proofs turned off. https://github.com/o1-labs/o1js/pull/1624

## [1.0.1](https://github.com/o1-labs/o1js/compare/1b6fd8b8e...02c5e8d4d) - 2024-04-22

### Breaking changes

- Native curve improvements https://github.com/o1-labs/o1js/pull/1530
  - Change the internal representation of `Scalar` from 255 Bools to 1 Bool and 1 Field (low bit and high 254 bits)
  - Make `Group.scale()` support all scalars (previously did not support 0, 1 and -1)
  - Make `Group.scale()` directly accept `Field` elements, and much more efficient than previous methods of scaling by Fields
    - As a result, `Signature.verify()` and `Nullifier.verify()` use much fewer constraints
  - Fix `Scalar.fromBits()` to not produce a shifted scalar; shifting is no longer exposed to users of `Scalar`.
- Add assertion to the foreign EC addition gadget that prevents degenerate cases https://github.com/o1-labs/o1js/pull/1545
  - Fixes soundness of ECDSA; slightly increases its constraints from ~28k to 29k
  - Breaks circuits that used EC addition, like ECDSA
- `Mina.LocalBlockchain()` and `Proof.fromJSON()` are made async https://github.com/o1-labs/o1js/pull/1583
  - These were the last remaining sync APIs that depended on an async setup task; making them async enables removing top-level await
- `Mina.LocalBlockchain` no longer supports the network kind configuration https://github.com/o1-labs/o1js/pull/1581
- `Poseidon.hashToGroup()` now returns a `Group` directly, and constrains it to be deterministic https://github.com/o1-labs/o1js/pull/1546
  - Added `Poseidon.Unsafe.hashToGroup()` as a more efficient, non-deterministic version for advanced use cases
- A `Transaction`'s `prove` method no longer returns the proofs promise directly, but rather returns a `Transaction` promise, the resolved value of which contains a `proofs` prop. https://github.com/o1-labs/o1js/pull/1567
- The `Transaction` type now has two type params `Proven extends boolean` and `Signed extends boolean`, which are used to conditionally show/hide relevant state. https://github.com/o1-labs/o1js/pull/1567
- Improved functionality of `MerkleList` and `MerkleListIterator` for easier traversal of `MerkleList`s. https://github.com/o1-labs/o1js/pull/1562
- Simplified internal logic of reducer. https://github.com/o1-labs/o1js/pull/1577
  - `contract.getActions()` now returns a `MerkleList`
- Add `toValue()` and `fromValue()` interface to `Provable<T>` to encode how provable types map to plain JS values https://github.com/o1-labs/o1js/pull/1271
  - You can now return the plain value from a `Provable.witness()` callback, and it will be transformed into the provable type
- Remove `Account()` constructor which was no different from `AccountUpdate.create().account`, and export `Account` type instead. https://github.com/o1-labs/o1js/pull/1598

### Added

- Export `Events` under `AccountUpdate.Events`. https://github.com/o1-labs/o1js/pull/1563
- `Mina.transaction` has been reworked such that one can call methods directly on the returned promise (now a `TransactionPromise`). This enables a fluent / method-chaining API. https://github.com/o1-labs/o1js/pull/1567
- `TransactionPendingPromise` enables calling `wait` directly on the promise returned by calling `send` on a `Transaction`. https://github.com/o1-labs/o1js/pull/1567
- `initializeBindings()` to explicitly trigger setup work that is needed when running provable code https://github.com/o1-labs/o1js/pull/1583
  - calling this function is optional

### Changed

- Remove top-level await https://github.com/o1-labs/o1js/pull/1583
  - To simplify integration with bundlers like webpack
- Make `MerkleTree.{nodes,zeroes}` public properties https://github.com/o1-labs/o1js/pull/1555
  - This makes it possible to clone merkle trees, which is often needed

### Fixed

- Fix error when computing Merkle map witnesses, introduced in the last version due to the `toBits()` change https://github.com/o1-labs/o1js/pull/1559
- Improved error message when compiling a program that has no methods. https://github.com/o1-labs/o1js/pull/1563

## [0.18.0](https://github.com/o1-labs/o1js/compare/74948acac...1b6fd8b8e) - 2024-04-09

### Breaking changes

- **Async circuits**. Require all smart contract and zkprogram methods to be async https://github.com/o1-labs/o1js/pull/1477
  - This change allows you to use `await` inside your methods. Change the method signature by adding the `async` keyword.
  - Don't forget to add `await` to all contract calls! `await MyContract.myMethod();`
  - To declare a return value from a method, use the new `@method.returns()` decorator
- Require the callback to `Mina.transaction()` to be async https://github.com/o1-labs/o1js/pull/1468
- Change `{SmartContract,ZkProgram}.analyzeMethods()` to be async https://github.com/o1-labs/o1js/pull/1450
  - `Provable.runAndCheck()`, `Provable.constraintSystem()` and `{SmartContract,ZkProgram}.digest()` are also async now
- **Remove deprecated APIs**
  - Remove `CircuitValue`, `prop`, `arrayProp` and `matrixProp` https://github.com/o1-labs/o1js/pull/1507
  - Remove `Mina.accountCreationFee()`, `Mina.BerkeleyQANet`, all APIs which accept private keys for feepayers, `Token`, `AccountUpdate.tokenSymbol`, `SmartContract.{token, setValue, setPermissions}`, "assert" methods for preconditions, `MerkleTee.calculateRootSlow()`, `Scalar.fromBigInt()`, `UInt64.lt()` and friends, deprecated static methods on `Group`, utility methods on `Circuit` like `Circuit.if()`, `Field.isZero()`, `isReady` and `shutdown()` https://github.com/o1-labs/o1js/pull/1515
- Remove `privateKey` from the accepted arguments of `SmartContract.deploy()` https://github.com/o1-labs/o1js/pull/1515
- **Efficient comparisons**. Support arbitrary bit lengths for `Field` comparisons and massively reduce their constraints https://github.com/o1-labs/o1js/pull/1523
  - `Field.assertLessThan()` goes from 510 to 24 constraints, `Field.lessThan()` from 509 to 38
  - Moderately improve other comparisons: `UInt64.assertLessThan()` from 27 to 14, `UInt64.lessThan()` from 27 to 15, `UInt32` similar.
  - Massively improve `Field.isEven()`, add `Field.isOdd()`
  - `PrivateKey.toPublicKey()` from 358 to 119 constraints thanks to `isOdd()`
  - Add `Gadgets.ForeignField.assertLessThanOrEqual()` and support two variables as input to `ForeignField.assertLessThan()`
- Remove `this.sender` which unintuitively did not prove that its value was the actual sender of the transaction https://github.com/o1-labs/o1js/pull/1464 [@julio4](https://github.com/julio4)
  Replaced by more explicit APIs:
  - `this.sender.getUnconstrained()` which has the old behavior of `this.sender`, and returns an unconstrained value (which means that the prover can set it to any value they want)
  - `this.sender.getAndRequireSignature()` which requires a signature from the sender's public key and therefore proves that whoever created the transaction really owns the sender account
- `Reducer.reduce()` requires the maximum number of actions per method as an explicit (optional) argument https://github.com/o1-labs/o1js/pull/1450
  - The default value is 1 and should work for most existing contracts
- `new UInt64()` and `UInt64.from()` no longer unsafely accept a field element as input. https://github.com/o1-labs/o1js/pull/1438 [@julio4](https://github.com/julio4)
  As a replacement, `UInt64.Unsafe.fromField()` was introduced
  - This prevents you from accidentally creating a `UInt64` without proving that it fits in 64 bits
  - Equivalent changes were made to `UInt32`
- Fixed vulnerability in `Field.to/fromBits()` outlined in [#1023](https://github.com/o1-labs/o1js/issues/1023) by imposing a limit of 254 bits https://github.com/o1-labs/o1js/pull/1461
- Remove `Field.rangeCheckHelper()` which was too low-level and easy to misuse https://github.com/o1-labs/o1js/pull/1485
  - Also, rename the misleadingly named `Gadgets.isInRangeN()` to `Gadgets.isDefinitelyInRangeN()`
- Rename `Bool.Unsafe.ofField()` to `Bool.Unsafe.fromField()` https://github.com/o1-labs/o1js/pull/1485
- Replace the namespaced type exports `Gadgets.Field3` and `Gadgets.ForeignField.Sum` with `Field3` and `ForeignFieldSum`
  - Unfortunately, the namespace didn't play well with auto-imports in TypeScript
- Add `Gadgets.rangeCheck3x12()` and fix proof system bug that prevented it from working https://github.com/o1-labs/o1js/pull/1534
- Update transaction version and other bindings changes to ensure berkeley compatibility https://github.com/o1-labs/o1js/pull/1542

### Added

- `Provable.witnessAsync()` to introduce provable values from an async callback https://github.com/o1-labs/o1js/pull/1468
- Internal benchmarking tooling to keep track of performance https://github.com/o1-labs/o1js/pull/1481
- Add `toInput` method for `Group` instance https://github.com/o1-labs/o1js/pull/1483

### Changed

- `field.assertBool()` now also returns the `Field` as a `Bool` for ergonomics https://github.com/o1-labs/o1js/pull/1523

## [0.17.0](https://github.com/o1-labs/o1js/compare/1ad7333e9e...74948acac) - 2024-03-06

### Breaking changes

- Fixed parity between `Mina.LocalBlockchain` and `Mina.Network` to have the same behaviors https://github.com/o1-labs/o1js/pull/1422 https://github.com/o1-labs/o1js/pull/1480
  - Changed the `TransactionId` type to `Transaction`. Additionally added `PendingTransaction` and `RejectedTransaction` types to better represent the state of a transaction.
  - `Transaction.safeSend()` and `PendingTransaction.safeWait()` are introduced to return a `IncludedTransaction` or `RejectedTransaction` object without throwing errors.
  - `transaction.send()` throws an error if the transaction was not successful for both `Mina.LocalBlockchain` and `Mina.Network` and returns a `PendingTransaction` object if it was successful. Use `transaction.safeSend` to send a transaction that will not throw an error and either return a `PendingTransaction` or `RejectedTransaction`.
  - `transaction.wait()` throws an error if the transaction was not successful for both `Mina.LocalBlockchain` and `Mina.Network` and returns a `IncludedTransaction` object if it was successful. Use `transaction.safeWait` to send a transaction that will not throw an error and either return a `IncludedTransaction` or `RejectedTransaction`.
  - `transaction.hash()` is no longer a function, it is now a property that returns the hash of the transaction.
  - Changed `Transaction.isSuccess` to `Transaction.status` to better represent the state of a transaction.
- Improved efficiency of computing `AccountUpdate.callData` by packing field elements into as few field elements as possible https://github.com/o1-labs/o1js/pull/1458
  - This leads to a large reduction in the number of constraints used when inputs to a zkApp method are many field elements (e.g. a long list of `Bool`s)
- Return events in the `LocalBlockchain` in reverse chronological order (latest events at the beginning) to match the behavior of the `Network` https://github.com/o1-labs/o1js/pull/1460

### Added

- Support for custom network identifiers other than `mainnet` or `testnet` https://github.com/o1-labs/o1js/pull/1444
- `PrivateKey.randomKeypair()` to generate private and public key in one command https://github.com/o1-labs/o1js/pull/1446
- `setNumberOfWorkers()` to allow developer to override the number of workers used during compilation and proof generation/verification https://github.com/o1-labs/o1js/pull/1456

### Changed

- Improve all-around performance by reverting the Apple silicon workaround (https://github.com/o1-labs/o1js/pull/683) as the root problem is now fixed upstream https://github.com/o1-labs/o1js/pull/1456
- Improved error message when trying to use `fetchActions`/`fetchEvents` with a missing Archive Node endpoint https://github.com/o1-labs/o1js/pull/1459

### Deprecated

- `SmartContract.token` is deprecated in favor of new methods on `TokenContract` https://github.com/o1-labs/o1js/pull/1446
  - `TokenContract.deriveTokenId()` to get the ID of the managed token
  - `TokenContract.internal.{send, mint, burn}` to perform token operations from within the contract

### Fixed

- Mitigate security hazard of deploying token contracts https://github.com/o1-labs/o1js/issues/1439
- Make `Circuit` handle types with a `.provable` property (like those used in ECDSA) https://github.com/o1-labs/o1js/pull/1471
  - To support offchain, non-Pickles proofs of ECDSA signatures

## [0.16.1](https://github.com/o1-labs/o1js/compare/834a44002...3b5f7c7)

### Breaking changes

- Remove `AccountUpdate.children` and `AccountUpdate.parent` properties https://github.com/o1-labs/o1js/pull/1402
  - Also removes the optional `AccountUpdatesLayout` argument to `approve()`
  - Adds `AccountUpdateTree` and `AccountUpdateForest`, new classes that represent a layout of account updates explicitly
  - Both of the new types are now accepted as inputs to `approve()`
  - `accountUpdate.extractTree()` to obtain the tree associated with an account update in the current transaction context.
- Remove `Experimental.Callback` API https://github.com/o1-labs/o1js/pull/1430

### Added

- `MerkleList<T>` to enable provable operations on a dynamically-sized list https://github.com/o1-labs/o1js/pull/1398
  - including `MerkleListIterator<T>` to iterate over a merkle list
- `TokenContract`, a new base smart contract class for token contracts https://github.com/o1-labs/o1js/pull/1384
  - Usage example: `https://github.com/o1-labs/o1js/blob/main/src/lib/mina/token/token-contract.unit-test.ts`
- `TokenAccountUpdateIterator`, a primitive to iterate over all token account updates in a transaction https://github.com/o1-labs/o1js/pull/1398
  - this is used to implement `TokenContract` under the hood

### Fixed

- Mainnet support. https://github.com/o1-labs/o1js/pull/1437

## [0.16.0](https://github.com/o1-labs/o1js/compare/e5d1e0f...834a44002)

### Breaking changes

- Protocol change that adds a "transaction version" to the permission to set verification keys https://github.com/MinaProtocol/mina/pull/14407
  - See [the relevant RFC](https://github.com/MinaProtocol/mina/blob/9577ad689a8e4d4f97e1d0fc3d26e20219f4abd1/rfcs/0051-verification-key-permissions.md) for the motivation behind this change
  - Breaks all deployed contracts, as it changes the account update layout

### Added

- Provable type `Packed<T>` to pack small field elements into fewer field elements https://github.com/o1-labs/o1js/pull/1376
- Provable type `Hashed<T>` to represent provable types by their hash https://github.com/o1-labs/o1js/pull/1377
  - This also exposes `Poseidon.hashPacked()` to efficiently hash an arbitrary type

### Changed

- Reduce number of constraints of ECDSA verification by 5% https://github.com/o1-labs/o1js/pull/1376

## [0.15.4](https://github.com/o1-labs/o1js/compare/be748e42e...e5d1e0f)

### Changed

- Improve performance of Wasm Poseidon hashing by a factor of 13x https://github.com/o1-labs/o1js/pull/1378
  - Speeds up local blockchain tests without proving by ~40%
- Improve performance of Field inverse https://github.com/o1-labs/o1js/pull/1373
  - Speeds up proving by ~2-4%

### Added

- Configurable `networkId` when declaring a Mina instance. https://github.com/o1-labs/o1js/pull/1387
  - Defaults to `"testnet"`, the other option is `"mainnet"`
  - The `networkId` parameter influences the algorithm used for signatures, and ensures that testnet transactions can't be replayed on mainnet

## [0.15.3](https://github.com/o1-labs/o1js/compare/1ad7333e9e...be748e42e)

### Added

- **SHA256 hash function** exposed via `Hash.SHA2_256` or `Gadgets.SHA256`. https://github.com/o1-labs/o1js/pull/1285

### Changed

- `Mina.accountCreationFee()` is deprecated in favor of `Mina.getNetworkConstants().accountCreationFee`. https://github.com/o1-labs/o1js/pull/1367
  - `Mina.getNetworkConstants()` returns:
    - [default](https://github.com/o1-labs/o1js/pull/1367/files#diff-ef2c3547d64a8eaa8253cd82b3623288f3271e14f1dc893a0a3ddc1ff4b9688fR7) network constants if used outside of the transaction scope.
    - [actual](https://github.com/o1-labs/o1js/pull/1367/files#diff-437f2c15df7c90ad8154c5de1677ec0838d51859bcc0a0cefd8a0424b5736f31R1051) network constants if used within the transaction scope.

### Fixed

- Fix approving of complex account update layouts https://github.com/o1-labs/o1js/pull/1364

## [0.15.2](https://github.com/o1-labs/o1js/compare/1ad7333e9e...08ba27329)

### Fixed

- Fix bug in `Hash.hash()` which always resulted in an error https://github.com/o1-labs/o1js/pull/1346

## [0.15.1](https://github.com/o1-labs/o1js/compare/1ad7333e9e...19115a159)

### Breaking changes

- Rename `Gadgets.rotate()` to `Gadgets.rotate64()` to better reflect the amount of bits the gadget operates on. https://github.com/o1-labs/o1js/pull/1259
- Rename `Gadgets.{leftShift(), rightShift()}` to `Gadgets.{leftShift64(), rightShift64()}` to better reflect the amount of bits the gadget operates on. https://github.com/o1-labs/o1js/pull/1259

### Added

- Non-native elliptic curve operations exposed through `createForeignCurve()` class factory https://github.com/o1-labs/o1js/pull/1007
- **ECDSA signature verification** exposed through `createEcdsa()` class factory https://github.com/o1-labs/o1js/pull/1240 https://github.com/o1-labs/o1js/pull/1007 https://github.com/o1-labs/o1js/pull/1307
  - For an example, see `./src/examples/crypto/ecdsa`
- **Keccak/SHA3 hash function** exposed on `Keccak` namespace https://github.com/o1-labs/o1js/pull/1291
- `Hash` namespace which holds all hash functions https://github.com/o1-labs/o1js/pull/999
  - `Bytes`, provable type to hold a byte array, which serves as input and output for Keccak variants
  - `UInt8`, provable type to hold a single byte, which is constrained to be in the 0 to 255 range
- `Gadgets.rotate32()` for rotation over 32 bit values https://github.com/o1-labs/o1js/pull/1259
- `Gadgets.leftShift32()` for left shift over 32 bit values https://github.com/o1-labs/o1js/pull/1259
- `Gadgets.divMod32()` division modulo 2^32 that returns the remainder and quotient of the operation https://github.com/o1-labs/o1js/pull/1259
- `Gadgets.rangeCheck32()` range check for 32 bit values https://github.com/o1-labs/o1js/pull/1259
- `Gadgets.addMod32()` addition modulo 2^32 https://github.com/o1-labs/o1js/pull/1259
- Expose new bitwise gadgets on `UInt32` and `UInt64` https://github.com/o1-labs/o1js/pull/1259
  - bitwise XOR via `{UInt32, UInt64}.xor()`
  - bitwise NOT via `{UInt32, UInt64}.not()`
  - bitwise ROTATE via `{UInt32, UInt64}.rotate()`
  - bitwise LEFTSHIFT via `{UInt32, UInt64}.leftShift()`
  - bitwise RIGHTSHIFT via `{UInt32, UInt64}.rightShift()`
  - bitwise AND via `{UInt32, UInt64}.and()`
- Example for using actions to store a map data structure https://github.com/o1-labs/o1js/pull/1300
- `Provable.constraintSystem()` and `{ZkProgram,SmartContract}.analyzeMethods()` return a `summary()` method to return a summary of the constraints used by a method https://github.com/o1-labs/o1js/pull/1007
- `assert()` asserts that a given statement is true https://github.com/o1-labs/o1js/pull/1285

### Fixed

- Fix stack overflows when calling provable methods with large inputs https://github.com/o1-labs/o1js/pull/1334
- Fix `Local.setProofsEnabled()` which would not get picked up by `deploy()` https://github.com/o1-labs/o1js/pull/1330
- Remove usage of private class fields in core types like `Field`, for better type compatibility between different o1js versions https://github.com/o1-labs/o1js/pull/1319

## [0.15.0](https://github.com/o1-labs/o1js/compare/1ad7333e9e...7acf19d0d)

### Breaking changes

- `ZkProgram.compile()` now returns the verification key and its hash, to be consistent with `SmartContract.compile()` https://github.com/o1-labs/o1js/pull/1292 [@rpanic](https://github.com/rpanic)

### Added

- **Foreign field arithmetic** exposed through the `createForeignField()` class factory https://github.com/o1-labs/snarkyjs/pull/985
- `Crypto` namespace which exposes elliptic curve and finite field arithmetic on bigints, as well as example curve parameters https://github.com/o1-labs/o1js/pull/1240
- `Gadgets.ForeignField.assertMul()` for efficiently constraining products of sums in non-native arithmetic https://github.com/o1-labs/o1js/pull/1262
- `Unconstrained` for safely maintaining unconstrained values in provable code https://github.com/o1-labs/o1js/pull/1262
- `Gadgets.rangeCheck8()` to assert that a value fits in 8 bits https://github.com/o1-labs/o1js/pull/1288

### Changed

- Change precondition APIs to use "require" instead of "assert" as the verb, to distinguish them from provable assertions. [@LuffySama-Dev](https://github.com/LuffySama-Dev)
  - `this.x.getAndAssertEquals()` is now `this.x.getAndRequireEquals()` https://github.com/o1-labs/o1js/pull/1263
  - `this.x.assertEquals(x)` is now `this.x.requireEquals(x)` https://github.com/o1-labs/o1js/pull/1263
  - `this.account.x.getAndAssertEquals(x)` is now `this.account.x.requireEquals(x)` https://github.com/o1-labs/o1js/pull/1265
  - `this.account.x.assertBetween()` is now `this.account.x.requireBetween()` https://github.com/o1-labs/o1js/pull/1265
  - `this.network.x.getAndAssertEquals()` is now `this.network.x.getAndRequireEquals()` https://github.com/o1-labs/o1js/pull/1265
- `Provable.constraintSystem()` and `{ZkProgram,SmartContract}.analyzeMethods()` return a `print()` method for pretty-printing the constraint system https://github.com/o1-labs/o1js/pull/1240

### Fixed

- Fix missing recursive verification of proofs in smart contracts https://github.com/o1-labs/o1js/pull/1302

## [0.14.2](https://github.com/o1-labs/o1js/compare/26363465d...1ad7333e9e)

### Breaking changes

- Change return signature of `ZkProgram.analyzeMethods()` to be a keyed object https://github.com/o1-labs/o1js/pull/1223

### Added

- Provable non-native field arithmetic:
  - `Gadgets.ForeignField.{add, sub, sumchain}()` for addition and subtraction https://github.com/o1-labs/o1js/pull/1220
  - `Gadgets.ForeignField.{mul, inv, div}()` for multiplication and division https://github.com/o1-labs/o1js/pull/1223
- Comprehensive internal testing of constraint system layouts generated by new gadgets https://github.com/o1-labs/o1js/pull/1241 https://github.com/o1-labs/o1js/pull/1220

### Changed

- `Lightnet` namespace API updates with added `listAcquiredKeyPairs()` method https://github.com/o1-labs/o1js/pull/1256
- Expose raw provable methods of a `ZkProgram` on `zkProgram.rawMethods` https://github.com/o1-labs/o1js/pull/1241
- Reduce number of constraints needed by `rotate()`, `leftShift()` and, `rightShift()` gadgets https://github.com/o1-labs/o1js/pull/1201

### Fixed

- Add a parameter to `checkZkappTransaction` for block length to check for transaction inclusion. This fixes a case where `Transaction.wait()` only checked the latest block, which led to an error once the transaction was included in a block that was not the latest. https://github.com/o1-labs/o1js/pull/1239

## [0.14.1](https://github.com/o1-labs/o1js/compare/e8e7510e1...26363465d)

### Added

- `Gadgets.not()`, new provable method to support bitwise not. https://github.com/o1-labs/o1js/pull/1198
- `Gadgets.leftShift() / Gadgets.rightShift()`, new provable methods to support bitwise shifting. https://github.com/o1-labs/o1js/pull/1194
- `Gadgets.and()`, new provable method to support bitwise and. https://github.com/o1-labs/o1js/pull/1193
- `Gadgets.multiRangeCheck()` and `Gadgets.compactMultiRangeCheck()`, two building blocks for non-native arithmetic with bigints of size up to 264 bits. https://github.com/o1-labs/o1js/pull/1216

### Fixed

- Removed array reversal of fetched actions, since they are returned in the correct order. https://github.com/o1-labs/o1js/pull/1258

## [0.14.0](https://github.com/o1-labs/o1js/compare/045faa7...e8e7510e1)

### Breaking changes

- Constraint optimizations in Field methods and core crypto changes break all verification keys https://github.com/o1-labs/o1js/pull/1171 https://github.com/o1-labs/o1js/pull/1178

### Changed

- `ZkProgram` has moved out of the `Experimental` namespace and is now available as a top-level import directly. `Experimental.ZkProgram` has been deprecated.
- `ZkProgram` gets a new input argument `name: string` which is required in the non-experimental API. The name is used to identify a ZkProgram when caching prover keys. https://github.com/o1-labs/o1js/pull/1200

### Added

- `Lightnet` namespace to interact with the account manager provided by the [lightnet Mina network](https://hub.docker.com/r/o1labs/mina-local-network) https://github.com/o1-labs/o1js/pull/1167
- Internal support for several custom gates (range check, bitwise operations, foreign field operations) and lookup tables https://github.com/o1-labs/o1js/pull/1176
- `Gadgets.rangeCheck64()`, new provable method to do efficient 64-bit range checks using lookup tables https://github.com/o1-labs/o1js/pull/1181
- `Gadgets.rotate()`, new provable method to support bitwise rotation for native field elements. https://github.com/o1-labs/o1js/pull/1182
- `Gadgets.xor()`, new provable method to support bitwise xor for native field elements. https://github.com/o1-labs/o1js/pull/1177
- `Proof.dummy()` to create dummy proofs https://github.com/o1-labs/o1js/pull/1188
  - You can use this to write ZkPrograms that handle the base case and the inductive case in the same method.

### Changed

- Use cached prover keys in `compile()` when running in Node.js https://github.com/o1-labs/o1js/pull/1187
  - Caching is configurable by passing a custom `Cache` (new export) to `compile()`
  - By default, prover keys are stored in an OS-dependent cache directory; `~/.cache/pickles` on Mac and Linux
- Use cached setup points (SRS and Lagrange bases) when running in Node.js https://github.com/o1-labs/o1js/pull/1197
  - Also, speed up SRS generation by using multiple threads
  - Together with caching of prover keys, this speeds up compilation time by roughly
    - **86%** when everything is cached
    - **34%** when nothing is cached

## [0.13.1](https://github.com/o1-labs/o1js/compare/c2f392fe5...045faa7)

### Breaking changes

- Changes to some verification keys caused by changing the way `Struct` orders object properties. https://github.com/o1-labs/o1js/pull/1124 [@Comdex](https://github.com/Comdex)
  - To recover existing verification keys and behavior, change the order of properties in your Struct definitions to be alphabetical
  - The `customObjectKeys` option is removed from `Struct`

### Changed

- Improve prover performance by ~25% https://github.com/o1-labs/o1js/pull/1092
  - Change internal representation of field elements to be JS bigint instead of Uint8Array
- Consolidate internal framework for testing equivalence of two implementations

## [0.13.0](https://github.com/o1-labs/o1js/compare/fbd4b2717...c2f392fe5)

### Breaking changes

- Changes to verification keys caused by updates to the proof system. This breaks all deployed contracts https://github.com/o1-labs/o1js/pull/1016

## [0.12.2](https://github.com/o1-labs/o1js/compare/b1d8d5910...fbd4b2717)

### Changed

- Renamed SnarkyJS to o1js https://github.com/o1-labs/o1js/pull/1104
- Reduce loading time of the library by 3-4x https://github.com/o1-labs/o1js/pull/1073
- Improve error when forgetting `transaction.prove()` https://github.com/o1-labs/o1js/pull/1095

## [0.12.1](https://github.com/o1-labs/o1js/compare/161b69d602...b1d8d5910)

### Added

- Added a method `createTestNullifier` to the Nullifier class for testing purposes. It is recommended to use mina-signer to create Nullifiers in production, since it does not leak the private key of the user. The `Nullifier.createTestNullifier` method requires the private key as an input _outside of the users wallet_. https://github.com/o1-labs/o1js/pull/1026
- Added `field.isEven` to check if a Field element is odd or even. https://github.com/o1-labs/o1js/pull/1026

### Fixed

- Revert verification key hash change from previous release to stay compatible with the current testnet https://github.com/o1-labs/o1js/pull/1032

## [0.12.0](https://github.com/o1-labs/o1js/compare/eaa39dca0...161b69d602)

### Breaking Changes

- Fix the default verification key hash that was generated for AccountUpdates. This change adopts the default mechanism provided by Mina Protocol https://github.com/o1-labs/o1js/pull/1021
  - Please be aware that this alteration results in a breaking change affecting the verification key of already deployed contracts.

## [0.11.4](https://github.com/o1-labs/o1js/compare/544489609...eaa39dca0)

### Fixed

- NodeJS error caused by invalid import https://github.com/o1-labs/o1js/issues/1012

## [0.11.3](https://github.com/o1-labs/o1js/compare/2d2af219c...544489609)

### Fixed

- Fix commonJS version of o1js, again https://github.com/o1-labs/o1js/pull/1006

## [0.11.2](https://github.com/o1-labs/o1js/compare/c549e02fa...2d2af219c)

### Fixed

- Fix commonJS version of o1js https://github.com/o1-labs/o1js/pull/1005

## [0.11.1](https://github.com/o1-labs/o1js/compare/3fbd9678e...c549e02fa)

### Breaking changes

- `Group` operations now generate a different set of constraints. This breaks deployed contracts, because the circuit changed. https://github.com/o1-labs/o1js/pull/967

### Added

- Implemented `Nullifier` as a new primitive https://github.com/o1-labs/o1js/pull/882
  - mina-signer can now be used to generate a Nullifier, which can be consumed by zkApps using the newly added Nullifier Struct

### Changed

- Improve error message `Can't evaluate prover code outside an as_prover block` https://github.com/o1-labs/o1js/pull/998

### Fixed

- Fix unsupported use of `window` when running o1js in workers https://github.com/o1-labs/o1js/pull/1002

## [0.11.0](https://github.com/o1-labs/o1js/compare/a632313a...3fbd9678e)

### Breaking changes

- Rewrite of `Provable.if()` causes breaking changes to all deployed contracts https://github.com/o1-labs/o1js/pull/889
- Remove all deprecated methods and properties on `Field` https://github.com/o1-labs/o1js/pull/902
- The `Field(x)` constructor and other Field methods no longer accept a `boolean` as input. Instead, you can now pass in a `bigint` to all Field methods. https://github.com/o1-labs/o1js/pull/902
- Remove redundant `signFeePayer()` method https://github.com/o1-labs/o1js/pull/935

### Added

- Add `field.assertNotEquals()` to assert that a field element does not equal some value https://github.com/o1-labs/o1js/pull/902
  - More efficient than `field.equals(x).assertFalse()`
- Add `scalar.toConstant()`, `scalar.toBigInt()`, `Scalar.from()`, `privateKey.toBigInt()`, `PrivateKey.fromBigInt()` https://github.com/o1-labs/o1js/pull/935
- `Poseidon.hashToGroup` enables hashing to a group https://github.com/o1-labs/o1js/pull/887

### Changed

- **Make stack traces more readable** https://github.com/o1-labs/o1js/pull/890
  - Stack traces thrown from o1js are cleaned up by filtering out unnecessary lines and other noisy details
- Remove optional `zkappKey` argument in `smartContract.init()`, and instead assert that `provedState` is false when `init()` is called https://github.com/o1-labs/o1js/pull/908
- Improve assertion error messages on `Field` methods https://github.com/o1-labs/o1js/issues/743 https://github.com/o1-labs/o1js/pull/902
- Publicly expose the internal details of the `Field` type https://github.com/o1-labs/o1js/pull/902

### Deprecated

- Utility methods on `Circuit` are deprecated in favor of the same methods on `Provable` https://github.com/o1-labs/o1js/pull/889
  - `Circuit.if()`, `Circuit.witness()`, `Circuit.log()` and others replaced by `Provable.if()`, `Provable.witness()`, `Provable.log()`
  - Under the hood, some of these methods were rewritten in TypeScript
- Deprecate `field.isZero()` https://github.com/o1-labs/o1js/pull/902

### Fixed

- Fix running o1js in Node.js on Windows https://github.com/o1-labs/o1js-bindings/pull/19 [@wizicer](https://github.com/wizicer)
- Fix error reporting from GraphQL requests https://github.com/o1-labs/o1js/pull/919
- Resolved an `Out of Memory error` experienced on iOS devices (iPhones and iPads) during the initialization of the WASM memory https://github.com/o1-labs/o1js-bindings/pull/26
- Fix `field.greaterThan()` and other comparison methods outside provable code https://github.com/o1-labs/o1js/issues/858 https://github.com/o1-labs/o1js/pull/902
- Fix `field.assertBool()` https://github.com/o1-labs/o1js/issues/469 https://github.com/o1-labs/o1js/pull/902
- Fix `Field(bigint)` where `bigint` is larger than the field modulus https://github.com/o1-labs/o1js/issues/432 https://github.com/o1-labs/o1js/pull/902
  - The new behaviour is to use the modular residual of the input
- No longer fail on missing signature in `tx.send()`. This fixes the flow of deploying a zkApp from a UI via a wallet https://github.com/o1-labs/o1js/pull/931 [@marekyggdrasil](https://github.com/marekyggdrasil)

## [0.10.1](https://github.com/o1-labs/o1js/compare/bcc666f2...a632313a)

### Changed

- Allow ZkPrograms to return their public output https://github.com/o1-labs/o1js/pull/874 https://github.com/o1-labs/o1js/pull/876
  - new option `ZkProgram({ publicOutput?: Provable<any>, ... })`; `publicOutput` has to match the _return type_ of all ZkProgram methods.
  - the `publicInput` option becomes optional; if not provided, methods no longer expect the public input as first argument
  - full usage example: https://github.com/o1-labs/o1js/blob/f95cf2903e97292df9e703b74ee1fc3825df826d/src/examples/program.ts

## [0.10.0](https://github.com/o1-labs/o1js/compare/97e393ed...bcc666f2)

### Breaking Changes

- All references to `actionsHash` are renamed to `actionState` to better mirror what is used in Mina protocol APIs https://github.com/o1-labs/o1js/pull/833
  - This change affects function parameters and returned object keys throughout the API
- No longer make `MayUseToken.InheritFromParent` the default `mayUseToken` value on the caller if one zkApp method calls another one; this removes the need to manually override `mayUseToken` in several known cases https://github.com/o1-labs/o1js/pull/863
  - Causes a breaking change to the verification key of deployed contracts that use zkApp composability

### Added

- `this.state.getAndAssertEquals()` as a shortcut for `let x = this.state.get(); this.state.assertEquals(x);` https://github.com/o1-labs/o1js/pull/863
  - also added `.getAndAssertEquals()` on `this.account` and `this.network` fields
- Support for fallback endpoints when making network requests, allowing users to provide an array of endpoints for GraphQL network requests. https://github.com/o1-labs/o1js/pull/871
  - Endpoints are fetched two at a time, and the result returned from the faster response
- `reducer.forEach(actions, ...)` as a shortcut for `reducer.reduce()` when you don't need a `state` https://github.com/o1-labs/o1js/pull/863
- New export `TokenId` which supersedes `Token.Id`; `TokenId.deriveId()` replaces `Token.Id.getId()` https://github.com/o1-labs/o1js/pull/863
- Add `Permissions.allImpossible()` for the set of permissions where nothing is allowed (more convenient than `Permissions.default()` when you want to make most actions impossible) https://github.com/o1-labs/o1js/pull/863

### Changed

- **Massive improvement of memory consumption**, thanks to a refactor of o1js' worker usage https://github.com/o1-labs/o1js/pull/872
  - Memory reduced by up to 10x; see [the PR](https://github.com/o1-labs/o1js/pull/872) for details
  - Side effect: `Circuit` API becomes async, for example `MyCircuit.prove(...)` becomes `await MyCircuit.prove(...)`
- Token APIs `this.token.{send,burn,mint}()` now accept an `AccountUpdate` or `SmartContract` as from / to input https://github.com/o1-labs/o1js/pull/863
- Improve `Transaction.toPretty()` output by adding account update labels in most methods that create account updates https://github.com/o1-labs/o1js/pull/863
- Raises the limit of actions/events per transaction from 16 to 100, providing users with the ability to submit a larger number of events/actions in a single transaction. https://github.com/o1-labs/o1js/pull/883.

### Deprecated

- Deprecate both `shutdown()` and `await isReady`, which are no longer needed https://github.com/o1-labs/o1js/pull/872

### Fixed

- `SmartContract.deploy()` now throws an error when no verification key is found https://github.com/o1-labs/o1js/pull/885
  - The old, confusing behaviour was to silently not update the verification key (but still update some permissions to "proof", breaking the zkApp)

## [0.9.8](https://github.com/o1-labs/o1js/compare/1a984089...97e393ed)

### Fixed

- Fix fetching the `access` permission on accounts https://github.com/o1-labs/o1js/pull/851
- Fix `fetchActions` https://github.com/o1-labs/o1js/pull/844 https://github.com/o1-labs/o1js/pull/854 [@Comdex](https://github.com/Comdex)
- Updated `Mina.TransactionId.isSuccess` to accurately verify zkApp transaction status after using `Mina.TransactionId.wait()`. https://github.com/o1-labs/o1js/pull/826
  - This change ensures that the function correctly checks for transaction completion and provides the expected result.

## [0.9.7](https://github.com/o1-labs/o1js/compare/0b7a9ad...1a984089)

### Added

- `smartContract.fetchActions()` and `Mina.fetchActions()`, asynchronous methods to fetch actions directly from an archive node https://github.com/o1-labs/o1js/pull/843 [@Comdex](https://github.com/Comdex)

### Changed

- `Circuit.runAndCheck()` now uses `snarky` to create a constraint system and witnesses, and check constraints. It closely matches behavior during proving and can be used to test provable code without having to create an expensive proof https://github.com/o1-labs/o1js/pull/840

### Fixed

- Fixes two issues that were temporarily reintroduced in the 0.9.6 release https://github.com/o1-labs/o1js/issues/799 https://github.com/o1-labs/o1js/issues/530

## [0.9.6](https://github.com/o1-labs/o1js/compare/21de489...0b7a9ad)

### Breaking changes

- Circuits changed due to an internal rename of "sequence events" to "actions" which included a change to some hash prefixes; this breaks all deployed contracts.
- Temporarily reintroduces 2 known issues as a result of reverting a fix necessary for network redeployment:
  - https://github.com/o1-labs/o1js/issues/799
  - https://github.com/o1-labs/o1js/issues/530
  - Please note that we plan to address these issues in a future release. In the meantime, to work around this breaking change, you can try calling `fetchAccount` for each account involved in a transaction before executing the `Mina.transaction` block.
- Improve number of constraints needed for Merkle tree hashing https://github.com/o1-labs/o1js/pull/820
  - This breaks deployed zkApps which use `MerkleWitness.calculateRoot()`, because the circuit is changed
  - You can make your existing contracts compatible again by switching to `MerkleWitness.calculateRootSlow()`, which has the old circuit
- Renamed function parameters: The `getAction` function now accepts a new object structure for its parameters. https://github.com/o1-labs/o1js/pull/828
  - The previous object keys, `fromActionHash` and `endActionHash`, have been replaced by `fromActionState` and `endActionState`.

### Added

- `zkProgram.analyzeMethods()` to obtain metadata about a ZkProgram's methods https://github.com/o1-labs/o1js/pull/829 [@maht0rz](https://github.com/maht0rz)

### Fixed

- Improved Event Handling in o1js https://github.com/o1-labs/o1js/pull/825
  - Updated the internal event type to better handle events emitted in different zkApp transactions and when multiple zkApp transactions are present within a block.
  - The internal event type now includes event data and transaction information as separate objects, allowing for more accurate information about each event and its associated transaction.
- Removed multiple best tip blocks when fetching action data https://github.com/o1-labs/o1js/pull/817
  - Implemented a temporary fix that filters out multiple best tip blocks, if they exist, while fetching actions. This fix will be removed once the related issue in the Archive-Node-API repository (https://github.com/o1-labs/Archive-Node-API/issues/7) is resolved.
- New `fromActionState` and `endActionState` parameters for fetchActions function in o1js https://github.com/o1-labs/o1js/pull/828
  - Allows fetching only necessary actions to compute the latest actions state
  - Eliminates the need to retrieve the entire actions history of a zkApp
  - Utilizes `actionStateTwo` field returned by Archive Node API as a safe starting point for deriving the most recent action hash

## [0.9.5](https://github.com/o1-labs/o1js/compare/21de489...4573252d)

- Update the zkApp verification key from within one of its own methods, via proof https://github.com/o1-labs/o1js/pull/812

### Breaking changes

- Change type of verification key returned by `SmartContract.compile()` to match `VerificationKey` https://github.com/o1-labs/o1js/pull/812

### Fixed

- Failing `Mina.transaction` on Berkeley because of unsatisfied constraints caused by dummy data before we fetched account state https://github.com/o1-labs/o1js/pull/807
  - Previously, you could work around this by calling `fetchAccount()` for every account involved in a transaction. This is not necessary anymore.
- Update the zkApp verification key from within one of its own methods, via proof https://github.com/o1-labs/o1js/pull/812

## [0.9.4](https://github.com/o1-labs/o1js/compare/9acec55...21de489)

### Fixed

- `getActions` to handle multiple actions with multiple Account Updates https://github.com/o1-labs/o1js/pull/801

## [0.9.3](https://github.com/o1-labs/o1js/compare/1abdfb70...9acec55)

### Added

- Use `fetchEvents()` to fetch events for a specified zkApp from a GraphQL endpoint that implements [this schema](https://github.com/o1-labs/Archive-Node-API/blob/efebc9fd3cfc028f536ae2125e0d2676e2b86cd2/src/schema.ts#L1). `Mina.Network` accepts an additional endpoint which points to a GraphQL server. https://github.com/o1-labs/o1js/pull/749
  - Use the `mina` property for the Mina node.
  - Use `archive` for the archive node.
- Use `getActions` to fetch actions for a specified zkApp from a GraphQL endpoint GraphQL endpoint that implements the same schema as `fetchEvents`. https://github.com/o1-labs/o1js/pull/788

### Fixed

- Added the missing export of `Mina.TransactionId` https://github.com/o1-labs/o1js/pull/785
- Added an option to specify `tokenId` as `Field` in `fetchAccount()` https://github.com/o1-labs/o1js/pull/787 [@rpanic](https://github.com/rpanic)

## [0.9.2](https://github.com/o1-labs/o1js/compare/9c44b9c2...1abdfb70)

### Added

- `this.network.timestamp` is added back and is implemented on top of `this.network.globalSlotSinceGenesis` https://github.com/o1-labs/o1js/pull/755

### Changed

- On-chain value `globalSlot` is replaced by the clearer `currentSlot` https://github.com/o1-labs/o1js/pull/755
  - `currentSlot` refers to the slot at which the transaction _will be included in a block_.
  - the only supported method is `currentSlot.assertBetween()` because `currentSlot.get()` is impossible to implement since the value is determined in the future and `currentSlot.assertEquals()` is error-prone

### Fixed

- Incorrect counting of limit on events and actions https://github.com/o1-labs/o1js/pull/758
- Type error when using `Circuit.array` in on-chain state or events https://github.com/o1-labs/o1js/pull/758
- Bug when using `Circuit.witness` outside the prover https://github.com/o1-labs/o1js/pull/774

## [0.9.1](https://github.com/o1-labs/o1js/compare/71b6132b...9c44b9c2)

### Fixed

- Bug when using `this.<state>.get()` outside a transaction https://github.com/o1-labs/o1js/pull/754

## [0.9.0](https://github.com/o1-labs/o1js/compare/c5a36207...71b6132b)

### Added

- `Transaction.fromJSON` to recover transaction object from JSON https://github.com/o1-labs/o1js/pull/705
- New precondition: `provedState`, a boolean which is true if the entire on-chain state of this account was last modified by a proof https://github.com/o1-labs/o1js/pull/741
  - Same API as all preconditions: `this.account.provedState.assertEquals(Bool(true))`
  - Can be used to assert that the state wasn't tampered with by the zkApp developer using non-contract logic, for example, before deploying the zkApp
- New on-chain value `globalSlot`, to make assertions about the current time https://github.com/o1-labs/o1js/pull/649
  - example: `this.globalSlot.get()`, `this.globalSlot.assertBetween(lower, upper)`
  - Replaces `network.timestamp`, `network.globalSlotSinceGenesis` and `network.globalSlotSinceHardFork`. https://github.com/o1-labs/o1js/pull/560
- New permissions:
  - `access` to control whether account updates for this account can be used at all https://github.com/o1-labs/o1js/pull/500
  - `setTiming` to control who can update the account's `timing` field https://github.com/o1-labs/o1js/pull/685
  - Example: `this.permissions.set({ ...Permissions.default(), access: Permissions.proofOrSignature() })`
- Expose low-level view into the PLONK gates created by a smart contract method https://github.com/o1-labs/o1js/pull/687
  - `MyContract.analyzeMethods().<method name>.gates`

### Changed

- BREAKING CHANGE: Modify signature algorithm used by `Signature.{create,verify}` to be compatible with mina-signer https://github.com/o1-labs/o1js/pull/710
  - Signatures created with mina-signer's `client.signFields()` can now be verified inside a SNARK!
  - Breaks existing deployed smart contracts which use `Signature.verify()`
- BREAKING CHANGE: Circuits changed due to core protocol and cryptography changes; this breaks all deployed contracts.
- BREAKING CHANGE: Change structure of `Account` type which is returned by `Mina.getAccount()` https://github.com/o1-labs/o1js/pull/741
  - for example, `account.appState` -> `account.zkapp.appState`
  - full new type (exported as `Types.Account`): https://github.com/o1-labs/o1js/blob/0be70cb8ceb423976f348980e9d6238820758cc0/src/provable/gen/transaction.ts#L515
- Test accounts hard-coded in `LocalBlockchain` now have default permissions, not permissions allowing everything. Fixes some unintuitive behaviour in tests, like requiring no signature when using these accounts to send MINA https://github.com/o1-labs/o1js/issues/638

### Removed

- Preconditions `timestamp` and `globalSlotSinceHardFork` https://github.com/o1-labs/o1js/pull/560
  - `timestamp` is expected to come back as a wrapper for the new `globalSlot`

## [0.8.0](https://github.com/o1-labs/o1js/compare/d880bd6e...c5a36207)

### Added

- `this.account.<field>.set()` as a unified API to update fields on the account https://github.com/o1-labs/o1js/pull/643
  - covers `permissions`, `verificationKey`, `zkappUri`, `tokenSymbol`, `delegate`, `votingFor`
  - exists on `SmartContract.account` and `AccountUpdate.account`
- `this.sender` to get the public key of the transaction's sender https://github.com/o1-labs/o1js/pull/652
  - To get the sender outside a smart contract, there's now `Mina.sender()`
- `tx.wait()` is now implemented. It waits for the transactions inclusion in a block https://github.com/o1-labs/o1js/pull/645
  - `wait()` also now takes an optional `options` parameter to specify the polling interval or maximum attempts. `wait(options?: { maxAttempts?: number; interval?: number }): Promise<void>;`
- `Circuit.constraintSystemFromKeypair(keypair)` to inspect the circuit at a low level https://github.com/o1-labs/o1js/pull/529
  - Works with a `keypair` (prover + verifier key) generated with the `Circuit` API
- `Mina.faucet()` can now be used to programmatically fund an address on the testnet, using the faucet provided by faucet.minaprotocol.com https://github.com/o1-labs/o1js/pull/693

### Changed

- BREAKING CHANGE: Constraint changes in `sign()`, `requireSignature()` and `createSigned()` on `AccountUpdate` / `SmartContract`. _This means that smart contracts using these methods in their proofs won't be able to create valid proofs against old deployed verification keys._ https://github.com/o1-labs/o1js/pull/637
- `Mina.transaction` now takes a _public key_ as the fee payer argument (passing in a private key is deprecated) https://github.com/o1-labs/o1js/pull/652
  - Before: `Mina.transaction(privateKey, ...)`. Now: `Mina.transaction(publicKey, ...)`
  - `AccountUpdate.fundNewAccount()` now enables funding multiple accounts at once, and deprecates the `initialBalance` argument
- New option `enforceTransactionLimits` for `LocalBlockchain` (default value: `true`), to disable the enforcement of protocol transaction limits (maximum events, maximum sequence events and enforcing certain layout of `AccountUpdate`s depending on their authorization) https://github.com/o1-labs/o1js/pull/620
- Change the default `send` permissions (for sending MINA or tokens) that get set when deploying a zkApp, from `signature()` to `proof()` https://github.com/o1-labs/o1js/pull/648
- Functions for making assertions and comparisons have been renamed to their long form, instead of the initial abbreviation. Old function names have been deprecated https://github.com/o1-labs/o1js/pull/681
  - `.lt` -> `.lessThan`
  - `.lte` -> `.lessThanOrEqual`
  - `.gt` -> `.greaterThan`
  - `.gte` -> `greaterThanOrEqual`
  - `.assertLt` -> `.assertLessThan`
  - `.assertLte` -> `.assertLessThanOrEqual`
  - `.assertGt` -> `.assertGreaterThan`
  - `.assertGte` -> `assertGreaterThanOrEqual`
  - `.assertBoolean` -> `.assertBool`

### Deprecated

- `this.setPermissions()` in favor of `this.account.permissions.set()` https://github.com/o1-labs/o1js/pull/643
  - `this.tokenSymbol.set()` in favor of `this.account.tokenSymbol.set()`
  - `this.setValue()` in favor of `this.account.<field>.set()`
- `Mina.transaction(privateKey: PrivateKey, ...)` in favor of new signature `Mina.transaction(publicKey: PublicKey, ...)`
- `AccountUpdate.createSigned(privateKey: PrivateKey)` in favor of new signature `AccountUpdate.createSigned(publicKey: PublicKey)` https://github.com/o1-labs/o1js/pull/637
- `.lt`, `.lte`, `gt`, `gte`, `.assertLt`, `.assertLte`, `.assertGt`, `.assertGte` have been deprecated. https://github.com/o1-labs/o1js/pull/681

### Fixed

- Fixed Apple silicon performance issue https://github.com/o1-labs/o1js/issues/491
- Type inference for Structs with instance methods https://github.com/o1-labs/o1js/pull/567
  - also fixes `Struct.fromJSON`
- `SmartContract.fetchEvents` fixed when multiple event types existed https://github.com/o1-labs/o1js/issues/627
- Error when using reduce with a `Struct` as state type https://github.com/o1-labs/o1js/pull/689
- Fix use of stale cached accounts in `Mina.transaction` https://github.com/o1-labs/o1js/issues/430

## [0.7.3](https://github.com/o1-labs/o1js/compare/5f20f496...d880bd6e)

### Fixed

- Bug in `deploy()` when initializing a contract that already exists https://github.com/o1-labs/o1js/pull/588

### Deprecated

- `Mina.BerkeleyQANet` in favor of the clearer-named `Mina.Network` https://github.com/o1-labs/o1js/pull/588

## [0.7.2](https://github.com/o1-labs/o1js/compare/705f58d3...5f20f496)

### Added

- `MerkleMap` and `MerkleMapWitness` https://github.com/o1-labs/o1js/pull/546
- Lots of doc comments! https://github.com/o1-labs/o1js/pull/580

### Fixed

- Bug in `Circuit.log` printing account updates https://github.com/o1-labs/o1js/pull/578

## [0.7.1](https://github.com/o1-labs/o1js/compare/f0837188...705f58d3)

### Fixed

- Testnet-incompatible signatures in v0.7.0 https://github.com/o1-labs/o1js/pull/565

## [0.7.0](https://github.com/o1-labs/o1js/compare/f0837188...9a94231c)

### Added

- Added an optional string parameter to certain `assert` methods https://github.com/o1-labs/o1js/pull/470
- `Struct`, a new primitive for declaring composite, SNARK-compatible types https://github.com/o1-labs/o1js/pull/416
  - With this, we also added a way to include auxiliary, non-field element data in composite types
  - Added `VerificationKey`, which is a `Struct` with auxiliary data, to pass verification keys to a `@method`
  - BREAKING CHANGE: Change names related to circuit types: `AsFieldsAndAux<T>` -> `Provable<T>`, `AsFieldElement<T>` -> `ProvablePure<T>`, `circuitValue` -> `provable`
  - BREAKING CHANGE: Change all `ofFields` and `ofBits` methods on circuit types to `fromFields` and `fromBits`
- New option `proofsEnabled` for `LocalBlockchain` (default value: `true`), to quickly test transaction logic with proofs disabled https://github.com/o1-labs/o1js/pull/462
  - with `proofsEnabled: true`, proofs now get verified locally https://github.com/o1-labs/o1js/pull/423
- `SmartContract.approve()` to approve a tree of child account updates https://github.com/o1-labs/o1js/pull/428 https://github.com/o1-labs/o1js/pull/534
  - AccountUpdates are now valid `@method` arguments, and `approve()` is intended to be used on them when passed to a method
  - Also replaces `Experimental.accountUpdateFromCallback()`
- `Circuit.log()` to easily log Fields and other provable types inside a method, with the same API as `console.log()` https://github.com/o1-labs/o1js/pull/484
- `SmartContract.init()` is a new method on the base `SmartContract` that will be called only during the first deploy (not if you re-deploy later to upgrade the contract) https://github.com/o1-labs/o1js/pull/543
  - Overriding `init()` is the new recommended way to add custom state initialization logic.
- `transaction.toPretty()` and `accountUpdate.toPretty()` for debugging transactions by printing only the pieces that differ from default account updates https://github.com/o1-labs/o1js/pull/428
- `AccountUpdate.attachToTransaction()` for explicitly adding an account update to the current transaction. This replaces some previous behaviour where an account update got attached implicitly https://github.com/o1-labs/o1js/pull/484
- `SmartContract.requireSignature()` and `AccountUpdate.requireSignature()` as a simpler, better-named replacement for `.sign()` https://github.com/o1-labs/o1js/pull/558

### Changed

- BREAKING CHANGE: `tx.send()` is now asynchronous: old: `send(): TransactionId` new: `send(): Promise<TransactionId>` and `tx.send()` now directly waits for the network response, as opposed to `tx.send().wait()` https://github.com/o1-labs/o1js/pull/423
- Sending transactions to `LocalBlockchain` now involves
- `Circuit.witness` can now be called outside circuits, where it will just directly return the callback result https://github.com/o1-labs/o1js/pull/484
- The `FeePayerSpec`, which is used to specify properties of the transaction via `Mina.transaction()`, now has another optional parameter to specify the nonce manually. `Mina.transaction({ feePayerKey: feePayer, nonce: 1 }, () => {})` https://github.com/o1-labs/o1js/pull/497
- BREAKING CHANGE: Static methods of type `.fromString()`, `.fromNumber()` and `.fromBigInt()` on `Field`, `UInt64`, `UInt32` and `Int64` are no longer supported https://github.com/o1-labs/o1js/pull/519
  - use `Field(number | string | bigint)` and `UInt64.from(number | string | bigint)`
- Move several features out of 'experimental' https://github.com/o1-labs/o1js/pull/555
  - `Reducer` replaces `Experimental.Reducer`
  - `MerkleTree` and `MerkleWitness` replace `Experimental.{MerkleTree,MerkleWitness}`
  - In a `SmartContract`, `this.token` replaces `this.experimental.token`

### Deprecated

- `CircuitValue` deprecated in favor of `Struct` https://github.com/o1-labs/o1js/pull/416
- Static props `Field.zero`, `Field.one`, `Field.minusOne` deprecated in favor of `Field(number)` https://github.com/o1-labs/o1js/pull/524
- `SmartContract.sign()` and `AccountUpdate.sign()` in favor of `.requireSignature()` https://github.com/o1-labs/o1js/pull/558

### Fixed

- Uint comparisons and division fixed inside the prover https://github.com/o1-labs/o1js/pull/503
- Callback arguments are properly passed into method invocations https://github.com/o1-labs/o1js/pull/516
- Removed internal type `JSONValue` from public interfaces https://github.com/o1-labs/o1js/pull/536
- Returning values from a zkApp https://github.com/o1-labs/o1js/pull/461

### Fixed

- Callback arguments are properly passed into method invocations https://github.com/o1-labs/o1js/pull/516

## [0.6.1](https://github.com/o1-labs/o1js/compare/ba688523...f0837188)

### Fixed

- Proof verification on the web version https://github.com/o1-labs/o1js/pull/476

## [0.6.0](https://github.com/o1-labs/o1js/compare/f2ad423...ba688523)

### Added

- `reducer.getActions` partially implemented for local testing https://github.com/o1-labs/o1js/pull/327
- `gte` and `assertGte` methods on `UInt32`, `UInt64` https://github.com/o1-labs/o1js/pull/349
- Return sent transaction `hash` for `RemoteBlockchain` https://github.com/o1-labs/o1js/pull/399

### Changed

- BREAKING CHANGE: Rename the `Party` class to `AccountUpdate`. Also, rename other occurrences of "party" to "account update". https://github.com/o1-labs/o1js/pull/393
- BREAKING CHANGE: Don't require the account address as input to `SmartContract.compile()`, `SmartContract.digest()` and `SmartContract.analyzeMethods()` https://github.com/o1-labs/o1js/pull/406
  - This works because the address / public key is now a variable in the method circuit; it used to be a constant
- BREAKING CHANGE: Move `ZkProgram` to `Experimental.ZkProgram`

## [0.5.4](https://github.com/o1-labs/o1js/compare/3461333...f2ad423)

### Fixed

- Running o1js inside a web worker https://github.com/o1-labs/o1js/issues/378

## [0.5.3](https://github.com/o1-labs/o1js/compare/4f0dd40...3461333)

### Fixed

- Infinite loop when compiling in web version https://github.com/o1-labs/o1js/issues/379, by [@maht0rz](https://github.com/maht0rz)

## [0.5.2](https://github.com/o1-labs/o1js/compare/55c8ea0...4f0dd40)

### Fixed

- Crash of the web version introduced in 0.5.0
- Issue with `Experimental.MerkleWitness` https://github.com/o1-labs/o1js/pull/368

## [0.5.1](https://github.com/o1-labs/o1js/compare/e0192f7...55c8ea0)

### Fixed

- `fetchAccount` https://github.com/o1-labs/o1js/pull/350

## [0.5.0](https://github.com/o1-labs/o1js/compare/2375f08...e0192f7)

### Added

- **Recursive proofs**. RFC: https://github.com/o1-labs/o1js/issues/89, PRs: https://github.com/o1-labs/o1js/pull/245 https://github.com/o1-labs/o1js/pull/250 https://github.com/o1-labs/o1js/pull/261
  - Enable smart contract methods to take previous proofs as arguments, and verify them in the circuit
  - Add `ZkProgram`, a new primitive which represents a collection of circuits that produce instances of the same proof. So, it's a more general version of `SmartContract`, without any of the Mina-related API.
    `ZkProgram` is suitable for rollup-type systems and offchain usage of Pickles + Kimchi.
- **zkApp composability** -- calling other zkApps from inside zkApps. RFC: https://github.com/o1-labs/o1js/issues/303, PRs: https://github.com/o1-labs/o1js/pull/285, https://github.com/o1-labs/o1js/pull/296, https://github.com/o1-labs/o1js/pull/294, https://github.com/o1-labs/o1js/pull/297
- **Events** support via `SmartContract.events`, `this.emitEvent`. RFC: https://github.com/o1-labs/o1js/issues/248, PR: https://github.com/o1-labs/o1js/pull/272
  - `fetchEvents` partially implemented for local testing: https://github.com/o1-labs/o1js/pull/323
- **Payments**: `this.send({ to, amount })` as an easier API for sending Mina from smart contracts https://github.com/o1-labs/o1js/pull/325
  - `Party.send()` to transfer Mina between any accounts, for example, from users to smart contracts
- `SmartContract.digest()` to quickly compute a hash of the contract's circuit. This is [used by the zkApp CLI](https://github.com/o1-labs/zkapp-cli/pull/233) to figure out whether `compile` should be re-run or a cached verification key can be used. https://github.com/o1-labs/o1js/pull/268
- `Circuit.constraintSystem()` for creating a circuit from a function, counting the number of constraints and computing a digest of the circuit https://github.com/o1-labs/o1js/pull/279
- `this.account.isNew` to assert that an account did not (or did) exist before the transaction https://github.com/MinaProtocol/mina/pull/11524
- `LocalBlockchain.setTimestamp` and other setters for network state, to test network preconditions locally https://github.com/o1-labs/o1js/pull/329
- **Experimental APIs** are now collected under the `Experimental` import, or on `this.experimental` in a smart contract.
- Custom tokens (_experimental_), via `this.token`. RFC: https://github.com/o1-labs/o1js/issues/233, PR: https://github.com/o1-labs/o1js/pull/273,
- Actions / sequence events support (_experimental_), via `Experimental.Reducer`. RFC: https://github.com/o1-labs/o1js/issues/265, PR: https://github.com/o1-labs/o1js/pull/274
- Merkle tree implementation (_experimental_) via `Experimental.MerkleTree` https://github.com/o1-labs/o1js/pull/343

### Changed

- BREAKING CHANGE: Make on-chain state consistent with other preconditions - throw an error when state is not explicitly constrained https://github.com/o1-labs/o1js/pull/267
- `CircuitValue` improvements https://github.com/o1-labs/o1js/pull/269, https://github.com/o1-labs/o1js/pull/306, https://github.com/o1-labs/o1js/pull/341
  - Added a base constructor, so overriding the constructor on classes that extend `CircuitValue` is now _optional_. When overriding, the base constructor can be called without arguments, as previously: `super()`. When not overriding, the expected arguments are all the `@prop`s on the class, in the order they were defined in: `new MyCircuitValue(prop1, prop2)`.
  - `CircuitValue.fromObject({ prop1, prop2 })` is a new, better-typed alternative for using the base constructor.
  - Fixed: the overridden constructor is now free to have any argument structure -- previously, arguments had to be the props in their declared order. I.e., the behaviour that's now used by the base constructor used to be forced on all constructors, which is no longer the case.
- `Mina.transaction` improvements
  - Support zkApp proofs when there are other account updates in the same transaction block https://github.com/o1-labs/o1js/pull/280
  - Support multiple independent zkApp proofs in one transaction block https://github.com/o1-labs/o1js/pull/296
- Add previously unimplemented preconditions, like `this.network.timestamp` https://github.com/o1-labs/o1js/pull/324 https://github.com/MinaProtocol/mina/pull/11577
- Improve error messages thrown from Wasm, by making Rust's `panic` log to the JS console https://github.com/MinaProtocol/mina/pull/11644
- Not user-facing, but essential: Smart contracts fully constrain the account updates they create, inside the circuit https://github.com/o1-labs/o1js/pull/278

### Fixed

- Fix comparisons on `UInt32` and `UInt64` (`UInt32.lt`, `UInt32.gt`, etc) https://github.com/o1-labs/o1js/issues/174, https://github.com/o1-labs/o1js/issues/101. PR: https://github.com/o1-labs/o1js/pull/307

## [0.4.3](https://github.com/o1-labs/o1js/compare/e66f08d...2375f08)

### Added

- Implement the [precondition RFC](https://github.com/o1-labs/o1js/issues/179#issuecomment-1139413831):
  - new fields `this.account` and `this.network` on both `SmartContract` and `Party`
  - `this.<account|network>.<property>.get()` to use on-chain values in a circuit, e.g. account balance or block height
  - `this.<account|network>.<property>.{assertEqual, assertBetween, assertNothing}()` to constrain what values to allow for these
- `CircuitString`, a snark-compatible string type with methods like `.append()` https://github.com/o1-labs/o1js/pull/155
- `bool.assertTrue()`, `bool.assertFalse()` as convenient aliases for existing functionality
- `Ledger.verifyPartyProof` which can check if a proof on a transaction is valid https://github.com/o1-labs/o1js/pull/208
- Memo field in APIs like `Mina.transaction` to attach arbitrary messages https://github.com/o1-labs/o1js/pull/244
- This changelog

### Changed

- Huge snark performance improvements (2-10x) for most zkApps https://github.com/MinaProtocol/mina/pull/11053
- Performance improvements in node with > 4 CPUs, for all snarks https://github.com/MinaProtocol/mina/pull/11292
- Substantial reduction of o1js' size https://github.com/MinaProtocol/mina/pull/11166

### Removed

- Unused functions `call` and `callUnproved`, which were embryonic versions of what is now the `transaction` API to call smart contract methods
- Some unimplemented fields on `SmartContract`

### Fixed

- zkApp proving on web https://github.com/o1-labs/o1js/issues/226<|MERGE_RESOLUTION|>--- conflicted
+++ resolved
@@ -22,14 +22,9 @@
 ### Added
 
 - [PR! 1905](https://github.com/o1-labs/o1js/pull/1905) API support for circuit chunking
-<<<<<<< HEAD
   - still requires memory optimizations to be fully functional, and
   - proof-systems version still needs to be updated to include [this commit](https://github.com/o1-labs/proof-systems/pull/3222/commits/8c37c293f8159eed3676964ba47fc5dc0ae6ea1e)
-    - that fixed the zero knowledge rows mismatch across Kimchi WASM bindings
-=======
-  - work in progress - still requires memory optimizations to be fully functional
 - [PR !1848](https://github.com/o1-labs/o1js/pull/1848) Dynamic array provable type
->>>>>>> edfd391e
 
 ## [2.5.0](https://github.com/o1-labs/o1js/compare/6ff7f8470a...4e23a60)
 
