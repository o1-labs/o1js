--- conflicted
+++ resolved
@@ -19,10 +19,7 @@
 
 ### Added
 
-<<<<<<< HEAD
 - Gadgets for 224, 384 and 512 bit variants of SHA2 https://github.com/o1-labs/o1js/pull/1957
-=======
->>>>>>> df7a9d36
 - `setFee` and `setFeePerSnarkCost` for `Transaction` and `PendingTransaction` https://github.com/o1-labs/o1js/pull/1968
 - Doc comments for various ZkProgram methods https://github.com/o1-labs/o1js/pull/1974
 - `MerkleList.popOption()` for popping the last element and also learning if there was one https://github.com/o1-labs/o1js/pull/1997
