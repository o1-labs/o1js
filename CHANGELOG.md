# Changelog

All notable changes to this project are documented in this file.

The format is based on [Keep a Changelog](https://keepachangelog.com/en/1.0.0/).
This project adheres to [Semantic Versioning](https://semver.org/spec/v2.0.0.html).

<!--
  Possible subsections:
    _Added_ for new features.
    _Changed_ for changes in existing functionality.
    _Deprecated_ for soon-to-be removed features.
    _Removed_ for now removed features.
    _Fixed_ for any bug fixes.
    _Security_ in case of vulnerabilities.
 -->

## [Unreleased](https://github.com/o1-labs/o1js/compare/02c5e8d4d...HEAD)

<<<<<<< HEAD
### Fixed

- Fixed issue in `UInt64.rightShift()` where it incorrectly performed a left shift instead of a right shift. https://github.com/o1-labs/o1js/pull/1617
- Fixed issue in `ForeignField.toBits()` where high limbs were under-constrained for input length less than 176. https://github.com/o1-labs/o1js/pull/1617
=======
### Added

- Exposed sideloaded verification keys https://github.com/o1-labs/o1js/pull/1606 [@rpanic](https://github.com/rpanic)
  - Added Proof type `DynamicProof` that allows verification through specifying a verification key in-circuit
>>>>>>> c01e93eb

## [1.0.1](https://github.com/o1-labs/o1js/compare/1b6fd8b8e...02c5e8d4d) - 2024-04-22

### Breaking changes

- Native curve improvements https://github.com/o1-labs/o1js/pull/1530
  - Change the internal representation of `Scalar` from 255 Bools to 1 Bool and 1 Field (low bit and high 254 bits)
  - Make `Group.scale()` support all scalars (previously did not support 0, 1 and -1)
  - Make `Group.scale()` directly accept `Field` elements, and much more efficient than previous methods of scaling by Fields
    - As a result, `Signature.verify()` and `Nullifier.verify()` use much fewer constraints
  - Fix `Scalar.fromBits()` to not produce a shifted scalar; shifting is no longer exposed to users of `Scalar`.
- Add assertion to the foreign EC addition gadget that prevents degenerate cases https://github.com/o1-labs/o1js/pull/1545
  - Fixes soundness of ECDSA; slightly increases its constraints from ~28k to 29k
  - Breaks circuits that used EC addition, like ECDSA
- `Mina.LocalBlockchain()` and `Proof.fromJSON()` are made async https://github.com/o1-labs/o1js/pull/1583
  - These were the last remaining sync APIs that depended on an async setup task; making them async enables removing top-level await
- `Mina.LocalBlockchain` no longer supports the network kind configuration https://github.com/o1-labs/o1js/pull/1581
- `Poseidon.hashToGroup()` now returns a `Group` directly, and constrains it to be deterministic https://github.com/o1-labs/o1js/pull/1546
  - Added `Poseidon.Unsafe.hashToGroup()` as a more efficient, non-deterministic version for advanced use cases
- A `Transaction`'s `prove` method no longer returns the proofs promise directly, but rather returns a `Transaction` promise, the resolved value of which contains a `proofs` prop. https://github.com/o1-labs/o1js/pull/1567
- The `Transaction` type now has two type params `Proven extends boolean` and `Signed extends boolean`, which are used to conditionally show/hide relevant state. https://github.com/o1-labs/o1js/pull/1567
- Improved functionality of `MerkleList` and `MerkleListIterator` for easier traversal of `MerkleList`s. https://github.com/o1-labs/o1js/pull/1562
- Simplified internal logic of reducer. https://github.com/o1-labs/o1js/pull/1577
  - `contract.getActions()` now returns a `MerkleList`
- Add `toValue()` and `fromValue()` interface to `Provable<T>` to encode how provable types map to plain JS values https://github.com/o1-labs/o1js/pull/1271
  - You can now return the plain value from a `Provable.witness()` callback, and it will be transformed into the provable type
- Remove `Account()` constructor which was no different from `AccountUpdate.create().account`, and export `Account` type instead. https://github.com/o1-labs/o1js/pull/1598

### Added

- Export `Events` under `AccountUpdate.Events`. https://github.com/o1-labs/o1js/pull/1563
- `Mina.transaction` has been reworked such that one can call methods directly on the returned promise (now a `TransactionPromise`). This enables a fluent / method-chaining API. https://github.com/o1-labs/o1js/pull/1567
- `TransactionPendingPromise` enables calling `wait` directly on the promise returned by calling `send` on a `Transaction`. https://github.com/o1-labs/o1js/pull/1567
- `initializeBindings()` to explicitly trigger setup work that is needed when running provable code https://github.com/o1-labs/o1js/pull/1583
  - calling this function is optional

### Changes

- Remove top-level await https://github.com/o1-labs/o1js/pull/1583
  - To simplify integration with bundlers like webpack
- Make `MerkleTree.{nodes,zeroes}` public properties https://github.com/o1-labs/o1js/pull/1555
  - This makes it possible to clone merkle trees, which is often needed

### Fixed

- Fix error when computing Merkle map witnesses, introduced in the last version due to the `toBits()` change https://github.com/o1-labs/o1js/pull/1559
- Improved error message when compiling a program that has no methods. https://github.com/o1-labs/o1js/pull/1563

## [0.18.0](https://github.com/o1-labs/o1js/compare/74948acac...1b6fd8b8e) - 2024-04-09

### Breaking changes

- **Async circuits**. Require all smart contract and zkprogram methods to be async https://github.com/o1-labs/o1js/pull/1477
  - This change allows you to use `await` inside your methods. Change the method signature by adding the `async` keyword.
  - Don't forget to add `await` to all contract calls! `await MyContract.myMethod();`
  - To declare a return value from a method, use the new `@method.returns()` decorator
- Require the callback to `Mina.transaction()` to be async https://github.com/o1-labs/o1js/pull/1468
- Change `{SmartContract,ZkProgram}.analyzeMethods()` to be async https://github.com/o1-labs/o1js/pull/1450
  - `Provable.runAndCheck()`, `Provable.constraintSystem()` and `{SmartContract,ZkProgram}.digest()` are also async now
- **Remove deprecated APIs**
  - Remove `CircuitValue`, `prop`, `arrayProp` and `matrixProp` https://github.com/o1-labs/o1js/pull/1507
  - Remove `Mina.accountCreationFee()`, `Mina.BerkeleyQANet`, all APIs which accept private keys for feepayers, `Token`, `AccountUpdate.tokenSymbol`, `SmartContract.{token, setValue, setPermissions}`, "assert" methods for preconditions, `MerkleTee.calculateRootSlow()`, `Scalar.fromBigInt()`, `UInt64.lt()` and friends, deprecated static methods on `Group`, utility methods on `Circuit` like `Circuit.if()`, `Field.isZero()`, `isReady` and `shutdown()` https://github.com/o1-labs/o1js/pull/1515
- Remove `privateKey` from the accepted arguments of `SmartContract.deploy()` https://github.com/o1-labs/o1js/pull/1515
- **Efficient comparisons**. Support arbitrary bit lengths for `Field` comparisons and massively reduce their constraints https://github.com/o1-labs/o1js/pull/1523
  - `Field.assertLessThan()` goes from 510 to 24 constraints, `Field.lessThan()` from 509 to 38
  - Moderately improve other comparisons: `UInt64.assertLessThan()` from 27 to 14, `UInt64.lessThan()` from 27 to 15, `UInt32` similar.
  - Massively improve `Field.isEven()`, add `Field.isOdd()`
  - `PrivateKey.toPublicKey()` from 358 to 119 constraints thanks to `isOdd()`
  - Add `Gadgets.ForeignField.assertLessThanOrEqual()` and support two variables as input to `ForeignField.assertLessThan()`
- Remove `this.sender` which unintuitively did not prove that its value was the actual sender of the transaction https://github.com/o1-labs/o1js/pull/1464 [@julio4](https://github.com/julio4)
  Replaced by more explicit APIs:
  - `this.sender.getUnconstrained()` which has the old behavior of `this.sender`, and returns an unconstrained value (which means that the prover can set it to any value they want)
  - `this.sender.getAndRequireSignature()` which requires a signature from the sender's public key and therefore proves that whoever created the transaction really owns the sender account
- `Reducer.reduce()` requires the maximum number of actions per method as an explicit (optional) argument https://github.com/o1-labs/o1js/pull/1450
  - The default value is 1 and should work for most existing contracts
- `new UInt64()` and `UInt64.from()` no longer unsafely accept a field element as input. https://github.com/o1-labs/o1js/pull/1438 [@julio4](https://github.com/julio4)  
   As a replacement, `UInt64.Unsafe.fromField()` was introduced
  - This prevents you from accidentally creating a `UInt64` without proving that it fits in 64 bits
  - Equivalent changes were made to `UInt32`
- Fixed vulnerability in `Field.to/fromBits()` outlined in [#1023](https://github.com/o1-labs/o1js/issues/1023) by imposing a limit of 254 bits https://github.com/o1-labs/o1js/pull/1461
- Remove `Field.rangeCheckHelper()` which was too low-level and easy to misuse https://github.com/o1-labs/o1js/pull/1485
  - Also, rename the misleadingly named `Gadgets.isInRangeN()` to `Gadgets.isDefinitelyInRangeN()`
- Rename `Bool.Unsafe.ofField()` to `Bool.Unsafe.fromField()` https://github.com/o1-labs/o1js/pull/1485
- Replace the namespaced type exports `Gadgets.Field3` and `Gadgets.ForeignField.Sum` with `Field3` and `ForeignFieldSum`
  - Unfortunately, the namespace didn't play well with auto-imports in TypeScript
- Add `Gadgets.rangeCheck3x12()` and fix proof system bug that prevented it from working https://github.com/o1-labs/o1js/pull/1534
- Update transaction version and other bindings changes to ensure berkeley compatibility https://github.com/o1-labs/o1js/pull/1542

### Added

- `Provable.witnessAsync()` to introduce provable values from an async callback https://github.com/o1-labs/o1js/pull/1468
- Internal benchmarking tooling to keep track of performance https://github.com/o1-labs/o1js/pull/1481
- Add `toInput` method for `Group` instance https://github.com/o1-labs/o1js/pull/1483

### Changed

- `field.assertBool()` now also returns the `Field` as a `Bool` for ergonomics https://github.com/o1-labs/o1js/pull/1523

## [0.17.0](https://github.com/o1-labs/o1js/compare/1ad7333e9e...74948acac) - 2024-03-06

### Breaking changes

- Fixed parity between `Mina.LocalBlockchain` and `Mina.Network` to have the same behaviors https://github.com/o1-labs/o1js/pull/1422 https://github.com/o1-labs/o1js/pull/1480
  - Changed the `TransactionId` type to `Transaction`. Additionally added `PendingTransaction` and `RejectedTransaction` types to better represent the state of a transaction.
  - `Transaction.safeSend()` and `PendingTransaction.safeWait()` are introduced to return a `IncludedTransaction` or `RejectedTransaction` object without throwing errors.
  - `transaction.send()` throws an error if the transaction was not successful for both `Mina.LocalBlockchain` and `Mina.Network` and returns a `PendingTransaction` object if it was successful. Use `transaction.safeSend` to send a transaction that will not throw an error and either return a `PendingTransaction` or `RejectedTransaction`.
  - `transaction.wait()` throws an error if the transaction was not successful for both `Mina.LocalBlockchain` and `Mina.Network` and returns a `IncludedTransaction` object if it was successful. Use `transaction.safeWait` to send a transaction that will not throw an error and either return a `IncludedTransaction` or `RejectedTransaction`.
  - `transaction.hash()` is no longer a function, it is now a property that returns the hash of the transaction.
  - Changed `Transaction.isSuccess` to `Transaction.status` to better represent the state of a transaction.
- Improved efficiency of computing `AccountUpdate.callData` by packing field elements into as few field elements as possible https://github.com/o1-labs/o1js/pull/1458
  - This leads to a large reduction in the number of constraints used when inputs to a zkApp method are many field elements (e.g. a long list of `Bool`s)
- Return events in the `LocalBlockchain` in reverse chronological order (latest events at the beginning) to match the behavior of the `Network` https://github.com/o1-labs/o1js/pull/1460

### Added

- Support for custom network identifiers other than `mainnet` or `testnet` https://github.com/o1-labs/o1js/pull/1444
- `PrivateKey.randomKeypair()` to generate private and public key in one command https://github.com/o1-labs/o1js/pull/1446
- `setNumberOfWorkers()` to allow developer to override the number of workers used during compilation and proof generation/verification https://github.com/o1-labs/o1js/pull/1456

### Changed

- Improve all-around performance by reverting the Apple silicon workaround (https://github.com/o1-labs/o1js/pull/683) as the root problem is now fixed upstream https://github.com/o1-labs/o1js/pull/1456
- Improved error message when trying to use `fetchActions`/`fetchEvents` with a missing Archive Node endpoint https://github.com/o1-labs/o1js/pull/1459

### Deprecated

- `SmartContract.token` is deprecated in favor of new methods on `TokenContract` https://github.com/o1-labs/o1js/pull/1446
  - `TokenContract.deriveTokenId()` to get the ID of the managed token
  - `TokenContract.internal.{send, mint, burn}` to perform token operations from within the contract

### Fixed

- Mitigate security hazard of deploying token contracts https://github.com/o1-labs/o1js/issues/1439
- Make `Circuit` handle types with a `.provable` property (like those used in ECDSA) https://github.com/o1-labs/o1js/pull/1471
  - To support offchain, non-Pickles proofs of ECDSA signatures

## [0.16.1](https://github.com/o1-labs/o1js/compare/834a44002...3b5f7c7)

### Breaking changes

- Remove `AccountUpdate.children` and `AccountUpdate.parent` properties https://github.com/o1-labs/o1js/pull/1402
  - Also removes the optional `AccountUpdatesLayout` argument to `approve()`
  - Adds `AccountUpdateTree` and `AccountUpdateForest`, new classes that represent a layout of account updates explicitly
  - Both of the new types are now accepted as inputs to `approve()`
  - `accountUpdate.extractTree()` to obtain the tree associated with an account update in the current transaction context.
- Remove `Experimental.Callback` API https://github.com/o1-labs/o1js/pull/1430

### Added

- `MerkleList<T>` to enable provable operations on a dynamically-sized list https://github.com/o1-labs/o1js/pull/1398
  - including `MerkleListIterator<T>` to iterate over a merkle list
- `TokenContract`, a new base smart contract class for token contracts https://github.com/o1-labs/o1js/pull/1384
  - Usage example: `https://github.com/o1-labs/o1js/blob/main/src/lib/mina/token/token-contract.unit-test.ts`
- `TokenAccountUpdateIterator`, a primitive to iterate over all token account updates in a transaction https://github.com/o1-labs/o1js/pull/1398
  - this is used to implement `TokenContract` under the hood

### Fixed

- Mainnet support. https://github.com/o1-labs/o1js/pull/1437

## [0.16.0](https://github.com/o1-labs/o1js/compare/e5d1e0f...834a44002)

### Breaking changes

- Protocol change that adds a "transaction version" to the permission to set verification keys https://github.com/MinaProtocol/mina/pull/14407
  - See [the relevant RFC](https://github.com/MinaProtocol/mina/blob/9577ad689a8e4d4f97e1d0fc3d26e20219f4abd1/rfcs/0051-verification-key-permissions.md) for the motivation behind this change
  - Breaks all deployed contracts, as it changes the account update layout

### Added

- Provable type `Packed<T>` to pack small field elements into fewer field elements https://github.com/o1-labs/o1js/pull/1376
- Provable type `Hashed<T>` to represent provable types by their hash https://github.com/o1-labs/o1js/pull/1377
  - This also exposes `Poseidon.hashPacked()` to efficiently hash an arbitrary type

### Changed

- Reduce number of constraints of ECDSA verification by 5% https://github.com/o1-labs/o1js/pull/1376

## [0.15.4](https://github.com/o1-labs/o1js/compare/be748e42e...e5d1e0f)

### Changed

- Improve performance of Wasm Poseidon hashing by a factor of 13x https://github.com/o1-labs/o1js/pull/1378
  - Speeds up local blockchain tests without proving by ~40%
- Improve performance of Field inverse https://github.com/o1-labs/o1js/pull/1373
  - Speeds up proving by ~2-4%

### Added

- Configurable `networkId` when declaring a Mina instance. https://github.com/o1-labs/o1js/pull/1387
  - Defaults to `"testnet"`, the other option is `"mainnet"`
  - The `networkId` parameter influences the algorithm used for signatures, and ensures that testnet transactions can't be replayed on mainnet

## [0.15.3](https://github.com/o1-labs/o1js/compare/1ad7333e9e...be748e42e)

### Added

- **SHA256 hash function** exposed via `Hash.SHA2_256` or `Gadgets.SHA256`. https://github.com/o1-labs/o1js/pull/1285

### Changed

- `Mina.accountCreationFee()` is deprecated in favor of `Mina.getNetworkConstants().accountCreationFee`. https://github.com/o1-labs/o1js/pull/1367
  - `Mina.getNetworkConstants()` returns:
    - [default](https://github.com/o1-labs/o1js/pull/1367/files#diff-ef2c3547d64a8eaa8253cd82b3623288f3271e14f1dc893a0a3ddc1ff4b9688fR7) network constants if used outside of the transaction scope.
    - [actual](https://github.com/o1-labs/o1js/pull/1367/files#diff-437f2c15df7c90ad8154c5de1677ec0838d51859bcc0a0cefd8a0424b5736f31R1051) network constants if used within the transaction scope.

### Fixed

- Fix approving of complex account update layouts https://github.com/o1-labs/o1js/pull/1364

## [0.15.2](https://github.com/o1-labs/o1js/compare/1ad7333e9e...08ba27329)

### Fixed

- Fix bug in `Hash.hash()` which always resulted in an error https://github.com/o1-labs/o1js/pull/1346

## [0.15.1](https://github.com/o1-labs/o1js/compare/1ad7333e9e...19115a159)

### Breaking changes

- Rename `Gadgets.rotate()` to `Gadgets.rotate64()` to better reflect the amount of bits the gadget operates on. https://github.com/o1-labs/o1js/pull/1259
- Rename `Gadgets.{leftShift(), rightShift()}` to `Gadgets.{leftShift64(), rightShift64()}` to better reflect the amount of bits the gadget operates on. https://github.com/o1-labs/o1js/pull/1259

### Added

- Non-native elliptic curve operations exposed through `createForeignCurve()` class factory https://github.com/o1-labs/o1js/pull/1007
- **ECDSA signature verification** exposed through `createEcdsa()` class factory https://github.com/o1-labs/o1js/pull/1240 https://github.com/o1-labs/o1js/pull/1007 https://github.com/o1-labs/o1js/pull/1307
  - For an example, see `./src/examples/crypto/ecdsa`
- **Keccak/SHA3 hash function** exposed on `Keccak` namespace https://github.com/o1-labs/o1js/pull/1291
- `Hash` namespace which holds all hash functions https://github.com/o1-labs/o1js/pull/999
  - `Bytes`, provable type to hold a byte array, which serves as input and output for Keccak variants
  - `UInt8`, provable type to hold a single byte, which is constrained to be in the 0 to 255 range
- `Gadgets.rotate32()` for rotation over 32 bit values https://github.com/o1-labs/o1js/pull/1259
- `Gadgets.leftShift32()` for left shift over 32 bit values https://github.com/o1-labs/o1js/pull/1259
- `Gadgets.divMod32()` division modulo 2^32 that returns the remainder and quotient of the operation https://github.com/o1-labs/o1js/pull/1259
- `Gadgets.rangeCheck32()` range check for 32 bit values https://github.com/o1-labs/o1js/pull/1259
- `Gadgets.addMod32()` addition modulo 2^32 https://github.com/o1-labs/o1js/pull/1259
- Expose new bitwise gadgets on `UInt32` and `UInt64` https://github.com/o1-labs/o1js/pull/1259
  - bitwise XOR via `{UInt32, UInt64}.xor()`
  - bitwise NOT via `{UInt32, UInt64}.not()`
  - bitwise ROTATE via `{UInt32, UInt64}.rotate()`
  - bitwise LEFTSHIFT via `{UInt32, UInt64}.leftShift()`
  - bitwise RIGHTSHIFT via `{UInt32, UInt64}.rightShift()`
  - bitwise AND via `{UInt32, UInt64}.and()`
- Example for using actions to store a map data structure https://github.com/o1-labs/o1js/pull/1300
- `Provable.constraintSystem()` and `{ZkProgram,SmartContract}.analyzeMethods()` return a `summary()` method to return a summary of the constraints used by a method https://github.com/o1-labs/o1js/pull/1007
- `assert()` asserts that a given statement is true https://github.com/o1-labs/o1js/pull/1285

### Fixed

- Fix stack overflows when calling provable methods with large inputs https://github.com/o1-labs/o1js/pull/1334
- Fix `Local.setProofsEnabled()` which would not get picked up by `deploy()` https://github.com/o1-labs/o1js/pull/1330
- Remove usage of private class fields in core types like `Field`, for better type compatibility between different o1js versions https://github.com/o1-labs/o1js/pull/1319

## [0.15.0](https://github.com/o1-labs/o1js/compare/1ad7333e9e...7acf19d0d)

### Breaking changes

- `ZkProgram.compile()` now returns the verification key and its hash, to be consistent with `SmartContract.compile()` https://github.com/o1-labs/o1js/pull/1292 [@rpanic](https://github.com/rpanic)

### Added

- **Foreign field arithmetic** exposed through the `createForeignField()` class factory https://github.com/o1-labs/snarkyjs/pull/985
- `Crypto` namespace which exposes elliptic curve and finite field arithmetic on bigints, as well as example curve parameters https://github.com/o1-labs/o1js/pull/1240
- `Gadgets.ForeignField.assertMul()` for efficiently constraining products of sums in non-native arithmetic https://github.com/o1-labs/o1js/pull/1262
- `Unconstrained` for safely maintaining unconstrained values in provable code https://github.com/o1-labs/o1js/pull/1262
- `Gadgets.rangeCheck8()` to assert that a value fits in 8 bits https://github.com/o1-labs/o1js/pull/1288

### Changed

- Change precondition APIs to use "require" instead of "assert" as the verb, to distinguish them from provable assertions. [@LuffySama-Dev](https://github.com/LuffySama-Dev)
  - `this.x.getAndAssertEquals()` is now `this.x.getAndRequireEquals()` https://github.com/o1-labs/o1js/pull/1263
  - `this.x.assertEquals(x)` is now `this.x.requireEquals(x)` https://github.com/o1-labs/o1js/pull/1263
  - `this.account.x.getAndAssertEquals(x)` is now `this.account.x.requireEquals(x)` https://github.com/o1-labs/o1js/pull/1265
  - `this.account.x.assertBetween()` is now `this.account.x.requireBetween()` https://github.com/o1-labs/o1js/pull/1265
  - `this.network.x.getAndAssertEquals()` is now `this.network.x.getAndRequireEquals()` https://github.com/o1-labs/o1js/pull/1265
- `Provable.constraintSystem()` and `{ZkProgram,SmartContract}.analyzeMethods()` return a `print()` method for pretty-printing the constraint system https://github.com/o1-labs/o1js/pull/1240

### Fixed

- Fix missing recursive verification of proofs in smart contracts https://github.com/o1-labs/o1js/pull/1302

## [0.14.2](https://github.com/o1-labs/o1js/compare/26363465d...1ad7333e9e)

### Breaking changes

- Change return signature of `ZkProgram.analyzeMethods()` to be a keyed object https://github.com/o1-labs/o1js/pull/1223

### Added

- Provable non-native field arithmetic:
  - `Gadgets.ForeignField.{add, sub, sumchain}()` for addition and subtraction https://github.com/o1-labs/o1js/pull/1220
  - `Gadgets.ForeignField.{mul, inv, div}()` for multiplication and division https://github.com/o1-labs/o1js/pull/1223
- Comprehensive internal testing of constraint system layouts generated by new gadgets https://github.com/o1-labs/o1js/pull/1241 https://github.com/o1-labs/o1js/pull/1220

### Changed

- `Lightnet` namespace API updates with added `listAcquiredKeyPairs()` method https://github.com/o1-labs/o1js/pull/1256
- Expose raw provable methods of a `ZkProgram` on `zkProgram.rawMethods` https://github.com/o1-labs/o1js/pull/1241
- Reduce number of constraints needed by `rotate()`, `leftShift()` and, `rightShift()` gadgets https://github.com/o1-labs/o1js/pull/1201

### Fixed

- Add a parameter to `checkZkappTransaction` for block length to check for transaction inclusion. This fixes a case where `Transaction.wait()` only checked the latest block, which led to an error once the transaction was included in a block that was not the latest. https://github.com/o1-labs/o1js/pull/1239

## [0.14.1](https://github.com/o1-labs/o1js/compare/e8e7510e1...26363465d)

### Added

- `Gadgets.not()`, new provable method to support bitwise not. https://github.com/o1-labs/o1js/pull/1198
- `Gadgets.leftShift() / Gadgets.rightShift()`, new provable methods to support bitwise shifting. https://github.com/o1-labs/o1js/pull/1194
- `Gadgets.and()`, new provable method to support bitwise and. https://github.com/o1-labs/o1js/pull/1193
- `Gadgets.multiRangeCheck()` and `Gadgets.compactMultiRangeCheck()`, two building blocks for non-native arithmetic with bigints of size up to 264 bits. https://github.com/o1-labs/o1js/pull/1216

### Fixed

- Removed array reversal of fetched actions, since they are returned in the correct order. https://github.com/o1-labs/o1js/pull/1258

## [0.14.0](https://github.com/o1-labs/o1js/compare/045faa7...e8e7510e1)

### Breaking changes

- Constraint optimizations in Field methods and core crypto changes break all verification keys https://github.com/o1-labs/o1js/pull/1171 https://github.com/o1-labs/o1js/pull/1178

### Changed

- `ZkProgram` has moved out of the `Experimental` namespace and is now available as a top-level import directly. `Experimental.ZkProgram` has been deprecated.
- `ZkProgram` gets a new input argument `name: string` which is required in the non-experimental API. The name is used to identify a ZkProgram when caching prover keys. https://github.com/o1-labs/o1js/pull/1200

### Added

- `Lightnet` namespace to interact with the account manager provided by the [lightnet Mina network](https://hub.docker.com/r/o1labs/mina-local-network) https://github.com/o1-labs/o1js/pull/1167
- Internal support for several custom gates (range check, bitwise operations, foreign field operations) and lookup tables https://github.com/o1-labs/o1js/pull/1176
- `Gadgets.rangeCheck64()`, new provable method to do efficient 64-bit range checks using lookup tables https://github.com/o1-labs/o1js/pull/1181
- `Gadgets.rotate()`, new provable method to support bitwise rotation for native field elements. https://github.com/o1-labs/o1js/pull/1182
- `Gadgets.xor()`, new provable method to support bitwise xor for native field elements. https://github.com/o1-labs/o1js/pull/1177
- `Proof.dummy()` to create dummy proofs https://github.com/o1-labs/o1js/pull/1188
  - You can use this to write ZkPrograms that handle the base case and the inductive case in the same method.

### Changed

- Use cached prover keys in `compile()` when running in Node.js https://github.com/o1-labs/o1js/pull/1187
  - Caching is configurable by passing a custom `Cache` (new export) to `compile()`
  - By default, prover keys are stored in an OS-dependent cache directory; `~/.cache/pickles` on Mac and Linux
- Use cached setup points (SRS and Lagrange bases) when running in Node.js https://github.com/o1-labs/o1js/pull/1197
  - Also, speed up SRS generation by using multiple threads
  - Together with caching of prover keys, this speeds up compilation time by roughly
    - **86%** when everything is cached
    - **34%** when nothing is cached

## [0.13.1](https://github.com/o1-labs/o1js/compare/c2f392fe5...045faa7)

### Breaking changes

- Changes to some verification keys caused by changing the way `Struct` orders object properties. https://github.com/o1-labs/o1js/pull/1124 [@Comdex](https://github.com/Comdex)
  - To recover existing verification keys and behavior, change the order of properties in your Struct definitions to be alphabetical
  - The `customObjectKeys` option is removed from `Struct`

### Changed

- Improve prover performance by ~25% https://github.com/o1-labs/o1js/pull/1092
  - Change internal representation of field elements to be JS bigint instead of Uint8Array
- Consolidate internal framework for testing equivalence of two implementations

## [0.13.0](https://github.com/o1-labs/o1js/compare/fbd4b2717...c2f392fe5)

### Breaking changes

- Changes to verification keys caused by updates to the proof system. This breaks all deployed contracts https://github.com/o1-labs/o1js/pull/1016

## [0.12.2](https://github.com/o1-labs/o1js/compare/b1d8d5910...fbd4b2717)

### Changed

- Renamed SnarkyJS to o1js https://github.com/o1-labs/o1js/pull/1104
- Reduce loading time of the library by 3-4x https://github.com/o1-labs/o1js/pull/1073
- Improve error when forgetting `transaction.prove()` https://github.com/o1-labs/o1js/pull/1095

## [0.12.1](https://github.com/o1-labs/o1js/compare/161b69d602...b1d8d5910)

### Added

- Added a method `createTestNullifier` to the Nullifier class for testing purposes. It is recommended to use mina-signer to create Nullifiers in production, since it does not leak the private key of the user. The `Nullifier.createTestNullifier` method requires the private key as an input _outside of the users wallet_. https://github.com/o1-labs/o1js/pull/1026
- Added `field.isEven` to check if a Field element is odd or even. https://github.com/o1-labs/o1js/pull/1026

### Fixed

- Revert verification key hash change from previous release to stay compatible with the current testnet https://github.com/o1-labs/o1js/pull/1032

## [0.12.0](https://github.com/o1-labs/o1js/compare/eaa39dca0...161b69d602)

### Breaking Changes

- Fix the default verification key hash that was generated for AccountUpdates. This change adopts the default mechanism provided by Mina Protocol https://github.com/o1-labs/o1js/pull/1021
  - Please be aware that this alteration results in a breaking change affecting the verification key of already deployed contracts.

## [0.11.4](https://github.com/o1-labs/o1js/compare/544489609...eaa39dca0)

### Fixed

- NodeJS error caused by invalid import https://github.com/o1-labs/o1js/issues/1012

## [0.11.3](https://github.com/o1-labs/o1js/compare/2d2af219c...544489609)

### Fixed

- Fix commonJS version of o1js, again https://github.com/o1-labs/o1js/pull/1006

## [0.11.2](https://github.com/o1-labs/o1js/compare/c549e02fa...2d2af219c)

### Fixed

- Fix commonJS version of o1js https://github.com/o1-labs/o1js/pull/1005

## [0.11.1](https://github.com/o1-labs/o1js/compare/3fbd9678e...c549e02fa)

### Breaking changes

- `Group` operations now generate a different set of constraints. This breaks deployed contracts, because the circuit changed. https://github.com/o1-labs/o1js/pull/967

### Added

- Implemented `Nullifier` as a new primitive https://github.com/o1-labs/o1js/pull/882
  - mina-signer can now be used to generate a Nullifier, which can be consumed by zkApps using the newly added Nullifier Struct

### Changed

- Improve error message `Can't evaluate prover code outside an as_prover block` https://github.com/o1-labs/o1js/pull/998

### Fixed

- Fix unsupported use of `window` when running o1js in workers https://github.com/o1-labs/o1js/pull/1002

## [0.11.0](https://github.com/o1-labs/o1js/compare/a632313a...3fbd9678e)

### Breaking changes

- Rewrite of `Provable.if()` causes breaking changes to all deployed contracts https://github.com/o1-labs/o1js/pull/889
- Remove all deprecated methods and properties on `Field` https://github.com/o1-labs/o1js/pull/902
- The `Field(x)` constructor and other Field methods no longer accept a `boolean` as input. Instead, you can now pass in a `bigint` to all Field methods. https://github.com/o1-labs/o1js/pull/902
- Remove redundant `signFeePayer()` method https://github.com/o1-labs/o1js/pull/935

### Added

- Add `field.assertNotEquals()` to assert that a field element does not equal some value https://github.com/o1-labs/o1js/pull/902
  - More efficient than `field.equals(x).assertFalse()`
- Add `scalar.toConstant()`, `scalar.toBigInt()`, `Scalar.from()`, `privateKey.toBigInt()`, `PrivateKey.fromBigInt()` https://github.com/o1-labs/o1js/pull/935
- `Poseidon.hashToGroup` enables hashing to a group https://github.com/o1-labs/o1js/pull/887

### Changed

- **Make stack traces more readable** https://github.com/o1-labs/o1js/pull/890
  - Stack traces thrown from o1js are cleaned up by filtering out unnecessary lines and other noisy details
- Remove optional `zkappKey` argument in `smartContract.init()`, and instead assert that `provedState` is false when `init()` is called https://github.com/o1-labs/o1js/pull/908
- Improve assertion error messages on `Field` methods https://github.com/o1-labs/o1js/issues/743 https://github.com/o1-labs/o1js/pull/902
- Publicly expose the internal details of the `Field` type https://github.com/o1-labs/o1js/pull/902

### Deprecated

- Utility methods on `Circuit` are deprecated in favor of the same methods on `Provable` https://github.com/o1-labs/o1js/pull/889
  - `Circuit.if()`, `Circuit.witness()`, `Circuit.log()` and others replaced by `Provable.if()`, `Provable.witness()`, `Provable.log()`
  - Under the hood, some of these methods were rewritten in TypeScript
- Deprecate `field.isZero()` https://github.com/o1-labs/o1js/pull/902

### Fixed

- Fix running o1js in Node.js on Windows https://github.com/o1-labs/o1js-bindings/pull/19 [@wizicer](https://github.com/wizicer)
- Fix error reporting from GraphQL requests https://github.com/o1-labs/o1js/pull/919
- Resolved an `Out of Memory error` experienced on iOS devices (iPhones and iPads) during the initialization of the WASM memory https://github.com/o1-labs/o1js-bindings/pull/26
- Fix `field.greaterThan()` and other comparison methods outside provable code https://github.com/o1-labs/o1js/issues/858 https://github.com/o1-labs/o1js/pull/902
- Fix `field.assertBool()` https://github.com/o1-labs/o1js/issues/469 https://github.com/o1-labs/o1js/pull/902
- Fix `Field(bigint)` where `bigint` is larger than the field modulus https://github.com/o1-labs/o1js/issues/432 https://github.com/o1-labs/o1js/pull/902
  - The new behaviour is to use the modular residual of the input
- No longer fail on missing signature in `tx.send()`. This fixes the flow of deploying a zkApp from a UI via a wallet https://github.com/o1-labs/o1js/pull/931 [@marekyggdrasil](https://github.com/marekyggdrasil)

## [0.10.1](https://github.com/o1-labs/o1js/compare/bcc666f2...a632313a)

### Changed

- Allow ZkPrograms to return their public output https://github.com/o1-labs/o1js/pull/874 https://github.com/o1-labs/o1js/pull/876
  - new option `ZkProgram({ publicOutput?: Provable<any>, ... })`; `publicOutput` has to match the _return type_ of all ZkProgram methods.
  - the `publicInput` option becomes optional; if not provided, methods no longer expect the public input as first argument
  - full usage example: https://github.com/o1-labs/o1js/blob/f95cf2903e97292df9e703b74ee1fc3825df826d/src/examples/program.ts

## [0.10.0](https://github.com/o1-labs/o1js/compare/97e393ed...bcc666f2)

### Breaking Changes

- All references to `actionsHash` are renamed to `actionState` to better mirror what is used in Mina protocol APIs https://github.com/o1-labs/o1js/pull/833
  - This change affects function parameters and returned object keys throughout the API
- No longer make `MayUseToken.InheritFromParent` the default `mayUseToken` value on the caller if one zkApp method calls another one; this removes the need to manually override `mayUseToken` in several known cases https://github.com/o1-labs/o1js/pull/863
  - Causes a breaking change to the verification key of deployed contracts that use zkApp composability

### Added

- `this.state.getAndAssertEquals()` as a shortcut for `let x = this.state.get(); this.state.assertEquals(x);` https://github.com/o1-labs/o1js/pull/863
  - also added `.getAndAssertEquals()` on `this.account` and `this.network` fields
- Support for fallback endpoints when making network requests, allowing users to provide an array of endpoints for GraphQL network requests. https://github.com/o1-labs/o1js/pull/871
  - Endpoints are fetched two at a time, and the result returned from the faster response
- `reducer.forEach(actions, ...)` as a shortcut for `reducer.reduce()` when you don't need a `state` https://github.com/o1-labs/o1js/pull/863
- New export `TokenId` which supersedes `Token.Id`; `TokenId.deriveId()` replaces `Token.Id.getId()` https://github.com/o1-labs/o1js/pull/863
- Add `Permissions.allImpossible()` for the set of permissions where nothing is allowed (more convenient than `Permissions.default()` when you want to make most actions impossible) https://github.com/o1-labs/o1js/pull/863

### Changed

- **Massive improvement of memory consumption**, thanks to a refactor of o1js' worker usage https://github.com/o1-labs/o1js/pull/872
  - Memory reduced by up to 10x; see [the PR](https://github.com/o1-labs/o1js/pull/872) for details
  - Side effect: `Circuit` API becomes async, for example `MyCircuit.prove(...)` becomes `await MyCircuit.prove(...)`
- Token APIs `this.token.{send,burn,mint}()` now accept an `AccountUpdate` or `SmartContract` as from / to input https://github.com/o1-labs/o1js/pull/863
- Improve `Transaction.toPretty()` output by adding account update labels in most methods that create account updates https://github.com/o1-labs/o1js/pull/863
- Raises the limit of actions/events per transaction from 16 to 100, providing users with the ability to submit a larger number of events/actions in a single transaction. https://github.com/o1-labs/o1js/pull/883.

### Deprecated

- Deprecate both `shutdown()` and `await isReady`, which are no longer needed https://github.com/o1-labs/o1js/pull/872

### Fixed

- `SmartContract.deploy()` now throws an error when no verification key is found https://github.com/o1-labs/o1js/pull/885
  - The old, confusing behaviour was to silently not update the verification key (but still update some permissions to "proof", breaking the zkApp)

## [0.9.8](https://github.com/o1-labs/o1js/compare/1a984089...97e393ed)

### Fixed

- Fix fetching the `access` permission on accounts https://github.com/o1-labs/o1js/pull/851
- Fix `fetchActions` https://github.com/o1-labs/o1js/pull/844 https://github.com/o1-labs/o1js/pull/854 [@Comdex](https://github.com/Comdex)
- Updated `Mina.TransactionId.isSuccess` to accurately verify zkApp transaction status after using `Mina.TransactionId.wait()`. https://github.com/o1-labs/o1js/pull/826
  - This change ensures that the function correctly checks for transaction completion and provides the expected result.

## [0.9.7](https://github.com/o1-labs/o1js/compare/0b7a9ad...1a984089)

### Added

- `smartContract.fetchActions()` and `Mina.fetchActions()`, asynchronous methods to fetch actions directly from an archive node https://github.com/o1-labs/o1js/pull/843 [@Comdex](https://github.com/Comdex)

### Changed

- `Circuit.runAndCheck()` now uses `snarky` to create a constraint system and witnesses, and check constraints. It closely matches behavior during proving and can be used to test provable code without having to create an expensive proof https://github.com/o1-labs/o1js/pull/840

### Fixed

- Fixes two issues that were temporarily reintroduced in the 0.9.6 release https://github.com/o1-labs/o1js/issues/799 https://github.com/o1-labs/o1js/issues/530

## [0.9.6](https://github.com/o1-labs/o1js/compare/21de489...0b7a9ad)

### Breaking changes

- Circuits changed due to an internal rename of "sequence events" to "actions" which included a change to some hash prefixes; this breaks all deployed contracts.
- Temporarily reintroduces 2 known issues as a result of reverting a fix necessary for network redeployment:
  - https://github.com/o1-labs/o1js/issues/799
  - https://github.com/o1-labs/o1js/issues/530
  - Please note that we plan to address these issues in a future release. In the meantime, to work around this breaking change, you can try calling `fetchAccount` for each account involved in a transaction before executing the `Mina.transaction` block.
- Improve number of constraints needed for Merkle tree hashing https://github.com/o1-labs/o1js/pull/820
  - This breaks deployed zkApps which use `MerkleWitness.calculateRoot()`, because the circuit is changed
  - You can make your existing contracts compatible again by switching to `MerkleWitness.calculateRootSlow()`, which has the old circuit
- Renamed function parameters: The `getAction` function now accepts a new object structure for its parameters. https://github.com/o1-labs/o1js/pull/828
  - The previous object keys, `fromActionHash` and `endActionHash`, have been replaced by `fromActionState` and `endActionState`.

### Added

- `zkProgram.analyzeMethods()` to obtain metadata about a ZkProgram's methods https://github.com/o1-labs/o1js/pull/829 [@maht0rz](https://github.com/maht0rz)

### Fixed

- Improved Event Handling in o1js https://github.com/o1-labs/o1js/pull/825
  - Updated the internal event type to better handle events emitted in different zkApp transactions and when multiple zkApp transactions are present within a block.
  - The internal event type now includes event data and transaction information as separate objects, allowing for more accurate information about each event and its associated transaction.
- Removed multiple best tip blocks when fetching action data https://github.com/o1-labs/o1js/pull/817
  - Implemented a temporary fix that filters out multiple best tip blocks, if they exist, while fetching actions. This fix will be removed once the related issue in the Archive-Node-API repository (https://github.com/o1-labs/Archive-Node-API/issues/7) is resolved.
- New `fromActionState` and `endActionState` parameters for fetchActions function in o1js https://github.com/o1-labs/o1js/pull/828
  - Allows fetching only necessary actions to compute the latest actions state
  - Eliminates the need to retrieve the entire actions history of a zkApp
  - Utilizes `actionStateTwo` field returned by Archive Node API as a safe starting point for deriving the most recent action hash

## [0.9.5](https://github.com/o1-labs/o1js/compare/21de489...4573252d)

- Update the zkApp verification key from within one of its own methods, via proof https://github.com/o1-labs/o1js/pull/812

### Breaking changes

- Change type of verification key returned by `SmartContract.compile()` to match `VerificationKey` https://github.com/o1-labs/o1js/pull/812

### Fixed

- Failing `Mina.transaction` on Berkeley because of unsatisfied constraints caused by dummy data before we fetched account state https://github.com/o1-labs/o1js/pull/807
  - Previously, you could work around this by calling `fetchAccount()` for every account invovled in a transaction. This is not necessary anymore.
- Update the zkApp verification key from within one of its own methods, via proof https://github.com/o1-labs/o1js/pull/812

## [0.9.4](https://github.com/o1-labs/o1js/compare/9acec55...21de489)

### Fixed

- `getActions` to handle multiple actions with multiple Account Updates https://github.com/o1-labs/o1js/pull/801

## [0.9.3](https://github.com/o1-labs/o1js/compare/1abdfb70...9acec55)

### Added

- Use `fetchEvents()` to fetch events for a specified zkApp from a GraphQL endpoint that implements [this schema](https://github.com/o1-labs/Archive-Node-API/blob/efebc9fd3cfc028f536ae2125e0d2676e2b86cd2/src/schema.ts#L1). `Mina.Network` accepts an additional endpoint which points to a GraphQL server. https://github.com/o1-labs/o1js/pull/749
  - Use the `mina` property for the Mina node.
  - Use `archive` for the archive node.
- Use `getActions` to fetch actions for a specified zkApp from a GraphQL endpoint GraphQL endpoint that implements the same schema as `fetchEvents`. https://github.com/o1-labs/o1js/pull/788

### Fixed

- Added the missing export of `Mina.TransactionId` https://github.com/o1-labs/o1js/pull/785
- Added an option to specify `tokenId` as `Field` in `fetchAccount()` https://github.com/o1-labs/o1js/pull/787 [@rpanic](https://github.com/rpanic)

## [0.9.2](https://github.com/o1-labs/o1js/compare/9c44b9c2...1abdfb70)

### Added

- `this.network.timestamp` is added back and is implemented on top of `this.network.globalSlotSinceGenesis` https://github.com/o1-labs/o1js/pull/755

### Changed

- On-chain value `globalSlot` is replaced by the clearer `currentSlot` https://github.com/o1-labs/o1js/pull/755
  - `currentSlot` refers to the slot at which the transaction _will be included in a block_.
  - the only supported method is `currentSlot.assertBetween()` because `currentSlot.get()` is impossible to implement since the value is determined in the future and `currentSlot.assertEquals()` is error-prone

### Fixed

- Incorrect counting of limit on events and actions https://github.com/o1-labs/o1js/pull/758
- Type error when using `Circuit.array` in on-chain state or events https://github.com/o1-labs/o1js/pull/758
- Bug when using `Circuit.witness` outside the prover https://github.com/o1-labs/o1js/pull/774

## [0.9.1](https://github.com/o1-labs/o1js/compare/71b6132b...9c44b9c2)

### Fixed

- Bug when using `this.<state>.get()` outside a transaction https://github.com/o1-labs/o1js/pull/754

## [0.9.0](https://github.com/o1-labs/o1js/compare/c5a36207...71b6132b)

### Added

- `Transaction.fromJSON` to recover transaction object from JSON https://github.com/o1-labs/o1js/pull/705
- New precondition: `provedState`, a boolean which is true if the entire on-chain state of this account was last modified by a proof https://github.com/o1-labs/o1js/pull/741
  - Same API as all preconditions: `this.account.provedState.assertEquals(Bool(true))`
  - Can be used to assert that the state wasn't tampered with by the zkApp developer using non-contract logic, for example, before deploying the zkApp
- New on-chain value `globalSlot`, to make assertions about the current time https://github.com/o1-labs/o1js/pull/649
  - example: `this.globalSlot.get()`, `this.globalSlot.assertBetween(lower, upper)`
  - Replaces `network.timestamp`, `network.globalSlotSinceGenesis` and `network.globalSlotSinceHardFork`. https://github.com/o1-labs/o1js/pull/560
- New permissions:
  - `access` to control whether account updates for this account can be used at all https://github.com/o1-labs/o1js/pull/500
  - `setTiming` to control who can update the account's `timing` field https://github.com/o1-labs/o1js/pull/685
  - Example: `this.permissions.set({ ...Permissions.default(), access: Permissions.proofOrSignature() })`
- Expose low-level view into the PLONK gates created by a smart contract method https://github.com/o1-labs/o1js/pull/687
  - `MyContract.analyzeMethods().<method name>.gates`

### Changed

- BREAKING CHANGE: Modify signature algorithm used by `Signature.{create,verify}` to be compatible with mina-signer https://github.com/o1-labs/o1js/pull/710
  - Signatures created with mina-signer's `client.signFields()` can now be verified inside a SNARK!
  - Breaks existing deployed smart contracts which use `Signature.verify()`
- BREAKING CHANGE: Circuits changed due to core protocol and cryptography changes; this breaks all deployed contracts.
- BREAKING CHANGE: Change structure of `Account` type which is returned by `Mina.getAccount()` https://github.com/o1-labs/o1js/pull/741
  - for example, `account.appState` -> `account.zkapp.appState`
  - full new type (exported as `Types.Account`): https://github.com/o1-labs/o1js/blob/0be70cb8ceb423976f348980e9d6238820758cc0/src/provable/gen/transaction.ts#L515
- Test accounts hard-coded in `LocalBlockchain` now have default permissions, not permissions allowing everything. Fixes some unintuitive behaviour in tests, like requiring no signature when using these accounts to send MINA https://github.com/o1-labs/o1js/issues/638

### Removed

- Preconditions `timestamp` and `globalSlotSinceHardFork` https://github.com/o1-labs/o1js/pull/560
  - `timestamp` is expected to come back as a wrapper for the new `globalSlot`

## [0.8.0](https://github.com/o1-labs/o1js/compare/d880bd6e...c5a36207)

### Added

- `this.account.<field>.set()` as a unified API to update fields on the account https://github.com/o1-labs/o1js/pull/643
  - covers `permissions`, `verificationKey`, `zkappUri`, `tokenSymbol`, `delegate`, `votingFor`
  - exists on `SmartContract.account` and `AccountUpdate.account`
- `this.sender` to get the public key of the transaction's sender https://github.com/o1-labs/o1js/pull/652
  - To get the sender outside a smart contract, there's now `Mina.sender()`
- `tx.wait()` is now implemented. It waits for the transactions inclusion in a block https://github.com/o1-labs/o1js/pull/645
  - `wait()` also now takes an optional `options` parameter to specify the polling interval or maximum attempts. `wait(options?: { maxAttempts?: number; interval?: number }): Promise<void>;`
- `Circuit.constraintSystemFromKeypair(keypair)` to inspect the circuit at a low level https://github.com/o1-labs/o1js/pull/529
  - Works with a `keypair` (prover + verifier key) generated with the `Circuit` API
- `Mina.faucet()` can now be used to programmatically fund an address on the testnet, using the faucet provided by faucet.minaprotocol.com https://github.com/o1-labs/o1js/pull/693

### Changed

- BREAKING CHANGE: Constraint changes in `sign()`, `requireSignature()` and `createSigned()` on `AccountUpdate` / `SmartContract`. _This means that smart contracts using these methods in their proofs won't be able to create valid proofs against old deployed verification keys._ https://github.com/o1-labs/o1js/pull/637
- `Mina.transaction` now takes a _public key_ as the fee payer argument (passing in a private key is deprecated) https://github.com/o1-labs/o1js/pull/652
  - Before: `Mina.transaction(privateKey, ...)`. Now: `Mina.transaction(publicKey, ...)`
  - `AccountUpdate.fundNewAccount()` now enables funding multiple accounts at once, and deprecates the `initialBalance` argument
- New option `enforceTransactionLimits` for `LocalBlockchain` (default value: `true`), to disable the enforcement of protocol transaction limits (maximum events, maximum sequence events and enforcing certain layout of `AccountUpdate`s depending on their authorization) https://github.com/o1-labs/o1js/pull/620
- Change the default `send` permissions (for sending MINA or tokens) that get set when deploying a zkApp, from `signature()` to `proof()` https://github.com/o1-labs/o1js/pull/648
- Functions for making assertions and comparisons have been renamed to their long form, instead of the initial abbreviation. Old function names have been deprecated https://github.com/o1-labs/o1js/pull/681
  - `.lt` -> `.lessThan`
  - `.lte` -> `.lessThanOrEqual`
  - `.gt` -> `.greaterThan`
  - `.gte` -> `greaterThanOrEqual`
  - `.assertLt` -> `.assertLessThan`
  - `.assertLte` -> `.assertLessThanOrEqual`
  - `.assertGt` -> `.assertGreaterThan`
  - `.assertGte` -> `assertGreaterThanOrEqual`
  - `.assertBoolean` -> `.assertBool`

### Deprecated

- `this.setPermissions()` in favor of `this.account.permissions.set()` https://github.com/o1-labs/o1js/pull/643
  - `this.tokenSymbol.set()` in favor of `this.account.tokenSymbol.set()`
  - `this.setValue()` in favor of `this.account.<field>.set()`
- `Mina.transaction(privateKey: PrivateKey, ...)` in favor of new signature `Mina.transaction(publicKey: PublicKey, ...)`
- `AccountUpdate.createSigned(privateKey: PrivateKey)` in favor of new signature `AccountUpdate.createSigned(publicKey: PublicKey)` https://github.com/o1-labs/o1js/pull/637
- `.lt`, `.lte`, `gt`, `gte`, `.assertLt`, `.assertLte`, `.assertGt`, `.assertGte` have been deprecated. https://github.com/o1-labs/o1js/pull/681

### Fixed

- Fixed Apple silicon performance issue https://github.com/o1-labs/o1js/issues/491
- Type inference for Structs with instance methods https://github.com/o1-labs/o1js/pull/567
  - also fixes `Struct.fromJSON`
- `SmartContract.fetchEvents` fixed when multiple event types existed https://github.com/o1-labs/o1js/issues/627
- Error when using reduce with a `Struct` as state type https://github.com/o1-labs/o1js/pull/689
- Fix use of stale cached accounts in `Mina.transaction` https://github.com/o1-labs/o1js/issues/430

## [0.7.3](https://github.com/o1-labs/o1js/compare/5f20f496...d880bd6e)

### Fixed

- Bug in `deploy()` when initializing a contract that already exists https://github.com/o1-labs/o1js/pull/588

### Deprecated

- `Mina.BerkeleyQANet` in favor of the clearer-named `Mina.Network` https://github.com/o1-labs/o1js/pull/588

## [0.7.2](https://github.com/o1-labs/o1js/compare/705f58d3...5f20f496)

### Added

- `MerkleMap` and `MerkleMapWitness` https://github.com/o1-labs/o1js/pull/546
- Lots of doc comments! https://github.com/o1-labs/o1js/pull/580

### Fixed

- Bug in `Circuit.log` printing account updates https://github.com/o1-labs/o1js/pull/578

## [0.7.1](https://github.com/o1-labs/o1js/compare/f0837188...705f58d3)

### Fixed

- Testnet-incompatible signatures in v0.7.0 https://github.com/o1-labs/o1js/pull/565

## [0.7.0](https://github.com/o1-labs/o1js/compare/f0837188...9a94231c)

### Added

- Added an optional string parameter to certain `assert` methods https://github.com/o1-labs/o1js/pull/470
- `Struct`, a new primitive for declaring composite, SNARK-compatible types https://github.com/o1-labs/o1js/pull/416
  - With this, we also added a way to include auxiliary, non-field element data in composite types
  - Added `VerificationKey`, which is a `Struct` with auxiliary data, to pass verification keys to a `@method`
  - BREAKING CHANGE: Change names related to circuit types: `AsFieldsAndAux<T>` -> `Provable<T>`, `AsFieldElement<T>` -> `ProvablePure<T>`, `circuitValue` -> `provable`
  - BREAKING CHANGE: Change all `ofFields` and `ofBits` methods on circuit types to `fromFields` and `fromBits`
- New option `proofsEnabled` for `LocalBlockchain` (default value: `true`), to quickly test transaction logic with proofs disabled https://github.com/o1-labs/o1js/pull/462
  - with `proofsEnabled: true`, proofs now get verified locally https://github.com/o1-labs/o1js/pull/423
- `SmartContract.approve()` to approve a tree of child account updates https://github.com/o1-labs/o1js/pull/428 https://github.com/o1-labs/o1js/pull/534
  - AccountUpdates are now valid `@method` arguments, and `approve()` is intended to be used on them when passed to a method
  - Also replaces `Experimental.accountUpdateFromCallback()`
- `Circuit.log()` to easily log Fields and other provable types inside a method, with the same API as `console.log()` https://github.com/o1-labs/o1js/pull/484
- `SmartContract.init()` is a new method on the base `SmartContract` that will be called only during the first deploy (not if you re-deploy later to upgrade the contract) https://github.com/o1-labs/o1js/pull/543
  - Overriding `init()` is the new recommended way to add custom state initialization logic.
- `transaction.toPretty()` and `accountUpdate.toPretty()` for debugging transactions by printing only the pieces that differ from default account updates https://github.com/o1-labs/o1js/pull/428
- `AccountUpdate.attachToTransaction()` for explicitly adding an account update to the current transaction. This replaces some previous behaviour where an account update got attached implicitly https://github.com/o1-labs/o1js/pull/484
- `SmartContract.requireSignature()` and `AccountUpdate.requireSignature()` as a simpler, better-named replacement for `.sign()` https://github.com/o1-labs/o1js/pull/558

### Changed

- BREAKING CHANGE: `tx.send()` is now asynchronous: old: `send(): TransactionId` new: `send(): Promise<TransactionId>` and `tx.send()` now directly waits for the network response, as opposed to `tx.send().wait()` https://github.com/o1-labs/o1js/pull/423
- Sending transactions to `LocalBlockchain` now involves
- `Circuit.witness` can now be called outside circuits, where it will just directly return the callback result https://github.com/o1-labs/o1js/pull/484
- The `FeePayerSpec`, which is used to specify properties of the transaction via `Mina.transaction()`, now has another optional parameter to specify the nonce manually. `Mina.transaction({ feePayerKey: feePayer, nonce: 1 }, () => {})` https://github.com/o1-labs/o1js/pull/497
- BREAKING CHANGE: Static methods of type `.fromString()`, `.fromNumber()` and `.fromBigInt()` on `Field`, `UInt64`, `UInt32` and `Int64` are no longer supported https://github.com/o1-labs/o1js/pull/519
  - use `Field(number | string | bigint)` and `UInt64.from(number | string | bigint)`
- Move several features out of 'experimental' https://github.com/o1-labs/o1js/pull/555
  - `Reducer` replaces `Experimental.Reducer`
  - `MerkleTree` and `MerkleWitness` replace `Experimental.{MerkleTree,MerkleWitness}`
  - In a `SmartContract`, `this.token` replaces `this.experimental.token`

### Deprecated

- `CircuitValue` deprecated in favor of `Struct` https://github.com/o1-labs/o1js/pull/416
- Static props `Field.zero`, `Field.one`, `Field.minusOne` deprecated in favor of `Field(number)` https://github.com/o1-labs/o1js/pull/524
- `SmartContract.sign()` and `AccountUpdate.sign()` in favor of `.requireSignature()` https://github.com/o1-labs/o1js/pull/558

### Fixed

- Uint comparisons and division fixed inside the prover https://github.com/o1-labs/o1js/pull/503
- Callback arguments are properly passed into method invocations https://github.com/o1-labs/o1js/pull/516
- Removed internal type `JSONValue` from public interfaces https://github.com/o1-labs/o1js/pull/536
- Returning values from a zkApp https://github.com/o1-labs/o1js/pull/461

### Fixed

- Callback arguments are properly passed into method invocations https://github.com/o1-labs/o1js/pull/516

## [0.6.1](https://github.com/o1-labs/o1js/compare/ba688523...f0837188)

### Fixed

- Proof verification on the web version https://github.com/o1-labs/o1js/pull/476

## [0.6.0](https://github.com/o1-labs/o1js/compare/f2ad423...ba688523)

### Added

- `reducer.getActions` partially implemented for local testing https://github.com/o1-labs/o1js/pull/327
- `gte` and `assertGte` methods on `UInt32`, `UInt64` https://github.com/o1-labs/o1js/pull/349
- Return sent transaction `hash` for `RemoteBlockchain` https://github.com/o1-labs/o1js/pull/399

### Changed

- BREAKING CHANGE: Rename the `Party` class to `AccountUpdate`. Also, rename other occurrences of "party" to "account update". https://github.com/o1-labs/o1js/pull/393
- BREAKING CHANGE: Don't require the account address as input to `SmartContract.compile()`, `SmartContract.digest()` and `SmartContract.analyzeMethods()` https://github.com/o1-labs/o1js/pull/406
  - This works because the address / public key is now a variable in the method circuit; it used to be a constant
- BREAKING CHANGE: Move `ZkProgram` to `Experimental.ZkProgram`

## [0.5.4](https://github.com/o1-labs/o1js/compare/3461333...f2ad423)

### Fixed

- Running o1js inside a web worker https://github.com/o1-labs/o1js/issues/378

## [0.5.3](https://github.com/o1-labs/o1js/compare/4f0dd40...3461333)

### Fixed

- Infinite loop when compiling in web version https://github.com/o1-labs/o1js/issues/379, by [@maht0rz](https://github.com/maht0rz)

## [0.5.2](https://github.com/o1-labs/o1js/compare/55c8ea0...4f0dd40)

### Fixed

- Crash of the web version introduced in 0.5.0
- Issue with `Experimental.MerkleWitness` https://github.com/o1-labs/o1js/pull/368

## [0.5.1](https://github.com/o1-labs/o1js/compare/e0192f7...55c8ea0)

### Fixed

- `fetchAccount` https://github.com/o1-labs/o1js/pull/350

## [0.5.0](https://github.com/o1-labs/o1js/compare/2375f08...e0192f7)

### Added

- **Recursive proofs**. RFC: https://github.com/o1-labs/o1js/issues/89, PRs: https://github.com/o1-labs/o1js/pull/245 https://github.com/o1-labs/o1js/pull/250 https://github.com/o1-labs/o1js/pull/261
  - Enable smart contract methods to take previous proofs as arguments, and verify them in the circuit
  - Add `ZkProgram`, a new primitive which represents a collection of circuits that produce instances of the same proof. So, it's a more general version of `SmartContract`, without any of the Mina-related API.  
    `ZkProgram` is suitable for rollup-type systems and offchain usage of Pickles + Kimchi.
- **zkApp composability** -- calling other zkApps from inside zkApps. RFC: https://github.com/o1-labs/o1js/issues/303, PRs: https://github.com/o1-labs/o1js/pull/285, https://github.com/o1-labs/o1js/pull/296, https://github.com/o1-labs/o1js/pull/294, https://github.com/o1-labs/o1js/pull/297
- **Events** support via `SmartContract.events`, `this.emitEvent`. RFC: https://github.com/o1-labs/o1js/issues/248, PR: https://github.com/o1-labs/o1js/pull/272
  - `fetchEvents` partially implemented for local testing: https://github.com/o1-labs/o1js/pull/323
- **Payments**: `this.send({ to, amount })` as an easier API for sending Mina from smart contracts https://github.com/o1-labs/o1js/pull/325
  - `Party.send()` to transfer Mina between any accounts, for example, from users to smart contracts
- `SmartContract.digest()` to quickly compute a hash of the contract's circuit. This is [used by the zkApp CLI](https://github.com/o1-labs/zkapp-cli/pull/233) to figure out whether `compile` should be re-run or a cached verification key can be used. https://github.com/o1-labs/o1js/pull/268
- `Circuit.constraintSystem()` for creating a circuit from a function, counting the number of constraints and computing a digest of the circuit https://github.com/o1-labs/o1js/pull/279
- `this.account.isNew` to assert that an account did not (or did) exist before the transaction https://github.com/MinaProtocol/mina/pull/11524
- `LocalBlockchain.setTimestamp` and other setters for network state, to test network preconditions locally https://github.com/o1-labs/o1js/pull/329
- **Experimental APIs** are now collected under the `Experimental` import, or on `this.experimental` in a smart contract.
- Custom tokens (_experimental_), via `this.token`. RFC: https://github.com/o1-labs/o1js/issues/233, PR: https://github.com/o1-labs/o1js/pull/273,
- Actions / sequence events support (_experimental_), via `Experimental.Reducer`. RFC: https://github.com/o1-labs/o1js/issues/265, PR: https://github.com/o1-labs/o1js/pull/274
- Merkle tree implementation (_experimental_) via `Experimental.MerkleTree` https://github.com/o1-labs/o1js/pull/343

### Changed

- BREAKING CHANGE: Make on-chain state consistent with other preconditions - throw an error when state is not explicitly constrained https://github.com/o1-labs/o1js/pull/267
- `CircuitValue` improvements https://github.com/o1-labs/o1js/pull/269, https://github.com/o1-labs/o1js/pull/306, https://github.com/o1-labs/o1js/pull/341
  - Added a base constructor, so overriding the constructor on classes that extend `CircuitValue` is now _optional_. When overriding, the base constructor can be called without arguments, as previously: `super()`. When not overriding, the expected arguments are all the `@prop`s on the class, in the order they were defined in: `new MyCircuitValue(prop1, prop2)`.
  - `CircuitValue.fromObject({ prop1, prop2 })` is a new, better-typed alternative for using the base constructor.
  - Fixed: the overridden constructor is now free to have any argument structure -- previously, arguments had to be the props in their declared order. I.e., the behaviour that's now used by the base constructor used to be forced on all constructors, which is no longer the case.
- `Mina.transaction` improvements
  - Support zkApp proofs when there are other account updates in the same transaction block https://github.com/o1-labs/o1js/pull/280
  - Support multiple independent zkApp proofs in one transaction block https://github.com/o1-labs/o1js/pull/296
- Add previously unimplemented preconditions, like `this.network.timestamp` https://github.com/o1-labs/o1js/pull/324 https://github.com/MinaProtocol/mina/pull/11577
- Improve error messages thrown from Wasm, by making Rust's `panic` log to the JS console https://github.com/MinaProtocol/mina/pull/11644
- Not user-facing, but essential: Smart contracts fully constrain the account updates they create, inside the circuit https://github.com/o1-labs/o1js/pull/278

### Fixed

- Fix comparisons on `UInt32` and `UInt64` (`UInt32.lt`, `UInt32.gt`, etc) https://github.com/o1-labs/o1js/issues/174, https://github.com/o1-labs/o1js/issues/101. PR: https://github.com/o1-labs/o1js/pull/307

## [0.4.3](https://github.com/o1-labs/o1js/compare/e66f08d...2375f08)

### Added

- Implement the [precondition RFC](https://github.com/o1-labs/o1js/issues/179#issuecomment-1139413831):
  - new fields `this.account` and `this.network` on both `SmartContract` and `Party`
  - `this.<account|network>.<property>.get()` to use on-chain values in a circuit, e.g. account balance or block height
  - `this.<account|network>.<property>.{assertEqual, assertBetween, assertNothing}()` to constrain what values to allow for these
- `CircuitString`, a snark-compatible string type with methods like `.append()` https://github.com/o1-labs/o1js/pull/155
- `bool.assertTrue()`, `bool.assertFalse()` as convenient aliases for existing functionality
- `Ledger.verifyPartyProof` which can check if a proof on a transaction is valid https://github.com/o1-labs/o1js/pull/208
- Memo field in APIs like `Mina.transaction` to attach arbitrary messages https://github.com/o1-labs/o1js/pull/244
- This changelog

### Changed

- Huge snark performance improvements (2-10x) for most zkApps https://github.com/MinaProtocol/mina/pull/11053
- Performance improvements in node with > 4 CPUs, for all snarks https://github.com/MinaProtocol/mina/pull/11292
- Substantial reduction of o1js' size https://github.com/MinaProtocol/mina/pull/11166

### Removed

- Unused functions `call` and `callUnproved`, which were embryonic versions of what is now the `transaction` API to call smart contract methods
- Some unimplemented fields on `SmartContract`

### Fixed

- zkApp proving on web https://github.com/o1-labs/o1js/issues/226<|MERGE_RESOLUTION|>--- conflicted
+++ resolved
@@ -17,17 +17,15 @@
 
 ## [Unreleased](https://github.com/o1-labs/o1js/compare/02c5e8d4d...HEAD)
 
-<<<<<<< HEAD
 ### Fixed
 
 - Fixed issue in `UInt64.rightShift()` where it incorrectly performed a left shift instead of a right shift. https://github.com/o1-labs/o1js/pull/1617
 - Fixed issue in `ForeignField.toBits()` where high limbs were under-constrained for input length less than 176. https://github.com/o1-labs/o1js/pull/1617
-=======
+
 ### Added
 
 - Exposed sideloaded verification keys https://github.com/o1-labs/o1js/pull/1606 [@rpanic](https://github.com/rpanic)
   - Added Proof type `DynamicProof` that allows verification through specifying a verification key in-circuit
->>>>>>> c01e93eb
 
 ## [1.0.1](https://github.com/o1-labs/o1js/compare/1b6fd8b8e...02c5e8d4d) - 2024-04-22
 
