--- conflicted
+++ resolved
@@ -16,7 +16,15 @@
     _Security_ in case of vulnerabilities.
  -->
 
-## [Unreleased](https://github.com/o1-labs/o1js/compare/4b1dccdd...HEAD)
+## [Unreleased](https://github.com/o1-labs/o1js/compare/4e23a60...HEAD)
+
+### Fixed
+
+- Updated `VerificationKey.toJSON()` to include the verification key hash for
+  compliant encoding. https://github.com/o1-labs/o1js/pull/2332
+
+### Added
+
 
 ### Changed
 
@@ -49,19 +57,8 @@
 
 ## [2.7.0](https://github.com/o1-labs/o1js/compare/6b6d8b9...045b1ab) - 2025-07-23
 
-### Fixed
-
-- Updated `VerificationKey.toJSON()` to include the verification key hash for
-  compliant encoding. https://github.com/o1-labs/o1js/pull/2332
-
-### Added
-
-<<<<<<< HEAD
-- [PR! 1905](https://github.com/o1-labs/o1js/pull/1905) API support for circuit chunking
-  - still requires memory optimizations to be fully functional, and
-  - proof-systems version still needs to be updated to include [this commit](https://github.com/o1-labs/proof-systems/pull/3222/commits/8c37c293f8159eed3676964ba47fc5dc0ae6ea1e)
-    - that fixed the zero knowledge rows mismatch across Kimchi WASM bindings
-=======
+### Added
+
 - Lazy mode for prover index computation.
   https://github.com/o1-labs/o1js/pull/2143
 - Added reverse functionality to `DynamicArray` and indexed `forEach` and
@@ -71,7 +68,6 @@
   - This is an addition to `ZkProgram.analyzeMethods()` which analyzes all
     methods of a ZkProgram by executing them.
   - Now only a single method is analyzed at a time.
->>>>>>> 2860241c
 
 ### Changed
 
