--- conflicted
+++ resolved
@@ -19,11 +19,8 @@
 
 ### Added
 
-<<<<<<< HEAD
 - Provable operations of twisted Edwards curves with affine coordinates https://github.com/o1-labs/o1js/pull/1949
-=======
 - Gadgets for 224, 384 and 512 bit variants of SHA2 https://github.com/o1-labs/o1js/pull/1957
->>>>>>> 61970caa
 - `setFee` and `setFeePerSnarkCost` for `Transaction` and `PendingTransaction` https://github.com/o1-labs/o1js/pull/1968
 - Doc comments for various ZkProgram methods https://github.com/o1-labs/o1js/pull/1974
 - `MerkleList.popOption()` for popping the last element and also learning if there was one https://github.com/o1-labs/o1js/pull/1997
