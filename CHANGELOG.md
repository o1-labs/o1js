# Changelog

All notable changes to this project are documented in this file.

The format is based on [Keep a Changelog](https://keepachangelog.com/en/1.0.0/).
This project adheres to [Semantic Versioning](https://semver.org/spec/v2.0.0.html).

<!--
  Possible subsections:
    _Added_ for new features.
    _Changed_ for changes in existing functionality.
    _Deprecated_ for soon-to-be removed features.
    _Removed_ for now removed features.
    _Fixed_ for any bug fixes.
    _Security_ in case of vulnerabilities.
 -->

## [Unreleased](https://github.com/o1-labs/o1js/compare/b857516...HEAD)

<<<<<<< HEAD
### Added
- `setFee` and `setFeePerWU` for `Transaction` and `PendingTransaction`
=======
### Changed
- Sort order for actions now includes the transaction sequence number and the exact account id sequence https://github.com/o1-labs/o1js/pull/1917
>>>>>>> 2f4d4379

## [2.2.0](https://github.com/o1-labs/o1js/compare/e1bac02...b857516) - 2024-12-10

### Added

- `ZkProgram` to support non-pure provable types as inputs and outputs https://github.com/o1-labs/o1js/pull/1828
- APIs for recursively proving a ZkProgram method from within another https://github.com/o1-labs/o1js/pull/1931 https://github.com/o1-labs/o1js/pull/1932
  - `let recursive = Experimental.Recursive(program);`
  - `recursive.<methodName>(...args): Promise<PublicOutput>`
  - `recursive.<methodName>.if(condition, ...args): Promise<PublicOutput>`
  - This also works within the same program, as long as the return value is type-annotated
- Add `enforceTransactionLimits` parameter on Network https://github.com/o1-labs/o1js/issues/1910
- Method for optional types to assert none https://github.com/o1-labs/o1js/pull/1922
- Increased maximum supported amount of methods in a `SmartContract` or `ZkProgram` to 30. https://github.com/o1-labs/o1js/pull/1918
- Expose low-level conversion methods `Proof.{_proofToBase64,_proofFromBase64}` https://github.com/o1-labs/o1js/pull/1928
- Expore `maxProofsVerified()` and a `Proof` class directly on ZkPrograms https://github.com/o1-labs/o1js/pull/1933

### Changed

- Changed an internal type to improve IntelliSense on ZkProgram methods https://github.com/o1-labs/o1js/pull/1933

### Fixed

- Compiling stuck in the browser for recursive zkprograms https://github.com/o1-labs/o1js/pull/1906
- Error message in `rangeCheck16` gadget https://github.com/o1-labs/o1js/pull/1920
- Deprecate `testnet` `networkId` in favor of `devnet` https://github.com/o1-labs/o1js/pull/1938

## [2.1.0](https://github.com/o1-labs/o1js/compare/b04520d...e1bac02) - 2024-11-13

### Added

- Support secp256r1 in elliptic curve and ECDSA gadgets https://github.com/o1-labs/o1js/pull/1885

### Fixed

- Witness generation error in `Gadgets.arrayGet()` when accessing out-of-bounds indices https://github.com/o1-labs/o1js/pull/1886

## [2.0.0](https://github.com/o1-labs/o1js/compare/7e9394...b04520d)

### Breaking Changes

- The `divMod32()` gadget was modified to accept `nBits` instead of `quotientBits`, and assert it is in the range [0, 2\*\*255) to address an issue previously where the bound on `quotientBits` was too low https://github.com/o1-labs/o1js/pull/1763.
- `Provable.equal()` now turns both types into canonical form before comparing them https://github.com/o1-labs/o1js/pull/1759
  - Removed implicit version `Provable.equal(x, y)` where you didn't have to pass in the type
- The return signature of a zkProgram has changed. https://github.com/o1-labs/o1js/pull/1809
  - A zkProgram method must now explicitly define the return type of the method when the method has a public or auxiliary output defined.
  - The return type of a proven method has changed as a result of this.
- Various breaking constraint changes in internal methods or circuits because of audit fix.
- Removal of various deprecated methods and functions.
  - Promotion of various methods and functions to stable as part of change.
  - A slightly modified encryption and decryption algorithm. https://github.com/o1-labs/o1js/pull/1729
- Promotion of `TokenContractV2` to `TokenContract` with a correct amount of maximum account updates.

### Added

- `ZkProgram` methods now support `auxiliaryOutput`. https://github.com/o1-labs/o1js/pull/1809
  - Each program method now accepts an optional property `auxiliaryOutput`
  - Auxiliary output is additional output that the zkProgram method returns
- New method `toCanonical()` in the `Provable<T>` interface to protect against incompleteness of certain operations on malicious witness inputs https://github.com/o1-labs/o1js/pull/1759
- `divMod64()` division modulo 2^64 that returns the remainder and quotient of the operation
- `addMod64()` addition modulo 2^64
- Bitwise OR via `{UInt32, UInt64}.or()`
- **BLAKE2B hash function** gadget. https://github.com/o1-labs/o1js/pull/1767

## [1.9.1](https://github.com/o1-labs/o1js/compare/f15293a69...7e9394) - 2024-10-15

### Fixes

- Performance regression when compiling recursive circuits is fixed https://github.com/o1-labs/o1js/pull/1874
- Decouple offchain state instances from their definitions https://github.com/o1-labs/o1js/pull/1834

## [1.9.0](https://github.com/o1-labs/o1js/compare/450943...f15293a69) - 2024-10-15

### Added

- Added `VerificationKey.dummy()` method to get the dummy value of a verification key https://github.com/o1-labs/o1js/pull/1852 [@rpanic](https://github.com/rpanic)

### Changed

- Make `Proof` a normal provable type, that can be witnessed and composed into Structs https://github.com/o1-labs/o1js/pull/1847, https://github.com/o1-labs/o1js/pull/1851
  - ZkProgram and SmartContract now also support private inputs that are not proofs themselves, but contain proofs nested within a Struct or array
  - Only `SelfProof` can still not be nested because it needs special treatment

### Fixes

- Fix verification of serialized proofs done before compiling any circuits https://github.com/o1-labs/o1js/pull/1857

## [1.8.0](https://github.com/o1-labs/o1js/compare/5006e4f...450943) - 2024-09-18

### Added

- Added `verifyEthers` method to verify Ethereum signatures using the EIP-191 message hashing standard. https://github.com/o1-labs/o1js/pull/1815
  - Added `fromEthers` method for parsing and converting Ethereum public keys into `ForeignCurve` points, supporting both compressed and uncompressed formats.
  - Added `fromHex` method for converting hexadecimal strings into `ForeignCurve` points.

### Fixes

- Fix incorrect behavior of optional proving for zkPrograms where `myProgram.setProofsEnabled(false)` wouldn't work when called before `myProgram.compile()`. https://github.com/o1-labs/o1js/pull/1827
- Fix incorrect behavior of `state.fetch()` for custom token contracts. [@rpanic](https://github.com/rpanic) https://github.com/o1-labs/o1js/pull/1853

## [1.7.0](https://github.com/o1-labs/o1js/compare/d6abf1d97...5006e4f) - 2024-09-04

### Added

- Added `Encryption.encryptV2()` and `Encryption.decryptV2()` for an updated encryption algorithm that guarantees cipher text integrity.
  - Also added `Encryption.encryptBytes()` and `Encryption.decryptBytes()` using the same algorithm.
- New option `proofsEnabled` for `zkProgram` (default value: `true`), to quickly test circuit logic with proofs disabled https://github.com/o1-labs/o1js/pull/1805
  - Additionally added `MyProgram.proofsEnabled` to get the internal value of `proofsEnabled` and `MyProgram.setProofsEnabled(proofsEnabled)` to set the value dynamically.

### Deprecated

- `this.sender.getAndRequireSignature()` / `getUnconstrained()` deprecated in favor of `V2` versions due to a vulnerability https://github.com/o1-labs/o1js/pull/1799

### Fixes

- Fix behavior of `Int64.modV2()` when the input is negative and the remainder should be 0 https://github.com/o1-labs/o1js/pull/1797

## [1.6.0](https://github.com/o1-labs/o1js/compare/1ad7333e9e...d6abf1d97) - 2024-07-23

### Added

- `SmartContract.emitEventIf()` to conditionally emit an event https://github.com/o1-labs/o1js/pull/1746
- Added `Encryption.encryptV2()` and `Encryption.decryptV2()` for an updated encryption algorithm that guarantees cipher text integrity.
  - Also added `Encryption.encryptBytes()` and `Encryption.decryptBytes()` using the same algorithm.

### Changed

- Reduced maximum bit length for `xor`, `not`, and `and`, operations from 254 to 240 bits to prevent overflow vulnerabilities. https://github.com/o1-labs/o1js/pull/1745
- Allow using `Type` instead of `Type.provable` in APIs that expect a provable type https://github.com/o1-labs/o1js/pull/1751
  - Example: `Provable.witness(Bytes32, () => bytes)`
- Automatically wrap and unwrap `Unconstrained` in `fromValue` and `toValue`, so that we don't need to deal with "unconstrained" values outside provable code https://github.com/o1-labs/o1js/pull/1751

## [1.5.0](https://github.com/o1-labs/o1js/compare/ed198f305...1c736add) - 2024-07-09

### Breaking changes

- Fixed a vulnerability in `OffchainState` where it didn't store the `IndexedMerkleTree` length onchain and left it unconstrained https://github.com/o1-labs/o1js/pull/1676

### Added

- A warning about the current reducer API limitations, as well as a mention of active work to mitigate them was added to doc comments and examples https://github.com/o1-labs/o1js/pull/1728
- `ForeignField`-based representation of scalars via `ScalarField` https://github.com/o1-labs/o1js/pull/1705
- Introduced new V2 methods for nullifier operations: `isUnusedV2()`, `assertUnusedV2()`, and `setUsedV2()` https://github.com/o1-labs/o1js/pull/1715
- `Int64.create()` method for safe instance creation with canonical zero representation https://github.com/o1-labs/o1js/pull/1735
- New V2 methods for `Int64` operations: `fromObjectV2`, `divV2()` https://github.com/o1-labs/o1js/pull/1735
- `Experimental.BatchReducer` to reduce actions in batches https://github.com/o1-labs/o1js/pull/1676
  - Avoids the account update limit
  - Handles arbitrary numbers of pending actions thanks to recursive validation of the next batch
- Add conditional versions of all preconditions: `.requireEqualsIf()` https://github.com/o1-labs/o1js/pull/1676
- `AccountUpdate.createIf()` to conditionally add an account update to the current transaction https://github.com/o1-labs/o1js/pull/1676
- `IndexedMerkleMap.setIf()` to set a key-value pair conditionally https://github.com/o1-labs/o1js/pull/1676
- `Provable.assertEqualIf()` to conditionally assert that two values are equal https://github.com/o1-labs/o1js/pull/1676
- Add `offchainState.setContractClass()` which enables us to declare the connected contract at the top level, without creating a contract instance https://github.com/o1-labs/o1js/pull/1676
  - This is enough to call `offchainState.compile()`
- More low-level methods to interact with `MerkleList` https://github.com/o1-labs/o1js/pull/1676
  - `popIfUnsafe()`, `toArrayUnconstrained()` and `lengthUnconstrained()`

### Changed

- Improve error message when o1js global state is accessed in an invalid way https://github.com/o1-labs/o1js/pull/1676
- Start developing an internal framework for local zkapp testing https://github.com/o1-labs/o1js/pull/1676
- Internally upgrade o1js to TypeScript 5.4 https://github.com/o1-labs/o1js/pull/1676

### Deprecated

- Deprecated `Nullifier.isUnused()`, `Nullifier.assertUnused()`, and `Nullifier.setUsed()` methods https://github.com/o1-labs/o1js/pull/1715
- `createEcdsa`, `createForeignCurve`, `ForeignCurve` and `EcdsaSignature` deprecated in favor of `V2` versions due to a security vulnerability found in the current implementation https://github.com/o1-labs/o1js/pull/1703
- `Int64` constructor, recommending `Int64.create()` instead https://github.com/o1-labs/o1js/pull/1735
- Original `div()` and `fromObject`, methods in favor of V2 versions https://github.com/o1-labs/o1js/pull/1735
- Deprecate `AccountUpdate.defaultAccountUpdate()` in favor of `AccountUpdate.default()` https://github.com/o1-labs/o1js/pull/1676

### Fixed

- Fix reversed order of account updates when using `TokenContract.approveAccountUpdates()` https://github.com/o1-labs/o1js/pull/1722
- Fixed the static `check()` method in Struct classes to properly handle inheritance, preventing issues with under-constrained circuits. Added error handling to avoid using Struct directly as a field type. https://github.com/o1-labs/o1js/pull/1707
- Fixed that `Option` could not be used as `@state` or event https://github.com/o1-labs/o1js/pull/1736

## [1.4.0](https://github.com/o1-labs/o1js/compare/40c597775...ed198f305) - 2024-06-25

### Added

- **SHA256 low-level API** exposed via `Gadgets.SHA256`. https://github.com/o1-labs/o1js/pull/1689 [@Shigoto-dev19](https://github.com/Shigoto-dev19)
- Added the option to specify custom feature flags for sided loaded proofs in the `DynamicProof` class. https://github.com/o1-labs/o1js/pull/1688
  - Feature flags are required to tell Pickles what proof structure it should expect when side loading dynamic proofs and verification keys.
  - `FeatureFlags` is now exported and provides a set of helper functions to compute feature flags correctly.

### Deprecated

- `MerkleMap.computeRootAndKey()` deprecated in favor of `MerkleMap.computeRootAndKeyV2()` due to a potential issue of computing hash collisions in key indicies https://github.com/o1-labs/o1js/pull/1694

## [1.3.1](https://github.com/o1-labs/o1js/compare/1ad7333e9e...40c597775) - 2024-06-11

### Breaking Changes

- Improve efficiency of `Experimental.OffchainState` implementation https://github.com/o1-labs/o1js/pull/1672
  - Comes with breaking changes to the internal circuits of `OffchainState`
  - Also, introduce `offchainState.commitments()` to initialize the state commitments onchain. Using `OffchainStateCommitments.empty()` no longer works.

### Added

- `Experimental.IndexedMerkleMap`, a better primitive for Merkleized storage https://github.com/o1-labs/o1js/pull/1666 https://github.com/o1-labs/o1js/pull/1671
  - Uses 4-8x fewer constraints than `MerkleMap`
  - In contrast to `MerkleTree` and `MerkleMap`, `IndexedMerkleMap` has a high-level API that can be used in provable code
- Added `Ecdsa.verifyV2()` and `Ecdsa.verifySignedHashV2` methods to the `Ecdsa` class. https://github.com/o1-labs/o1js/pull/1669

### Deprecated

- `Int64.isPositive()` and `Int64.mod()` deprecated because they behave incorrectly on `-0` https://github.com/o1-labs/o1js/pull/1660
  - This can pose an attack surface, since it is easy to maliciously pick either the `+0` or the `-0` representation
  - Use `Int64.isPositiveV2()` and `Int64.modV2()` instead
  - Also deprecated `Int64.neg()` in favor of `Int64.negV2()`, for compatibility with v2 version of `Int64` that will use `Int64.checkV2()`
- `Ecdsa.verify()` and `Ecdsa.verifySignedHash()` deprecated in favor of `Ecdsa.verifyV2()` and `Ecdsa.verifySignedHashV2()` due to a security vulnerability found in the current implementation https://github.com/o1-labs/o1js/pull/1669

### Fixed

- Fix handling of fetch response for non-existing accounts https://github.com/o1-labs/o1js/pull/1679

## [1.3.0](https://github.com/o1-labs/o1js/compare/6a1012162...54d6545bf) - 2024-05-23

### Added

- Added `base64Encode()` and `base64Decode(byteLength)` methods to the `Bytes` class. https://github.com/o1-labs/o1js/pull/1659

### Fixes

- Fix type inference for `method.returns(Type)`, to require a matching return signature https://github.com/o1-labs/o1js/pull/1653
- Fix `Struct.empty()` returning a garbage object when one of the base types doesn't support `empty()` https://github.com/o1-labs/o1js/pull/1657
- Fix `Option.value_exn None` error when using certain custom gates in combination with recursion https://github.com/o1-labs/o1js/issues/1336 https://github.com/MinaProtocol/mina/pull/15588

## [1.2.0](https://github.com/o1-labs/o1js/compare/4a17de857...6a1012162) - 2024-05-14

### Added

- **Offchain state MVP** exported under `Experimental.OffchainState` https://github.com/o1-labs/o1js/pull/1630 https://github.com/o1-labs/o1js/pull/1652
  - allows you to store any number of fields and key-value maps on your zkApp
  - implemented using actions which define an offchain Merkle tree
- `Option` for defining an optional version of any provable type https://github.com/o1-labs/o1js/pull/1630
- `MerkleTree.clone()` and `MerkleTree.getLeaf()`, new convenience methods for merkle trees https://github.com/o1-labs/o1js/pull/1630
- `MerkleList.forEach()`, a simple and safe way for iterating over a `MerkleList`
- `Unconstrained.provableWithEmpty()` to create an unconstrained provable type with a known `empty()` value https://github.com/o1-labs/o1js/pull/1630
- `Permissions.VerificationKey`, a namespace for verification key permissions https://github.com/o1-labs/o1js/pull/1639
  - Includes more accurate names for the `impossible` and `proof` permissions for verification keys, which are now called `impossibleDuringCurrentVersion` and `proofDuringCurrentVersion` respectively.

### Changed

- `State()` now optionally accepts an initial value as input parameter https://github.com/o1-labs/o1js/pull/1630
  - Example: `@state(Field) x = State(Field(1));`
  - Initial values will be set in the default `init()` method
  - You no longer need a custom `init()` method to set initial values

### Fixes

- Fix absolute imports which prevented compilation in some TS projects that used o1js https://github.com/o1-labs/o1js/pull/1628

## [1.1.0](https://github.com/o1-labs/o1js/compare/1ad7333e9e...4a17de857) - 2024-04-30

### Added

- Exposed **sideloaded verification keys** https://github.com/o1-labs/o1js/pull/1606 [@rpanic](https://github.com/rpanic)
  - Added Proof type `DynamicProof` that allows verification through specifying a verification key in-circuit
- `Provable.witnessFields()` to easily witness a tuple of field elements https://github.com/o1-labs/o1js/pull/1229
- Example for implementing RSA verification in o1js https://github.com/o1-labs/o1js/pull/1229 [@Shigoto-dev19](https://github.com/Shigoto-dev19)
  - Check out https://github.com/o1-labs/o1js/blob/main/src/examples/crypto/rsa/rsa.ts and tests in the same folder

### Changed

- `Gadgets.rangeCheck64()` now returns individual range-checked limbs for advanced use cases https://github.com/o1-labs/o1js/pull/1229

### Fixed

- Fixed issue in `UInt64.rightShift()` where it incorrectly performed a left shift instead of a right shift. https://github.com/o1-labs/o1js/pull/1617
- Fixed issue in `ForeignField.toBits()` where high limbs were under-constrained for input length less than 176. https://github.com/o1-labs/o1js/pull/1617
- Make `dummyBase64Proof()` lazy. Significant speed up when generating many account updates with authorization `Proof` while proofs turned off. https://github.com/o1-labs/o1js/pull/1624

## [1.0.1](https://github.com/o1-labs/o1js/compare/1b6fd8b8e...02c5e8d4d) - 2024-04-22

### Breaking changes

- Native curve improvements https://github.com/o1-labs/o1js/pull/1530
  - Change the internal representation of `Scalar` from 255 Bools to 1 Bool and 1 Field (low bit and high 254 bits)
  - Make `Group.scale()` support all scalars (previously did not support 0, 1 and -1)
  - Make `Group.scale()` directly accept `Field` elements, and much more efficient than previous methods of scaling by Fields
    - As a result, `Signature.verify()` and `Nullifier.verify()` use much fewer constraints
  - Fix `Scalar.fromBits()` to not produce a shifted scalar; shifting is no longer exposed to users of `Scalar`.
- Add assertion to the foreign EC addition gadget that prevents degenerate cases https://github.com/o1-labs/o1js/pull/1545
  - Fixes soundness of ECDSA; slightly increases its constraints from ~28k to 29k
  - Breaks circuits that used EC addition, like ECDSA
- `Mina.LocalBlockchain()` and `Proof.fromJSON()` are made async https://github.com/o1-labs/o1js/pull/1583
  - These were the last remaining sync APIs that depended on an async setup task; making them async enables removing top-level await
- `Mina.LocalBlockchain` no longer supports the network kind configuration https://github.com/o1-labs/o1js/pull/1581
- `Poseidon.hashToGroup()` now returns a `Group` directly, and constrains it to be deterministic https://github.com/o1-labs/o1js/pull/1546
  - Added `Poseidon.Unsafe.hashToGroup()` as a more efficient, non-deterministic version for advanced use cases
- A `Transaction`'s `prove` method no longer returns the proofs promise directly, but rather returns a `Transaction` promise, the resolved value of which contains a `proofs` prop. https://github.com/o1-labs/o1js/pull/1567
- The `Transaction` type now has two type params `Proven extends boolean` and `Signed extends boolean`, which are used to conditionally show/hide relevant state. https://github.com/o1-labs/o1js/pull/1567
- Improved functionality of `MerkleList` and `MerkleListIterator` for easier traversal of `MerkleList`s. https://github.com/o1-labs/o1js/pull/1562
- Simplified internal logic of reducer. https://github.com/o1-labs/o1js/pull/1577
  - `contract.getActions()` now returns a `MerkleList`
- Add `toValue()` and `fromValue()` interface to `Provable<T>` to encode how provable types map to plain JS values https://github.com/o1-labs/o1js/pull/1271
  - You can now return the plain value from a `Provable.witness()` callback, and it will be transformed into the provable type
- Remove `Account()` constructor which was no different from `AccountUpdate.create().account`, and export `Account` type instead. https://github.com/o1-labs/o1js/pull/1598

### Added

- Export `Events` under `AccountUpdate.Events`. https://github.com/o1-labs/o1js/pull/1563
- `Mina.transaction` has been reworked such that one can call methods directly on the returned promise (now a `TransactionPromise`). This enables a fluent / method-chaining API. https://github.com/o1-labs/o1js/pull/1567
- `TransactionPendingPromise` enables calling `wait` directly on the promise returned by calling `send` on a `Transaction`. https://github.com/o1-labs/o1js/pull/1567
- `initializeBindings()` to explicitly trigger setup work that is needed when running provable code https://github.com/o1-labs/o1js/pull/1583
  - calling this function is optional

### Changed

- Remove top-level await https://github.com/o1-labs/o1js/pull/1583
  - To simplify integration with bundlers like webpack
- Make `MerkleTree.{nodes,zeroes}` public properties https://github.com/o1-labs/o1js/pull/1555
  - This makes it possible to clone merkle trees, which is often needed

### Fixed

- Fix error when computing Merkle map witnesses, introduced in the last version due to the `toBits()` change https://github.com/o1-labs/o1js/pull/1559
- Improved error message when compiling a program that has no methods. https://github.com/o1-labs/o1js/pull/1563

## [0.18.0](https://github.com/o1-labs/o1js/compare/74948acac...1b6fd8b8e) - 2024-04-09

### Breaking changes

- **Async circuits**. Require all smart contract and zkprogram methods to be async https://github.com/o1-labs/o1js/pull/1477
  - This change allows you to use `await` inside your methods. Change the method signature by adding the `async` keyword.
  - Don't forget to add `await` to all contract calls! `await MyContract.myMethod();`
  - To declare a return value from a method, use the new `@method.returns()` decorator
- Require the callback to `Mina.transaction()` to be async https://github.com/o1-labs/o1js/pull/1468
- Change `{SmartContract,ZkProgram}.analyzeMethods()` to be async https://github.com/o1-labs/o1js/pull/1450
  - `Provable.runAndCheck()`, `Provable.constraintSystem()` and `{SmartContract,ZkProgram}.digest()` are also async now
- **Remove deprecated APIs**
  - Remove `CircuitValue`, `prop`, `arrayProp` and `matrixProp` https://github.com/o1-labs/o1js/pull/1507
  - Remove `Mina.accountCreationFee()`, `Mina.BerkeleyQANet`, all APIs which accept private keys for feepayers, `Token`, `AccountUpdate.tokenSymbol`, `SmartContract.{token, setValue, setPermissions}`, "assert" methods for preconditions, `MerkleTee.calculateRootSlow()`, `Scalar.fromBigInt()`, `UInt64.lt()` and friends, deprecated static methods on `Group`, utility methods on `Circuit` like `Circuit.if()`, `Field.isZero()`, `isReady` and `shutdown()` https://github.com/o1-labs/o1js/pull/1515
- Remove `privateKey` from the accepted arguments of `SmartContract.deploy()` https://github.com/o1-labs/o1js/pull/1515
- **Efficient comparisons**. Support arbitrary bit lengths for `Field` comparisons and massively reduce their constraints https://github.com/o1-labs/o1js/pull/1523
  - `Field.assertLessThan()` goes from 510 to 24 constraints, `Field.lessThan()` from 509 to 38
  - Moderately improve other comparisons: `UInt64.assertLessThan()` from 27 to 14, `UInt64.lessThan()` from 27 to 15, `UInt32` similar.
  - Massively improve `Field.isEven()`, add `Field.isOdd()`
  - `PrivateKey.toPublicKey()` from 358 to 119 constraints thanks to `isOdd()`
  - Add `Gadgets.ForeignField.assertLessThanOrEqual()` and support two variables as input to `ForeignField.assertLessThan()`
- Remove `this.sender` which unintuitively did not prove that its value was the actual sender of the transaction https://github.com/o1-labs/o1js/pull/1464 [@julio4](https://github.com/julio4)
  Replaced by more explicit APIs:
  - `this.sender.getUnconstrained()` which has the old behavior of `this.sender`, and returns an unconstrained value (which means that the prover can set it to any value they want)
  - `this.sender.getAndRequireSignature()` which requires a signature from the sender's public key and therefore proves that whoever created the transaction really owns the sender account
- `Reducer.reduce()` requires the maximum number of actions per method as an explicit (optional) argument https://github.com/o1-labs/o1js/pull/1450
  - The default value is 1 and should work for most existing contracts
- `new UInt64()` and `UInt64.from()` no longer unsafely accept a field element as input. https://github.com/o1-labs/o1js/pull/1438 [@julio4](https://github.com/julio4)
   As a replacement, `UInt64.Unsafe.fromField()` was introduced
  - This prevents you from accidentally creating a `UInt64` without proving that it fits in 64 bits
  - Equivalent changes were made to `UInt32`
- Fixed vulnerability in `Field.to/fromBits()` outlined in [#1023](https://github.com/o1-labs/o1js/issues/1023) by imposing a limit of 254 bits https://github.com/o1-labs/o1js/pull/1461
- Remove `Field.rangeCheckHelper()` which was too low-level and easy to misuse https://github.com/o1-labs/o1js/pull/1485
  - Also, rename the misleadingly named `Gadgets.isInRangeN()` to `Gadgets.isDefinitelyInRangeN()`
- Rename `Bool.Unsafe.ofField()` to `Bool.Unsafe.fromField()` https://github.com/o1-labs/o1js/pull/1485
- Replace the namespaced type exports `Gadgets.Field3` and `Gadgets.ForeignField.Sum` with `Field3` and `ForeignFieldSum`
  - Unfortunately, the namespace didn't play well with auto-imports in TypeScript
- Add `Gadgets.rangeCheck3x12()` and fix proof system bug that prevented it from working https://github.com/o1-labs/o1js/pull/1534
- Update transaction version and other bindings changes to ensure berkeley compatibility https://github.com/o1-labs/o1js/pull/1542

### Added

- `Provable.witnessAsync()` to introduce provable values from an async callback https://github.com/o1-labs/o1js/pull/1468
- Internal benchmarking tooling to keep track of performance https://github.com/o1-labs/o1js/pull/1481
- Add `toInput` method for `Group` instance https://github.com/o1-labs/o1js/pull/1483

### Changed

- `field.assertBool()` now also returns the `Field` as a `Bool` for ergonomics https://github.com/o1-labs/o1js/pull/1523

## [0.17.0](https://github.com/o1-labs/o1js/compare/1ad7333e9e...74948acac) - 2024-03-06

### Breaking changes

- Fixed parity between `Mina.LocalBlockchain` and `Mina.Network` to have the same behaviors https://github.com/o1-labs/o1js/pull/1422 https://github.com/o1-labs/o1js/pull/1480
  - Changed the `TransactionId` type to `Transaction`. Additionally added `PendingTransaction` and `RejectedTransaction` types to better represent the state of a transaction.
  - `Transaction.safeSend()` and `PendingTransaction.safeWait()` are introduced to return a `IncludedTransaction` or `RejectedTransaction` object without throwing errors.
  - `transaction.send()` throws an error if the transaction was not successful for both `Mina.LocalBlockchain` and `Mina.Network` and returns a `PendingTransaction` object if it was successful. Use `transaction.safeSend` to send a transaction that will not throw an error and either return a `PendingTransaction` or `RejectedTransaction`.
  - `transaction.wait()` throws an error if the transaction was not successful for both `Mina.LocalBlockchain` and `Mina.Network` and returns a `IncludedTransaction` object if it was successful. Use `transaction.safeWait` to send a transaction that will not throw an error and either return a `IncludedTransaction` or `RejectedTransaction`.
  - `transaction.hash()` is no longer a function, it is now a property that returns the hash of the transaction.
  - Changed `Transaction.isSuccess` to `Transaction.status` to better represent the state of a transaction.
- Improved efficiency of computing `AccountUpdate.callData` by packing field elements into as few field elements as possible https://github.com/o1-labs/o1js/pull/1458
  - This leads to a large reduction in the number of constraints used when inputs to a zkApp method are many field elements (e.g. a long list of `Bool`s)
- Return events in the `LocalBlockchain` in reverse chronological order (latest events at the beginning) to match the behavior of the `Network` https://github.com/o1-labs/o1js/pull/1460

### Added

- Support for custom network identifiers other than `mainnet` or `testnet` https://github.com/o1-labs/o1js/pull/1444
- `PrivateKey.randomKeypair()` to generate private and public key in one command https://github.com/o1-labs/o1js/pull/1446
- `setNumberOfWorkers()` to allow developer to override the number of workers used during compilation and proof generation/verification https://github.com/o1-labs/o1js/pull/1456

### Changed

- Improve all-around performance by reverting the Apple silicon workaround (https://github.com/o1-labs/o1js/pull/683) as the root problem is now fixed upstream https://github.com/o1-labs/o1js/pull/1456
- Improved error message when trying to use `fetchActions`/`fetchEvents` with a missing Archive Node endpoint https://github.com/o1-labs/o1js/pull/1459

### Deprecated

- `SmartContract.token` is deprecated in favor of new methods on `TokenContract` https://github.com/o1-labs/o1js/pull/1446
  - `TokenContract.deriveTokenId()` to get the ID of the managed token
  - `TokenContract.internal.{send, mint, burn}` to perform token operations from within the contract

### Fixed

- Mitigate security hazard of deploying token contracts https://github.com/o1-labs/o1js/issues/1439
- Make `Circuit` handle types with a `.provable` property (like those used in ECDSA) https://github.com/o1-labs/o1js/pull/1471
  - To support offchain, non-Pickles proofs of ECDSA signatures

## [0.16.1](https://github.com/o1-labs/o1js/compare/834a44002...3b5f7c7)

### Breaking changes

- Remove `AccountUpdate.children` and `AccountUpdate.parent` properties https://github.com/o1-labs/o1js/pull/1402
  - Also removes the optional `AccountUpdatesLayout` argument to `approve()`
  - Adds `AccountUpdateTree` and `AccountUpdateForest`, new classes that represent a layout of account updates explicitly
  - Both of the new types are now accepted as inputs to `approve()`
  - `accountUpdate.extractTree()` to obtain the tree associated with an account update in the current transaction context.
- Remove `Experimental.Callback` API https://github.com/o1-labs/o1js/pull/1430

### Added

- `MerkleList<T>` to enable provable operations on a dynamically-sized list https://github.com/o1-labs/o1js/pull/1398
  - including `MerkleListIterator<T>` to iterate over a merkle list
- `TokenContract`, a new base smart contract class for token contracts https://github.com/o1-labs/o1js/pull/1384
  - Usage example: `https://github.com/o1-labs/o1js/blob/main/src/lib/mina/token/token-contract.unit-test.ts`
- `TokenAccountUpdateIterator`, a primitive to iterate over all token account updates in a transaction https://github.com/o1-labs/o1js/pull/1398
  - this is used to implement `TokenContract` under the hood

### Fixed

- Mainnet support. https://github.com/o1-labs/o1js/pull/1437

## [0.16.0](https://github.com/o1-labs/o1js/compare/e5d1e0f...834a44002)

### Breaking changes

- Protocol change that adds a "transaction version" to the permission to set verification keys https://github.com/MinaProtocol/mina/pull/14407
  - See [the relevant RFC](https://github.com/MinaProtocol/mina/blob/9577ad689a8e4d4f97e1d0fc3d26e20219f4abd1/rfcs/0051-verification-key-permissions.md) for the motivation behind this change
  - Breaks all deployed contracts, as it changes the account update layout

### Added

- Provable type `Packed<T>` to pack small field elements into fewer field elements https://github.com/o1-labs/o1js/pull/1376
- Provable type `Hashed<T>` to represent provable types by their hash https://github.com/o1-labs/o1js/pull/1377
  - This also exposes `Poseidon.hashPacked()` to efficiently hash an arbitrary type

### Changed

- Reduce number of constraints of ECDSA verification by 5% https://github.com/o1-labs/o1js/pull/1376

## [0.15.4](https://github.com/o1-labs/o1js/compare/be748e42e...e5d1e0f)

### Changed

- Improve performance of Wasm Poseidon hashing by a factor of 13x https://github.com/o1-labs/o1js/pull/1378
  - Speeds up local blockchain tests without proving by ~40%
- Improve performance of Field inverse https://github.com/o1-labs/o1js/pull/1373
  - Speeds up proving by ~2-4%

### Added

- Configurable `networkId` when declaring a Mina instance. https://github.com/o1-labs/o1js/pull/1387
  - Defaults to `"testnet"`, the other option is `"mainnet"`
  - The `networkId` parameter influences the algorithm used for signatures, and ensures that testnet transactions can't be replayed on mainnet

## [0.15.3](https://github.com/o1-labs/o1js/compare/1ad7333e9e...be748e42e)

### Added

- **SHA256 hash function** exposed via `Hash.SHA2_256` or `Gadgets.SHA256`. https://github.com/o1-labs/o1js/pull/1285

### Changed

- `Mina.accountCreationFee()` is deprecated in favor of `Mina.getNetworkConstants().accountCreationFee`. https://github.com/o1-labs/o1js/pull/1367
  - `Mina.getNetworkConstants()` returns:
    - [default](https://github.com/o1-labs/o1js/pull/1367/files#diff-ef2c3547d64a8eaa8253cd82b3623288f3271e14f1dc893a0a3ddc1ff4b9688fR7) network constants if used outside of the transaction scope.
    - [actual](https://github.com/o1-labs/o1js/pull/1367/files#diff-437f2c15df7c90ad8154c5de1677ec0838d51859bcc0a0cefd8a0424b5736f31R1051) network constants if used within the transaction scope.

### Fixed

- Fix approving of complex account update layouts https://github.com/o1-labs/o1js/pull/1364

## [0.15.2](https://github.com/o1-labs/o1js/compare/1ad7333e9e...08ba27329)

### Fixed

- Fix bug in `Hash.hash()` which always resulted in an error https://github.com/o1-labs/o1js/pull/1346

## [0.15.1](https://github.com/o1-labs/o1js/compare/1ad7333e9e...19115a159)

### Breaking changes

- Rename `Gadgets.rotate()` to `Gadgets.rotate64()` to better reflect the amount of bits the gadget operates on. https://github.com/o1-labs/o1js/pull/1259
- Rename `Gadgets.{leftShift(), rightShift()}` to `Gadgets.{leftShift64(), rightShift64()}` to better reflect the amount of bits the gadget operates on. https://github.com/o1-labs/o1js/pull/1259

### Added

- Non-native elliptic curve operations exposed through `createForeignCurve()` class factory https://github.com/o1-labs/o1js/pull/1007
- **ECDSA signature verification** exposed through `createEcdsa()` class factory https://github.com/o1-labs/o1js/pull/1240 https://github.com/o1-labs/o1js/pull/1007 https://github.com/o1-labs/o1js/pull/1307
  - For an example, see `./src/examples/crypto/ecdsa`
- **Keccak/SHA3 hash function** exposed on `Keccak` namespace https://github.com/o1-labs/o1js/pull/1291
- `Hash` namespace which holds all hash functions https://github.com/o1-labs/o1js/pull/999
  - `Bytes`, provable type to hold a byte array, which serves as input and output for Keccak variants
  - `UInt8`, provable type to hold a single byte, which is constrained to be in the 0 to 255 range
- `Gadgets.rotate32()` for rotation over 32 bit values https://github.com/o1-labs/o1js/pull/1259
- `Gadgets.leftShift32()` for left shift over 32 bit values https://github.com/o1-labs/o1js/pull/1259
- `Gadgets.divMod32()` division modulo 2^32 that returns the remainder and quotient of the operation https://github.com/o1-labs/o1js/pull/1259
- `Gadgets.rangeCheck32()` range check for 32 bit values https://github.com/o1-labs/o1js/pull/1259
- `Gadgets.addMod32()` addition modulo 2^32 https://github.com/o1-labs/o1js/pull/1259
- Expose new bitwise gadgets on `UInt32` and `UInt64` https://github.com/o1-labs/o1js/pull/1259
  - bitwise XOR via `{UInt32, UInt64}.xor()`
  - bitwise NOT via `{UInt32, UInt64}.not()`
  - bitwise ROTATE via `{UInt32, UInt64}.rotate()`
  - bitwise LEFTSHIFT via `{UInt32, UInt64}.leftShift()`
  - bitwise RIGHTSHIFT via `{UInt32, UInt64}.rightShift()`
  - bitwise AND via `{UInt32, UInt64}.and()`
- Example for using actions to store a map data structure https://github.com/o1-labs/o1js/pull/1300
- `Provable.constraintSystem()` and `{ZkProgram,SmartContract}.analyzeMethods()` return a `summary()` method to return a summary of the constraints used by a method https://github.com/o1-labs/o1js/pull/1007
- `assert()` asserts that a given statement is true https://github.com/o1-labs/o1js/pull/1285

### Fixed

- Fix stack overflows when calling provable methods with large inputs https://github.com/o1-labs/o1js/pull/1334
- Fix `Local.setProofsEnabled()` which would not get picked up by `deploy()` https://github.com/o1-labs/o1js/pull/1330
- Remove usage of private class fields in core types like `Field`, for better type compatibility between different o1js versions https://github.com/o1-labs/o1js/pull/1319

## [0.15.0](https://github.com/o1-labs/o1js/compare/1ad7333e9e...7acf19d0d)

### Breaking changes

- `ZkProgram.compile()` now returns the verification key and its hash, to be consistent with `SmartContract.compile()` https://github.com/o1-labs/o1js/pull/1292 [@rpanic](https://github.com/rpanic)

### Added

- **Foreign field arithmetic** exposed through the `createForeignField()` class factory https://github.com/o1-labs/snarkyjs/pull/985
- `Crypto` namespace which exposes elliptic curve and finite field arithmetic on bigints, as well as example curve parameters https://github.com/o1-labs/o1js/pull/1240
- `Gadgets.ForeignField.assertMul()` for efficiently constraining products of sums in non-native arithmetic https://github.com/o1-labs/o1js/pull/1262
- `Unconstrained` for safely maintaining unconstrained values in provable code https://github.com/o1-labs/o1js/pull/1262
- `Gadgets.rangeCheck8()` to assert that a value fits in 8 bits https://github.com/o1-labs/o1js/pull/1288

### Changed

- Change precondition APIs to use "require" instead of "assert" as the verb, to distinguish them from provable assertions. [@LuffySama-Dev](https://github.com/LuffySama-Dev)
  - `this.x.getAndAssertEquals()` is now `this.x.getAndRequireEquals()` https://github.com/o1-labs/o1js/pull/1263
  - `this.x.assertEquals(x)` is now `this.x.requireEquals(x)` https://github.com/o1-labs/o1js/pull/1263
  - `this.account.x.getAndAssertEquals(x)` is now `this.account.x.requireEquals(x)` https://github.com/o1-labs/o1js/pull/1265
  - `this.account.x.assertBetween()` is now `this.account.x.requireBetween()` https://github.com/o1-labs/o1js/pull/1265
  - `this.network.x.getAndAssertEquals()` is now `this.network.x.getAndRequireEquals()` https://github.com/o1-labs/o1js/pull/1265
- `Provable.constraintSystem()` and `{ZkProgram,SmartContract}.analyzeMethods()` return a `print()` method for pretty-printing the constraint system https://github.com/o1-labs/o1js/pull/1240

### Fixed

- Fix missing recursive verification of proofs in smart contracts https://github.com/o1-labs/o1js/pull/1302

## [0.14.2](https://github.com/o1-labs/o1js/compare/26363465d...1ad7333e9e)

### Breaking changes

- Change return signature of `ZkProgram.analyzeMethods()` to be a keyed object https://github.com/o1-labs/o1js/pull/1223

### Added

- Provable non-native field arithmetic:
  - `Gadgets.ForeignField.{add, sub, sumchain}()` for addition and subtraction https://github.com/o1-labs/o1js/pull/1220
  - `Gadgets.ForeignField.{mul, inv, div}()` for multiplication and division https://github.com/o1-labs/o1js/pull/1223
- Comprehensive internal testing of constraint system layouts generated by new gadgets https://github.com/o1-labs/o1js/pull/1241 https://github.com/o1-labs/o1js/pull/1220

### Changed

- `Lightnet` namespace API updates with added `listAcquiredKeyPairs()` method https://github.com/o1-labs/o1js/pull/1256
- Expose raw provable methods of a `ZkProgram` on `zkProgram.rawMethods` https://github.com/o1-labs/o1js/pull/1241
- Reduce number of constraints needed by `rotate()`, `leftShift()` and, `rightShift()` gadgets https://github.com/o1-labs/o1js/pull/1201

### Fixed

- Add a parameter to `checkZkappTransaction` for block length to check for transaction inclusion. This fixes a case where `Transaction.wait()` only checked the latest block, which led to an error once the transaction was included in a block that was not the latest. https://github.com/o1-labs/o1js/pull/1239

## [0.14.1](https://github.com/o1-labs/o1js/compare/e8e7510e1...26363465d)

### Added

- `Gadgets.not()`, new provable method to support bitwise not. https://github.com/o1-labs/o1js/pull/1198
- `Gadgets.leftShift() / Gadgets.rightShift()`, new provable methods to support bitwise shifting. https://github.com/o1-labs/o1js/pull/1194
- `Gadgets.and()`, new provable method to support bitwise and. https://github.com/o1-labs/o1js/pull/1193
- `Gadgets.multiRangeCheck()` and `Gadgets.compactMultiRangeCheck()`, two building blocks for non-native arithmetic with bigints of size up to 264 bits. https://github.com/o1-labs/o1js/pull/1216

### Fixed

- Removed array reversal of fetched actions, since they are returned in the correct order. https://github.com/o1-labs/o1js/pull/1258

## [0.14.0](https://github.com/o1-labs/o1js/compare/045faa7...e8e7510e1)

### Breaking changes

- Constraint optimizations in Field methods and core crypto changes break all verification keys https://github.com/o1-labs/o1js/pull/1171 https://github.com/o1-labs/o1js/pull/1178

### Changed

- `ZkProgram` has moved out of the `Experimental` namespace and is now available as a top-level import directly. `Experimental.ZkProgram` has been deprecated.
- `ZkProgram` gets a new input argument `name: string` which is required in the non-experimental API. The name is used to identify a ZkProgram when caching prover keys. https://github.com/o1-labs/o1js/pull/1200

### Added

- `Lightnet` namespace to interact with the account manager provided by the [lightnet Mina network](https://hub.docker.com/r/o1labs/mina-local-network) https://github.com/o1-labs/o1js/pull/1167
- Internal support for several custom gates (range check, bitwise operations, foreign field operations) and lookup tables https://github.com/o1-labs/o1js/pull/1176
- `Gadgets.rangeCheck64()`, new provable method to do efficient 64-bit range checks using lookup tables https://github.com/o1-labs/o1js/pull/1181
- `Gadgets.rotate()`, new provable method to support bitwise rotation for native field elements. https://github.com/o1-labs/o1js/pull/1182
- `Gadgets.xor()`, new provable method to support bitwise xor for native field elements. https://github.com/o1-labs/o1js/pull/1177
- `Proof.dummy()` to create dummy proofs https://github.com/o1-labs/o1js/pull/1188
  - You can use this to write ZkPrograms that handle the base case and the inductive case in the same method.

### Changed

- Use cached prover keys in `compile()` when running in Node.js https://github.com/o1-labs/o1js/pull/1187
  - Caching is configurable by passing a custom `Cache` (new export) to `compile()`
  - By default, prover keys are stored in an OS-dependent cache directory; `~/.cache/pickles` on Mac and Linux
- Use cached setup points (SRS and Lagrange bases) when running in Node.js https://github.com/o1-labs/o1js/pull/1197
  - Also, speed up SRS generation by using multiple threads
  - Together with caching of prover keys, this speeds up compilation time by roughly
    - **86%** when everything is cached
    - **34%** when nothing is cached

## [0.13.1](https://github.com/o1-labs/o1js/compare/c2f392fe5...045faa7)

### Breaking changes

- Changes to some verification keys caused by changing the way `Struct` orders object properties. https://github.com/o1-labs/o1js/pull/1124 [@Comdex](https://github.com/Comdex)
  - To recover existing verification keys and behavior, change the order of properties in your Struct definitions to be alphabetical
  - The `customObjectKeys` option is removed from `Struct`

### Changed

- Improve prover performance by ~25% https://github.com/o1-labs/o1js/pull/1092
  - Change internal representation of field elements to be JS bigint instead of Uint8Array
- Consolidate internal framework for testing equivalence of two implementations

## [0.13.0](https://github.com/o1-labs/o1js/compare/fbd4b2717...c2f392fe5)

### Breaking changes

- Changes to verification keys caused by updates to the proof system. This breaks all deployed contracts https://github.com/o1-labs/o1js/pull/1016

## [0.12.2](https://github.com/o1-labs/o1js/compare/b1d8d5910...fbd4b2717)

### Changed

- Renamed SnarkyJS to o1js https://github.com/o1-labs/o1js/pull/1104
- Reduce loading time of the library by 3-4x https://github.com/o1-labs/o1js/pull/1073
- Improve error when forgetting `transaction.prove()` https://github.com/o1-labs/o1js/pull/1095

## [0.12.1](https://github.com/o1-labs/o1js/compare/161b69d602...b1d8d5910)

### Added

- Added a method `createTestNullifier` to the Nullifier class for testing purposes. It is recommended to use mina-signer to create Nullifiers in production, since it does not leak the private key of the user. The `Nullifier.createTestNullifier` method requires the private key as an input _outside of the users wallet_. https://github.com/o1-labs/o1js/pull/1026
- Added `field.isEven` to check if a Field element is odd or even. https://github.com/o1-labs/o1js/pull/1026

### Fixed

- Revert verification key hash change from previous release to stay compatible with the current testnet https://github.com/o1-labs/o1js/pull/1032

## [0.12.0](https://github.com/o1-labs/o1js/compare/eaa39dca0...161b69d602)

### Breaking Changes

- Fix the default verification key hash that was generated for AccountUpdates. This change adopts the default mechanism provided by Mina Protocol https://github.com/o1-labs/o1js/pull/1021
  - Please be aware that this alteration results in a breaking change affecting the verification key of already deployed contracts.

## [0.11.4](https://github.com/o1-labs/o1js/compare/544489609...eaa39dca0)

### Fixed

- NodeJS error caused by invalid import https://github.com/o1-labs/o1js/issues/1012

## [0.11.3](https://github.com/o1-labs/o1js/compare/2d2af219c...544489609)

### Fixed

- Fix commonJS version of o1js, again https://github.com/o1-labs/o1js/pull/1006

## [0.11.2](https://github.com/o1-labs/o1js/compare/c549e02fa...2d2af219c)

### Fixed

- Fix commonJS version of o1js https://github.com/o1-labs/o1js/pull/1005

## [0.11.1](https://github.com/o1-labs/o1js/compare/3fbd9678e...c549e02fa)

### Breaking changes

- `Group` operations now generate a different set of constraints. This breaks deployed contracts, because the circuit changed. https://github.com/o1-labs/o1js/pull/967

### Added

- Implemented `Nullifier` as a new primitive https://github.com/o1-labs/o1js/pull/882
  - mina-signer can now be used to generate a Nullifier, which can be consumed by zkApps using the newly added Nullifier Struct

### Changed

- Improve error message `Can't evaluate prover code outside an as_prover block` https://github.com/o1-labs/o1js/pull/998

### Fixed

- Fix unsupported use of `window` when running o1js in workers https://github.com/o1-labs/o1js/pull/1002

## [0.11.0](https://github.com/o1-labs/o1js/compare/a632313a...3fbd9678e)

### Breaking changes

- Rewrite of `Provable.if()` causes breaking changes to all deployed contracts https://github.com/o1-labs/o1js/pull/889
- Remove all deprecated methods and properties on `Field` https://github.com/o1-labs/o1js/pull/902
- The `Field(x)` constructor and other Field methods no longer accept a `boolean` as input. Instead, you can now pass in a `bigint` to all Field methods. https://github.com/o1-labs/o1js/pull/902
- Remove redundant `signFeePayer()` method https://github.com/o1-labs/o1js/pull/935

### Added

- Add `field.assertNotEquals()` to assert that a field element does not equal some value https://github.com/o1-labs/o1js/pull/902
  - More efficient than `field.equals(x).assertFalse()`
- Add `scalar.toConstant()`, `scalar.toBigInt()`, `Scalar.from()`, `privateKey.toBigInt()`, `PrivateKey.fromBigInt()` https://github.com/o1-labs/o1js/pull/935
- `Poseidon.hashToGroup` enables hashing to a group https://github.com/o1-labs/o1js/pull/887

### Changed

- **Make stack traces more readable** https://github.com/o1-labs/o1js/pull/890
  - Stack traces thrown from o1js are cleaned up by filtering out unnecessary lines and other noisy details
- Remove optional `zkappKey` argument in `smartContract.init()`, and instead assert that `provedState` is false when `init()` is called https://github.com/o1-labs/o1js/pull/908
- Improve assertion error messages on `Field` methods https://github.com/o1-labs/o1js/issues/743 https://github.com/o1-labs/o1js/pull/902
- Publicly expose the internal details of the `Field` type https://github.com/o1-labs/o1js/pull/902

### Deprecated

- Utility methods on `Circuit` are deprecated in favor of the same methods on `Provable` https://github.com/o1-labs/o1js/pull/889
  - `Circuit.if()`, `Circuit.witness()`, `Circuit.log()` and others replaced by `Provable.if()`, `Provable.witness()`, `Provable.log()`
  - Under the hood, some of these methods were rewritten in TypeScript
- Deprecate `field.isZero()` https://github.com/o1-labs/o1js/pull/902

### Fixed

- Fix running o1js in Node.js on Windows https://github.com/o1-labs/o1js-bindings/pull/19 [@wizicer](https://github.com/wizicer)
- Fix error reporting from GraphQL requests https://github.com/o1-labs/o1js/pull/919
- Resolved an `Out of Memory error` experienced on iOS devices (iPhones and iPads) during the initialization of the WASM memory https://github.com/o1-labs/o1js-bindings/pull/26
- Fix `field.greaterThan()` and other comparison methods outside provable code https://github.com/o1-labs/o1js/issues/858 https://github.com/o1-labs/o1js/pull/902
- Fix `field.assertBool()` https://github.com/o1-labs/o1js/issues/469 https://github.com/o1-labs/o1js/pull/902
- Fix `Field(bigint)` where `bigint` is larger than the field modulus https://github.com/o1-labs/o1js/issues/432 https://github.com/o1-labs/o1js/pull/902
  - The new behaviour is to use the modular residual of the input
- No longer fail on missing signature in `tx.send()`. This fixes the flow of deploying a zkApp from a UI via a wallet https://github.com/o1-labs/o1js/pull/931 [@marekyggdrasil](https://github.com/marekyggdrasil)

## [0.10.1](https://github.com/o1-labs/o1js/compare/bcc666f2...a632313a)

### Changed

- Allow ZkPrograms to return their public output https://github.com/o1-labs/o1js/pull/874 https://github.com/o1-labs/o1js/pull/876
  - new option `ZkProgram({ publicOutput?: Provable<any>, ... })`; `publicOutput` has to match the _return type_ of all ZkProgram methods.
  - the `publicInput` option becomes optional; if not provided, methods no longer expect the public input as first argument
  - full usage example: https://github.com/o1-labs/o1js/blob/f95cf2903e97292df9e703b74ee1fc3825df826d/src/examples/program.ts

## [0.10.0](https://github.com/o1-labs/o1js/compare/97e393ed...bcc666f2)

### Breaking Changes

- All references to `actionsHash` are renamed to `actionState` to better mirror what is used in Mina protocol APIs https://github.com/o1-labs/o1js/pull/833
  - This change affects function parameters and returned object keys throughout the API
- No longer make `MayUseToken.InheritFromParent` the default `mayUseToken` value on the caller if one zkApp method calls another one; this removes the need to manually override `mayUseToken` in several known cases https://github.com/o1-labs/o1js/pull/863
  - Causes a breaking change to the verification key of deployed contracts that use zkApp composability

### Added

- `this.state.getAndAssertEquals()` as a shortcut for `let x = this.state.get(); this.state.assertEquals(x);` https://github.com/o1-labs/o1js/pull/863
  - also added `.getAndAssertEquals()` on `this.account` and `this.network` fields
- Support for fallback endpoints when making network requests, allowing users to provide an array of endpoints for GraphQL network requests. https://github.com/o1-labs/o1js/pull/871
  - Endpoints are fetched two at a time, and the result returned from the faster response
- `reducer.forEach(actions, ...)` as a shortcut for `reducer.reduce()` when you don't need a `state` https://github.com/o1-labs/o1js/pull/863
- New export `TokenId` which supersedes `Token.Id`; `TokenId.deriveId()` replaces `Token.Id.getId()` https://github.com/o1-labs/o1js/pull/863
- Add `Permissions.allImpossible()` for the set of permissions where nothing is allowed (more convenient than `Permissions.default()` when you want to make most actions impossible) https://github.com/o1-labs/o1js/pull/863

### Changed

- **Massive improvement of memory consumption**, thanks to a refactor of o1js' worker usage https://github.com/o1-labs/o1js/pull/872
  - Memory reduced by up to 10x; see [the PR](https://github.com/o1-labs/o1js/pull/872) for details
  - Side effect: `Circuit` API becomes async, for example `MyCircuit.prove(...)` becomes `await MyCircuit.prove(...)`
- Token APIs `this.token.{send,burn,mint}()` now accept an `AccountUpdate` or `SmartContract` as from / to input https://github.com/o1-labs/o1js/pull/863
- Improve `Transaction.toPretty()` output by adding account update labels in most methods that create account updates https://github.com/o1-labs/o1js/pull/863
- Raises the limit of actions/events per transaction from 16 to 100, providing users with the ability to submit a larger number of events/actions in a single transaction. https://github.com/o1-labs/o1js/pull/883.

### Deprecated

- Deprecate both `shutdown()` and `await isReady`, which are no longer needed https://github.com/o1-labs/o1js/pull/872

### Fixed

- `SmartContract.deploy()` now throws an error when no verification key is found https://github.com/o1-labs/o1js/pull/885
  - The old, confusing behaviour was to silently not update the verification key (but still update some permissions to "proof", breaking the zkApp)

## [0.9.8](https://github.com/o1-labs/o1js/compare/1a984089...97e393ed)

### Fixed

- Fix fetching the `access` permission on accounts https://github.com/o1-labs/o1js/pull/851
- Fix `fetchActions` https://github.com/o1-labs/o1js/pull/844 https://github.com/o1-labs/o1js/pull/854 [@Comdex](https://github.com/Comdex)
- Updated `Mina.TransactionId.isSuccess` to accurately verify zkApp transaction status after using `Mina.TransactionId.wait()`. https://github.com/o1-labs/o1js/pull/826
  - This change ensures that the function correctly checks for transaction completion and provides the expected result.

## [0.9.7](https://github.com/o1-labs/o1js/compare/0b7a9ad...1a984089)

### Added

- `smartContract.fetchActions()` and `Mina.fetchActions()`, asynchronous methods to fetch actions directly from an archive node https://github.com/o1-labs/o1js/pull/843 [@Comdex](https://github.com/Comdex)

### Changed

- `Circuit.runAndCheck()` now uses `snarky` to create a constraint system and witnesses, and check constraints. It closely matches behavior during proving and can be used to test provable code without having to create an expensive proof https://github.com/o1-labs/o1js/pull/840

### Fixed

- Fixes two issues that were temporarily reintroduced in the 0.9.6 release https://github.com/o1-labs/o1js/issues/799 https://github.com/o1-labs/o1js/issues/530

## [0.9.6](https://github.com/o1-labs/o1js/compare/21de489...0b7a9ad)

### Breaking changes

- Circuits changed due to an internal rename of "sequence events" to "actions" which included a change to some hash prefixes; this breaks all deployed contracts.
- Temporarily reintroduces 2 known issues as a result of reverting a fix necessary for network redeployment:
  - https://github.com/o1-labs/o1js/issues/799
  - https://github.com/o1-labs/o1js/issues/530
  - Please note that we plan to address these issues in a future release. In the meantime, to work around this breaking change, you can try calling `fetchAccount` for each account involved in a transaction before executing the `Mina.transaction` block.
- Improve number of constraints needed for Merkle tree hashing https://github.com/o1-labs/o1js/pull/820
  - This breaks deployed zkApps which use `MerkleWitness.calculateRoot()`, because the circuit is changed
  - You can make your existing contracts compatible again by switching to `MerkleWitness.calculateRootSlow()`, which has the old circuit
- Renamed function parameters: The `getAction` function now accepts a new object structure for its parameters. https://github.com/o1-labs/o1js/pull/828
  - The previous object keys, `fromActionHash` and `endActionHash`, have been replaced by `fromActionState` and `endActionState`.

### Added

- `zkProgram.analyzeMethods()` to obtain metadata about a ZkProgram's methods https://github.com/o1-labs/o1js/pull/829 [@maht0rz](https://github.com/maht0rz)

### Fixed

- Improved Event Handling in o1js https://github.com/o1-labs/o1js/pull/825
  - Updated the internal event type to better handle events emitted in different zkApp transactions and when multiple zkApp transactions are present within a block.
  - The internal event type now includes event data and transaction information as separate objects, allowing for more accurate information about each event and its associated transaction.
- Removed multiple best tip blocks when fetching action data https://github.com/o1-labs/o1js/pull/817
  - Implemented a temporary fix that filters out multiple best tip blocks, if they exist, while fetching actions. This fix will be removed once the related issue in the Archive-Node-API repository (https://github.com/o1-labs/Archive-Node-API/issues/7) is resolved.
- New `fromActionState` and `endActionState` parameters for fetchActions function in o1js https://github.com/o1-labs/o1js/pull/828
  - Allows fetching only necessary actions to compute the latest actions state
  - Eliminates the need to retrieve the entire actions history of a zkApp
  - Utilizes `actionStateTwo` field returned by Archive Node API as a safe starting point for deriving the most recent action hash

## [0.9.5](https://github.com/o1-labs/o1js/compare/21de489...4573252d)

- Update the zkApp verification key from within one of its own methods, via proof https://github.com/o1-labs/o1js/pull/812

### Breaking changes

- Change type of verification key returned by `SmartContract.compile()` to match `VerificationKey` https://github.com/o1-labs/o1js/pull/812

### Fixed

- Failing `Mina.transaction` on Berkeley because of unsatisfied constraints caused by dummy data before we fetched account state https://github.com/o1-labs/o1js/pull/807
  - Previously, you could work around this by calling `fetchAccount()` for every account invovled in a transaction. This is not necessary anymore.
- Update the zkApp verification key from within one of its own methods, via proof https://github.com/o1-labs/o1js/pull/812

## [0.9.4](https://github.com/o1-labs/o1js/compare/9acec55...21de489)

### Fixed

- `getActions` to handle multiple actions with multiple Account Updates https://github.com/o1-labs/o1js/pull/801

## [0.9.3](https://github.com/o1-labs/o1js/compare/1abdfb70...9acec55)

### Added

- Use `fetchEvents()` to fetch events for a specified zkApp from a GraphQL endpoint that implements [this schema](https://github.com/o1-labs/Archive-Node-API/blob/efebc9fd3cfc028f536ae2125e0d2676e2b86cd2/src/schema.ts#L1). `Mina.Network` accepts an additional endpoint which points to a GraphQL server. https://github.com/o1-labs/o1js/pull/749
  - Use the `mina` property for the Mina node.
  - Use `archive` for the archive node.
- Use `getActions` to fetch actions for a specified zkApp from a GraphQL endpoint GraphQL endpoint that implements the same schema as `fetchEvents`. https://github.com/o1-labs/o1js/pull/788

### Fixed

- Added the missing export of `Mina.TransactionId` https://github.com/o1-labs/o1js/pull/785
- Added an option to specify `tokenId` as `Field` in `fetchAccount()` https://github.com/o1-labs/o1js/pull/787 [@rpanic](https://github.com/rpanic)

## [0.9.2](https://github.com/o1-labs/o1js/compare/9c44b9c2...1abdfb70)

### Added

- `this.network.timestamp` is added back and is implemented on top of `this.network.globalSlotSinceGenesis` https://github.com/o1-labs/o1js/pull/755

### Changed

- On-chain value `globalSlot` is replaced by the clearer `currentSlot` https://github.com/o1-labs/o1js/pull/755
  - `currentSlot` refers to the slot at which the transaction _will be included in a block_.
  - the only supported method is `currentSlot.assertBetween()` because `currentSlot.get()` is impossible to implement since the value is determined in the future and `currentSlot.assertEquals()` is error-prone

### Fixed

- Incorrect counting of limit on events and actions https://github.com/o1-labs/o1js/pull/758
- Type error when using `Circuit.array` in on-chain state or events https://github.com/o1-labs/o1js/pull/758
- Bug when using `Circuit.witness` outside the prover https://github.com/o1-labs/o1js/pull/774

## [0.9.1](https://github.com/o1-labs/o1js/compare/71b6132b...9c44b9c2)

### Fixed

- Bug when using `this.<state>.get()` outside a transaction https://github.com/o1-labs/o1js/pull/754

## [0.9.0](https://github.com/o1-labs/o1js/compare/c5a36207...71b6132b)

### Added

- `Transaction.fromJSON` to recover transaction object from JSON https://github.com/o1-labs/o1js/pull/705
- New precondition: `provedState`, a boolean which is true if the entire on-chain state of this account was last modified by a proof https://github.com/o1-labs/o1js/pull/741
  - Same API as all preconditions: `this.account.provedState.assertEquals(Bool(true))`
  - Can be used to assert that the state wasn't tampered with by the zkApp developer using non-contract logic, for example, before deploying the zkApp
- New on-chain value `globalSlot`, to make assertions about the current time https://github.com/o1-labs/o1js/pull/649
  - example: `this.globalSlot.get()`, `this.globalSlot.assertBetween(lower, upper)`
  - Replaces `network.timestamp`, `network.globalSlotSinceGenesis` and `network.globalSlotSinceHardFork`. https://github.com/o1-labs/o1js/pull/560
- New permissions:
  - `access` to control whether account updates for this account can be used at all https://github.com/o1-labs/o1js/pull/500
  - `setTiming` to control who can update the account's `timing` field https://github.com/o1-labs/o1js/pull/685
  - Example: `this.permissions.set({ ...Permissions.default(), access: Permissions.proofOrSignature() })`
- Expose low-level view into the PLONK gates created by a smart contract method https://github.com/o1-labs/o1js/pull/687
  - `MyContract.analyzeMethods().<method name>.gates`

### Changed

- BREAKING CHANGE: Modify signature algorithm used by `Signature.{create,verify}` to be compatible with mina-signer https://github.com/o1-labs/o1js/pull/710
  - Signatures created with mina-signer's `client.signFields()` can now be verified inside a SNARK!
  - Breaks existing deployed smart contracts which use `Signature.verify()`
- BREAKING CHANGE: Circuits changed due to core protocol and cryptography changes; this breaks all deployed contracts.
- BREAKING CHANGE: Change structure of `Account` type which is returned by `Mina.getAccount()` https://github.com/o1-labs/o1js/pull/741
  - for example, `account.appState` -> `account.zkapp.appState`
  - full new type (exported as `Types.Account`): https://github.com/o1-labs/o1js/blob/0be70cb8ceb423976f348980e9d6238820758cc0/src/provable/gen/transaction.ts#L515
- Test accounts hard-coded in `LocalBlockchain` now have default permissions, not permissions allowing everything. Fixes some unintuitive behaviour in tests, like requiring no signature when using these accounts to send MINA https://github.com/o1-labs/o1js/issues/638

### Removed

- Preconditions `timestamp` and `globalSlotSinceHardFork` https://github.com/o1-labs/o1js/pull/560
  - `timestamp` is expected to come back as a wrapper for the new `globalSlot`

## [0.8.0](https://github.com/o1-labs/o1js/compare/d880bd6e...c5a36207)

### Added

- `this.account.<field>.set()` as a unified API to update fields on the account https://github.com/o1-labs/o1js/pull/643
  - covers `permissions`, `verificationKey`, `zkappUri`, `tokenSymbol`, `delegate`, `votingFor`
  - exists on `SmartContract.account` and `AccountUpdate.account`
- `this.sender` to get the public key of the transaction's sender https://github.com/o1-labs/o1js/pull/652
  - To get the sender outside a smart contract, there's now `Mina.sender()`
- `tx.wait()` is now implemented. It waits for the transactions inclusion in a block https://github.com/o1-labs/o1js/pull/645
  - `wait()` also now takes an optional `options` parameter to specify the polling interval or maximum attempts. `wait(options?: { maxAttempts?: number; interval?: number }): Promise<void>;`
- `Circuit.constraintSystemFromKeypair(keypair)` to inspect the circuit at a low level https://github.com/o1-labs/o1js/pull/529
  - Works with a `keypair` (prover + verifier key) generated with the `Circuit` API
- `Mina.faucet()` can now be used to programmatically fund an address on the testnet, using the faucet provided by faucet.minaprotocol.com https://github.com/o1-labs/o1js/pull/693

### Changed

- BREAKING CHANGE: Constraint changes in `sign()`, `requireSignature()` and `createSigned()` on `AccountUpdate` / `SmartContract`. _This means that smart contracts using these methods in their proofs won't be able to create valid proofs against old deployed verification keys._ https://github.com/o1-labs/o1js/pull/637
- `Mina.transaction` now takes a _public key_ as the fee payer argument (passing in a private key is deprecated) https://github.com/o1-labs/o1js/pull/652
  - Before: `Mina.transaction(privateKey, ...)`. Now: `Mina.transaction(publicKey, ...)`
  - `AccountUpdate.fundNewAccount()` now enables funding multiple accounts at once, and deprecates the `initialBalance` argument
- New option `enforceTransactionLimits` for `LocalBlockchain` (default value: `true`), to disable the enforcement of protocol transaction limits (maximum events, maximum sequence events and enforcing certain layout of `AccountUpdate`s depending on their authorization) https://github.com/o1-labs/o1js/pull/620
- Change the default `send` permissions (for sending MINA or tokens) that get set when deploying a zkApp, from `signature()` to `proof()` https://github.com/o1-labs/o1js/pull/648
- Functions for making assertions and comparisons have been renamed to their long form, instead of the initial abbreviation. Old function names have been deprecated https://github.com/o1-labs/o1js/pull/681
  - `.lt` -> `.lessThan`
  - `.lte` -> `.lessThanOrEqual`
  - `.gt` -> `.greaterThan`
  - `.gte` -> `greaterThanOrEqual`
  - `.assertLt` -> `.assertLessThan`
  - `.assertLte` -> `.assertLessThanOrEqual`
  - `.assertGt` -> `.assertGreaterThan`
  - `.assertGte` -> `assertGreaterThanOrEqual`
  - `.assertBoolean` -> `.assertBool`

### Deprecated

- `this.setPermissions()` in favor of `this.account.permissions.set()` https://github.com/o1-labs/o1js/pull/643
  - `this.tokenSymbol.set()` in favor of `this.account.tokenSymbol.set()`
  - `this.setValue()` in favor of `this.account.<field>.set()`
- `Mina.transaction(privateKey: PrivateKey, ...)` in favor of new signature `Mina.transaction(publicKey: PublicKey, ...)`
- `AccountUpdate.createSigned(privateKey: PrivateKey)` in favor of new signature `AccountUpdate.createSigned(publicKey: PublicKey)` https://github.com/o1-labs/o1js/pull/637
- `.lt`, `.lte`, `gt`, `gte`, `.assertLt`, `.assertLte`, `.assertGt`, `.assertGte` have been deprecated. https://github.com/o1-labs/o1js/pull/681

### Fixed

- Fixed Apple silicon performance issue https://github.com/o1-labs/o1js/issues/491
- Type inference for Structs with instance methods https://github.com/o1-labs/o1js/pull/567
  - also fixes `Struct.fromJSON`
- `SmartContract.fetchEvents` fixed when multiple event types existed https://github.com/o1-labs/o1js/issues/627
- Error when using reduce with a `Struct` as state type https://github.com/o1-labs/o1js/pull/689
- Fix use of stale cached accounts in `Mina.transaction` https://github.com/o1-labs/o1js/issues/430

## [0.7.3](https://github.com/o1-labs/o1js/compare/5f20f496...d880bd6e)

### Fixed

- Bug in `deploy()` when initializing a contract that already exists https://github.com/o1-labs/o1js/pull/588

### Deprecated

- `Mina.BerkeleyQANet` in favor of the clearer-named `Mina.Network` https://github.com/o1-labs/o1js/pull/588

## [0.7.2](https://github.com/o1-labs/o1js/compare/705f58d3...5f20f496)

### Added

- `MerkleMap` and `MerkleMapWitness` https://github.com/o1-labs/o1js/pull/546
- Lots of doc comments! https://github.com/o1-labs/o1js/pull/580

### Fixed

- Bug in `Circuit.log` printing account updates https://github.com/o1-labs/o1js/pull/578

## [0.7.1](https://github.com/o1-labs/o1js/compare/f0837188...705f58d3)

### Fixed

- Testnet-incompatible signatures in v0.7.0 https://github.com/o1-labs/o1js/pull/565

## [0.7.0](https://github.com/o1-labs/o1js/compare/f0837188...9a94231c)

### Added

- Added an optional string parameter to certain `assert` methods https://github.com/o1-labs/o1js/pull/470
- `Struct`, a new primitive for declaring composite, SNARK-compatible types https://github.com/o1-labs/o1js/pull/416
  - With this, we also added a way to include auxiliary, non-field element data in composite types
  - Added `VerificationKey`, which is a `Struct` with auxiliary data, to pass verification keys to a `@method`
  - BREAKING CHANGE: Change names related to circuit types: `AsFieldsAndAux<T>` -> `Provable<T>`, `AsFieldElement<T>` -> `ProvablePure<T>`, `circuitValue` -> `provable`
  - BREAKING CHANGE: Change all `ofFields` and `ofBits` methods on circuit types to `fromFields` and `fromBits`
- New option `proofsEnabled` for `LocalBlockchain` (default value: `true`), to quickly test transaction logic with proofs disabled https://github.com/o1-labs/o1js/pull/462
  - with `proofsEnabled: true`, proofs now get verified locally https://github.com/o1-labs/o1js/pull/423
- `SmartContract.approve()` to approve a tree of child account updates https://github.com/o1-labs/o1js/pull/428 https://github.com/o1-labs/o1js/pull/534
  - AccountUpdates are now valid `@method` arguments, and `approve()` is intended to be used on them when passed to a method
  - Also replaces `Experimental.accountUpdateFromCallback()`
- `Circuit.log()` to easily log Fields and other provable types inside a method, with the same API as `console.log()` https://github.com/o1-labs/o1js/pull/484
- `SmartContract.init()` is a new method on the base `SmartContract` that will be called only during the first deploy (not if you re-deploy later to upgrade the contract) https://github.com/o1-labs/o1js/pull/543
  - Overriding `init()` is the new recommended way to add custom state initialization logic.
- `transaction.toPretty()` and `accountUpdate.toPretty()` for debugging transactions by printing only the pieces that differ from default account updates https://github.com/o1-labs/o1js/pull/428
- `AccountUpdate.attachToTransaction()` for explicitly adding an account update to the current transaction. This replaces some previous behaviour where an account update got attached implicitly https://github.com/o1-labs/o1js/pull/484
- `SmartContract.requireSignature()` and `AccountUpdate.requireSignature()` as a simpler, better-named replacement for `.sign()` https://github.com/o1-labs/o1js/pull/558

### Changed

- BREAKING CHANGE: `tx.send()` is now asynchronous: old: `send(): TransactionId` new: `send(): Promise<TransactionId>` and `tx.send()` now directly waits for the network response, as opposed to `tx.send().wait()` https://github.com/o1-labs/o1js/pull/423
- Sending transactions to `LocalBlockchain` now involves
- `Circuit.witness` can now be called outside circuits, where it will just directly return the callback result https://github.com/o1-labs/o1js/pull/484
- The `FeePayerSpec`, which is used to specify properties of the transaction via `Mina.transaction()`, now has another optional parameter to specify the nonce manually. `Mina.transaction({ feePayerKey: feePayer, nonce: 1 }, () => {})` https://github.com/o1-labs/o1js/pull/497
- BREAKING CHANGE: Static methods of type `.fromString()`, `.fromNumber()` and `.fromBigInt()` on `Field`, `UInt64`, `UInt32` and `Int64` are no longer supported https://github.com/o1-labs/o1js/pull/519
  - use `Field(number | string | bigint)` and `UInt64.from(number | string | bigint)`
- Move several features out of 'experimental' https://github.com/o1-labs/o1js/pull/555
  - `Reducer` replaces `Experimental.Reducer`
  - `MerkleTree` and `MerkleWitness` replace `Experimental.{MerkleTree,MerkleWitness}`
  - In a `SmartContract`, `this.token` replaces `this.experimental.token`

### Deprecated

- `CircuitValue` deprecated in favor of `Struct` https://github.com/o1-labs/o1js/pull/416
- Static props `Field.zero`, `Field.one`, `Field.minusOne` deprecated in favor of `Field(number)` https://github.com/o1-labs/o1js/pull/524
- `SmartContract.sign()` and `AccountUpdate.sign()` in favor of `.requireSignature()` https://github.com/o1-labs/o1js/pull/558

### Fixed

- Uint comparisons and division fixed inside the prover https://github.com/o1-labs/o1js/pull/503
- Callback arguments are properly passed into method invocations https://github.com/o1-labs/o1js/pull/516
- Removed internal type `JSONValue` from public interfaces https://github.com/o1-labs/o1js/pull/536
- Returning values from a zkApp https://github.com/o1-labs/o1js/pull/461

### Fixed

- Callback arguments are properly passed into method invocations https://github.com/o1-labs/o1js/pull/516

## [0.6.1](https://github.com/o1-labs/o1js/compare/ba688523...f0837188)

### Fixed

- Proof verification on the web version https://github.com/o1-labs/o1js/pull/476

## [0.6.0](https://github.com/o1-labs/o1js/compare/f2ad423...ba688523)

### Added

- `reducer.getActions` partially implemented for local testing https://github.com/o1-labs/o1js/pull/327
- `gte` and `assertGte` methods on `UInt32`, `UInt64` https://github.com/o1-labs/o1js/pull/349
- Return sent transaction `hash` for `RemoteBlockchain` https://github.com/o1-labs/o1js/pull/399

### Changed

- BREAKING CHANGE: Rename the `Party` class to `AccountUpdate`. Also, rename other occurrences of "party" to "account update". https://github.com/o1-labs/o1js/pull/393
- BREAKING CHANGE: Don't require the account address as input to `SmartContract.compile()`, `SmartContract.digest()` and `SmartContract.analyzeMethods()` https://github.com/o1-labs/o1js/pull/406
  - This works because the address / public key is now a variable in the method circuit; it used to be a constant
- BREAKING CHANGE: Move `ZkProgram` to `Experimental.ZkProgram`

## [0.5.4](https://github.com/o1-labs/o1js/compare/3461333...f2ad423)

### Fixed

- Running o1js inside a web worker https://github.com/o1-labs/o1js/issues/378

## [0.5.3](https://github.com/o1-labs/o1js/compare/4f0dd40...3461333)

### Fixed

- Infinite loop when compiling in web version https://github.com/o1-labs/o1js/issues/379, by [@maht0rz](https://github.com/maht0rz)

## [0.5.2](https://github.com/o1-labs/o1js/compare/55c8ea0...4f0dd40)

### Fixed

- Crash of the web version introduced in 0.5.0
- Issue with `Experimental.MerkleWitness` https://github.com/o1-labs/o1js/pull/368

## [0.5.1](https://github.com/o1-labs/o1js/compare/e0192f7...55c8ea0)

### Fixed

- `fetchAccount` https://github.com/o1-labs/o1js/pull/350

## [0.5.0](https://github.com/o1-labs/o1js/compare/2375f08...e0192f7)

### Added

- **Recursive proofs**. RFC: https://github.com/o1-labs/o1js/issues/89, PRs: https://github.com/o1-labs/o1js/pull/245 https://github.com/o1-labs/o1js/pull/250 https://github.com/o1-labs/o1js/pull/261
  - Enable smart contract methods to take previous proofs as arguments, and verify them in the circuit
  - Add `ZkProgram`, a new primitive which represents a collection of circuits that produce instances of the same proof. So, it's a more general version of `SmartContract`, without any of the Mina-related API.
    `ZkProgram` is suitable for rollup-type systems and offchain usage of Pickles + Kimchi.
- **zkApp composability** -- calling other zkApps from inside zkApps. RFC: https://github.com/o1-labs/o1js/issues/303, PRs: https://github.com/o1-labs/o1js/pull/285, https://github.com/o1-labs/o1js/pull/296, https://github.com/o1-labs/o1js/pull/294, https://github.com/o1-labs/o1js/pull/297
- **Events** support via `SmartContract.events`, `this.emitEvent`. RFC: https://github.com/o1-labs/o1js/issues/248, PR: https://github.com/o1-labs/o1js/pull/272
  - `fetchEvents` partially implemented for local testing: https://github.com/o1-labs/o1js/pull/323
- **Payments**: `this.send({ to, amount })` as an easier API for sending Mina from smart contracts https://github.com/o1-labs/o1js/pull/325
  - `Party.send()` to transfer Mina between any accounts, for example, from users to smart contracts
- `SmartContract.digest()` to quickly compute a hash of the contract's circuit. This is [used by the zkApp CLI](https://github.com/o1-labs/zkapp-cli/pull/233) to figure out whether `compile` should be re-run or a cached verification key can be used. https://github.com/o1-labs/o1js/pull/268
- `Circuit.constraintSystem()` for creating a circuit from a function, counting the number of constraints and computing a digest of the circuit https://github.com/o1-labs/o1js/pull/279
- `this.account.isNew` to assert that an account did not (or did) exist before the transaction https://github.com/MinaProtocol/mina/pull/11524
- `LocalBlockchain.setTimestamp` and other setters for network state, to test network preconditions locally https://github.com/o1-labs/o1js/pull/329
- **Experimental APIs** are now collected under the `Experimental` import, or on `this.experimental` in a smart contract.
- Custom tokens (_experimental_), via `this.token`. RFC: https://github.com/o1-labs/o1js/issues/233, PR: https://github.com/o1-labs/o1js/pull/273,
- Actions / sequence events support (_experimental_), via `Experimental.Reducer`. RFC: https://github.com/o1-labs/o1js/issues/265, PR: https://github.com/o1-labs/o1js/pull/274
- Merkle tree implementation (_experimental_) via `Experimental.MerkleTree` https://github.com/o1-labs/o1js/pull/343

### Changed

- BREAKING CHANGE: Make on-chain state consistent with other preconditions - throw an error when state is not explicitly constrained https://github.com/o1-labs/o1js/pull/267
- `CircuitValue` improvements https://github.com/o1-labs/o1js/pull/269, https://github.com/o1-labs/o1js/pull/306, https://github.com/o1-labs/o1js/pull/341
  - Added a base constructor, so overriding the constructor on classes that extend `CircuitValue` is now _optional_. When overriding, the base constructor can be called without arguments, as previously: `super()`. When not overriding, the expected arguments are all the `@prop`s on the class, in the order they were defined in: `new MyCircuitValue(prop1, prop2)`.
  - `CircuitValue.fromObject({ prop1, prop2 })` is a new, better-typed alternative for using the base constructor.
  - Fixed: the overridden constructor is now free to have any argument structure -- previously, arguments had to be the props in their declared order. I.e., the behaviour that's now used by the base constructor used to be forced on all constructors, which is no longer the case.
- `Mina.transaction` improvements
  - Support zkApp proofs when there are other account updates in the same transaction block https://github.com/o1-labs/o1js/pull/280
  - Support multiple independent zkApp proofs in one transaction block https://github.com/o1-labs/o1js/pull/296
- Add previously unimplemented preconditions, like `this.network.timestamp` https://github.com/o1-labs/o1js/pull/324 https://github.com/MinaProtocol/mina/pull/11577
- Improve error messages thrown from Wasm, by making Rust's `panic` log to the JS console https://github.com/MinaProtocol/mina/pull/11644
- Not user-facing, but essential: Smart contracts fully constrain the account updates they create, inside the circuit https://github.com/o1-labs/o1js/pull/278

### Fixed

- Fix comparisons on `UInt32` and `UInt64` (`UInt32.lt`, `UInt32.gt`, etc) https://github.com/o1-labs/o1js/issues/174, https://github.com/o1-labs/o1js/issues/101. PR: https://github.com/o1-labs/o1js/pull/307

## [0.4.3](https://github.com/o1-labs/o1js/compare/e66f08d...2375f08)

### Added

- Implement the [precondition RFC](https://github.com/o1-labs/o1js/issues/179#issuecomment-1139413831):
  - new fields `this.account` and `this.network` on both `SmartContract` and `Party`
  - `this.<account|network>.<property>.get()` to use on-chain values in a circuit, e.g. account balance or block height
  - `this.<account|network>.<property>.{assertEqual, assertBetween, assertNothing}()` to constrain what values to allow for these
- `CircuitString`, a snark-compatible string type with methods like `.append()` https://github.com/o1-labs/o1js/pull/155
- `bool.assertTrue()`, `bool.assertFalse()` as convenient aliases for existing functionality
- `Ledger.verifyPartyProof` which can check if a proof on a transaction is valid https://github.com/o1-labs/o1js/pull/208
- Memo field in APIs like `Mina.transaction` to attach arbitrary messages https://github.com/o1-labs/o1js/pull/244
- This changelog

### Changed

- Huge snark performance improvements (2-10x) for most zkApps https://github.com/MinaProtocol/mina/pull/11053
- Performance improvements in node with > 4 CPUs, for all snarks https://github.com/MinaProtocol/mina/pull/11292
- Substantial reduction of o1js' size https://github.com/MinaProtocol/mina/pull/11166

### Removed

- Unused functions `call` and `callUnproved`, which were embryonic versions of what is now the `transaction` API to call smart contract methods
- Some unimplemented fields on `SmartContract`

### Fixed

- zkApp proving on web https://github.com/o1-labs/o1js/issues/226<|MERGE_RESOLUTION|>--- conflicted
+++ resolved
@@ -17,13 +17,11 @@
 
 ## [Unreleased](https://github.com/o1-labs/o1js/compare/b857516...HEAD)
 
-<<<<<<< HEAD
 ### Added
 - `setFee` and `setFeePerWU` for `Transaction` and `PendingTransaction`
-=======
+
 ### Changed
 - Sort order for actions now includes the transaction sequence number and the exact account id sequence https://github.com/o1-labs/o1js/pull/1917
->>>>>>> 2f4d4379
 
 ## [2.2.0](https://github.com/o1-labs/o1js/compare/e1bac02...b857516) - 2024-12-10
 
