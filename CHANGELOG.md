# Changelog

All notable changes to this project are documented in this file.

The format is based on [Keep a Changelog](https://keepachangelog.com/en/1.0.0/).
This project adheres to [Semantic Versioning](https://semver.org/spec/v2.0.0.html).

<!--
  Possible subsections:
    _Added_ for new features.
    _Changed_ for changes in existing functionality.
    _Deprecated_ for soon-to-be removed features.
    _Removed_ for now removed features.
    _Fixed_ for any bug fixes.
    _Security_ in case of vulnerabilities.
 -->

## [Unreleased](https://github.com/o1-labs/o1js/compare/b857516...HEAD)

### Added

- Exported the type `FlexibleBytes`, previously being used only internally
  https://github.com/o1-labs/o1js/pull/2015.
- Gadgets for 224, 384 and 512 bit variants of SHA2 https://github.com/o1-labs/o1js/pull/1957
- `setFee` and `setFeePerSnarkCost` for `Transaction` and `PendingTransaction` https://github.com/o1-labs/o1js/pull/1968
- Doc comments for various ZkProgram methods https://github.com/o1-labs/o1js/pull/1974
- `MerkleList.popOption()` for popping the last element and also learning if there was one https://github.com/o1-labs/o1js/pull/1997
- Added custom header support for `Fetch` methods such as `fetchEvents`, `fetchActions` etc. and to `Mina` instance. Also added two new methods `setMinaDefaultHeaders` and `setArchiveDefaultHeaders` https://github.com/o1-labs/o1js/pull/2004
<<<<<<< HEAD
- Added new method `CircuitString.setEncoding()` to change default behavior of the `CircuitString` encoding, possible value is `"ascii" | "uft-8"` default to `"ascii"`. Also added an optional `encoding: CircuitStringEncoding` parameter in `.toString()` and `.fromString()` to switch encoding temporary.
=======
- Added style rules for contributors https://github.com/o1-labs/o1js/pull/2012
>>>>>>> d0f7408a

### Changed

- Sort order for actions now includes the transaction sequence number and the exact account id sequence https://github.com/o1-labs/o1js/pull/1917
- Updated typedoc version for generating docs https://github.com/o1-labs/o1js/pull/1973
- Enable to pass normal JS values (e.g., `bigint` instead of `Field`) to ZkProgram provers https://github.com/o1-labs/o1js/pull/1934
  - Also improves the supported JS values for a few important types like `Signature` and `UIntX`
- ECDSA `verifySignedHash()` accepts hash `Bytes` directly for easy use with alternative hash functions https://github.com/o1-labs/o1js/pull/2005

### Fixed

- Fix behavior of `initializeBindings()` when called concurrently, to improve error messages in common failure scenarios https://github.com/o1-labs/o1js/pull/1996
- Fix `ZkProgram` public input/output types https://github.com/o1-labs/o1js/pull/1998

## [2.2.0](https://github.com/o1-labs/o1js/compare/e1bac02...b857516) - 2024-12-10

### Added

- `ZkProgram` to support non-pure provable types as inputs and outputs https://github.com/o1-labs/o1js/pull/1828
- APIs for recursively proving a ZkProgram method from within another https://github.com/o1-labs/o1js/pull/1931 https://github.com/o1-labs/o1js/pull/1932
  - `let recursive = Experimental.Recursive(program);`
  - `recursive.<methodName>(...args): Promise<PublicOutput>`
  - `recursive.<methodName>.if(condition, ...args): Promise<PublicOutput>`
  - This also works within the same program, as long as the return value is type-annotated
- Add `enforceTransactionLimits` parameter on Network https://github.com/o1-labs/o1js/issues/1910
- Method for optional types to assert none https://github.com/o1-labs/o1js/pull/1922
- Increased maximum supported amount of methods in a `SmartContract` or `ZkProgram` to 30. https://github.com/o1-labs/o1js/pull/1918
- Expose low-level conversion methods `Proof.{_proofToBase64,_proofFromBase64}` https://github.com/o1-labs/o1js/pull/1928
- Expore `maxProofsVerified()` and a `Proof` class directly on ZkPrograms https://github.com/o1-labs/o1js/pull/1933

### Changed

- Changed an internal type to improve IntelliSense on ZkProgram methods https://github.com/o1-labs/o1js/pull/1933
- Updated o1js nix devshell to build rust on all executions of `npm run build:update-bindings`

### Fixed

- Compiling stuck in the browser for recursive zkprograms https://github.com/o1-labs/o1js/pull/1906
- Error message in `rangeCheck16` gadget https://github.com/o1-labs/o1js/pull/1920
- Deprecate `testnet` `networkId` in favor of `devnet` https://github.com/o1-labs/o1js/pull/1938
- Fix event data type inconsistency between LocalBlockchain and Mina https://github.com/o1-labs/o1js/pull/1975

## [2.1.0](https://github.com/o1-labs/o1js/compare/b04520d...e1bac02) - 2024-11-13

### Added

- Support secp256r1 in elliptic curve and ECDSA gadgets https://github.com/o1-labs/o1js/pull/1885

### Fixed

- Witness generation error in `Gadgets.arrayGet()` when accessing out-of-bounds indices https://github.com/o1-labs/o1js/pull/1886

## [2.0.0](https://github.com/o1-labs/o1js/compare/7e9394...b04520d)

### Breaking Changes

- The `divMod32()` gadget was modified to accept `nBits` instead of `quotientBits`, and assert it is in the range [0, 2\*\*255) to address an issue previously where the bound on `quotientBits` was too low https://github.com/o1-labs/o1js/pull/1763.
- `Provable.equal()` now turns both types into canonical form before comparing them https://github.com/o1-labs/o1js/pull/1759
  - Removed implicit version `Provable.equal(x, y)` where you didn't have to pass in the type
- The return signature of a zkProgram has changed. https://github.com/o1-labs/o1js/pull/1809
  - A zkProgram method must now explicitly define the return type of the method when the method has a public or auxiliary output defined.
  - The return type of a proven method has changed as a result of this.
- Various breaking constraint changes in internal methods or circuits because of audit fix.
- Removal of various deprecated methods and functions.
  - Promotion of various methods and functions to stable as part of change.
  - A slightly modified encryption and decryption algorithm. https://github.com/o1-labs/o1js/pull/1729
- Promotion of `TokenContractV2` to `TokenContract` with a correct amount of maximum account updates.

### Added

- `ZkProgram` methods now support `auxiliaryOutput`. https://github.com/o1-labs/o1js/pull/1809
  - Each program method now accepts an optional property `auxiliaryOutput`
  - Auxiliary output is additional output that the zkProgram method returns
- New method `toCanonical()` in the `Provable<T>` interface to protect against incompleteness of certain operations on malicious witness inputs https://github.com/o1-labs/o1js/pull/1759
- `divMod64()` division modulo 2^64 that returns the remainder and quotient of the operation
- `addMod64()` addition modulo 2^64
- Bitwise OR via `{UInt32, UInt64}.or()`
- **BLAKE2B hash function** gadget. https://github.com/o1-labs/o1js/pull/1767

## [1.9.1](https://github.com/o1-labs/o1js/compare/f15293a69...7e9394) - 2024-10-15

### Fixes

- Performance regression when compiling recursive circuits is fixed https://github.com/o1-labs/o1js/pull/1874
- Decouple offchain state instances from their definitions https://github.com/o1-labs/o1js/pull/1834

## [1.9.0](https://github.com/o1-labs/o1js/compare/450943...f15293a69) - 2024-10-15

### Added

- Added `VerificationKey.dummy()` method to get the dummy value of a verification key https://github.com/o1-labs/o1js/pull/1852 [@rpanic](https://github.com/rpanic)

### Changed

- Make `Proof` a normal provable type, that can be witnessed and composed into Structs https://github.com/o1-labs/o1js/pull/1847, https://github.com/o1-labs/o1js/pull/1851
  - ZkProgram and SmartContract now also support private inputs that are not proofs themselves, but contain proofs nested within a Struct or array
  - Only `SelfProof` can still not be nested because it needs special treatment

### Fixes

- Fix verification of serialized proofs done before compiling any circuits https://github.com/o1-labs/o1js/pull/1857

## [1.8.0](https://github.com/o1-labs/o1js/compare/5006e4f...450943) - 2024-09-18

### Added

- Added `verifyEthers` method to verify Ethereum signatures using the EIP-191 message hashing standard. https://github.com/o1-labs/o1js/pull/1815
  - Added `fromEthers` method for parsing and converting Ethereum public keys into `ForeignCurve` points, supporting both compressed and uncompressed formats.
  - Added `fromHex` method for converting hexadecimal strings into `ForeignCurve` points.

### Fixes

- Fix incorrect behavior of optional proving for zkPrograms where `myProgram.setProofsEnabled(false)` wouldn't work when called before `myProgram.compile()`. https://github.com/o1-labs/o1js/pull/1827
- Fix incorrect behavior of `state.fetch()` for custom token contracts. [@rpanic](https://github.com/rpanic) https://github.com/o1-labs/o1js/pull/1853

## [1.7.0](https://github.com/o1-labs/o1js/compare/d6abf1d97...5006e4f) - 2024-09-04

### Added

- Added `Encryption.encryptV2()` and `Encryption.decryptV2()` for an updated encryption algorithm that guarantees cipher text integrity.
  - Also added `Encryption.encryptBytes()` and `Encryption.decryptBytes()` using the same algorithm.
- New option `proofsEnabled` for `zkProgram` (default value: `true`), to quickly test circuit logic with proofs disabled https://github.com/o1-labs/o1js/pull/1805
  - Additionally added `MyProgram.proofsEnabled` to get the internal value of `proofsEnabled` and `MyProgram.setProofsEnabled(proofsEnabled)` to set the value dynamically.

### Deprecated

- `this.sender.getAndRequireSignature()` / `getUnconstrained()` deprecated in favor of `V2` versions due to a vulnerability https://github.com/o1-labs/o1js/pull/1799

### Fixes

- Fix behavior of `Int64.modV2()` when the input is negative and the remainder should be 0 https://github.com/o1-labs/o1js/pull/1797

## [1.6.0](https://github.com/o1-labs/o1js/compare/1ad7333e9e...d6abf1d97) - 2024-07-23

### Added

- `SmartContract.emitEventIf()` to conditionally emit an event https://github.com/o1-labs/o1js/pull/1746
- Added `Encryption.encryptV2()` and `Encryption.decryptV2()` for an updated encryption algorithm that guarantees cipher text integrity.
  - Also added `Encryption.encryptBytes()` and `Encryption.decryptBytes()` using the same algorithm.

### Changed

- Reduced maximum bit length for `xor`, `not`, and `and`, operations from 254 to 240 bits to prevent overflow vulnerabilities. https://github.com/o1-labs/o1js/pull/1745
- Allow using `Type` instead of `Type.provable` in APIs that expect a provable type https://github.com/o1-labs/o1js/pull/1751
  - Example: `Provable.witness(Bytes32, () => bytes)`
- Automatically wrap and unwrap `Unconstrained` in `fromValue` and `toValue`, so that we don't need to deal with "unconstrained" values outside provable code https://github.com/o1-labs/o1js/pull/1751

## [1.5.0](https://github.com/o1-labs/o1js/compare/ed198f305...1c736add) - 2024-07-09

### Breaking changes

- Fixed a vulnerability in `OffchainState` where it didn't store the `IndexedMerkleTree` length onchain and left it unconstrained https://github.com/o1-labs/o1js/pull/1676

### Added

- A warning about the current reducer API limitations, as well as a mention of active work to mitigate them was added to doc comments and examples https://github.com/o1-labs/o1js/pull/1728
- `ForeignField`-based representation of scalars via `ScalarField` https://github.com/o1-labs/o1js/pull/1705
- Introduced new V2 methods for nullifier operations: `isUnusedV2()`, `assertUnusedV2()`, and `setUsedV2()` https://github.com/o1-labs/o1js/pull/1715
- `Int64.create()` method for safe instance creation with canonical zero representation https://github.com/o1-labs/o1js/pull/1735
- New V2 methods for `Int64` operations: `fromObjectV2`, `divV2()` https://github.com/o1-labs/o1js/pull/1735
- `Experimental.BatchReducer` to reduce actions in batches https://github.com/o1-labs/o1js/pull/1676
  - Avoids the account update limit
  - Handles arbitrary numbers of pending actions thanks to recursive validation of the next batch
- Add conditional versions of all preconditions: `.requireEqualsIf()` https://github.com/o1-labs/o1js/pull/1676
- `AccountUpdate.createIf()` to conditionally add an account update to the current transaction https://github.com/o1-labs/o1js/pull/1676
- `IndexedMerkleMap.setIf()` to set a key-value pair conditionally https://github.com/o1-labs/o1js/pull/1676
- `Provable.assertEqualIf()` to conditionally assert that two values are equal https://github.com/o1-labs/o1js/pull/1676
- Add `offchainState.setContractClass()` which enables us to declare the connected contract at the top level, without creating a contract instance https://github.com/o1-labs/o1js/pull/1676
  - This is enough to call `offchainState.compile()`
- More low-level methods to interact with `MerkleList` https://github.com/o1-labs/o1js/pull/1676
  - `popIfUnsafe()`, `toArrayUnconstrained()` and `lengthUnconstrained()`

### Changed

- Improve error message when o1js global state is accessed in an invalid way https://github.com/o1-labs/o1js/pull/1676
- Start developing an internal framework for local zkapp testing https://github.com/o1-labs/o1js/pull/1676
- Internally upgrade o1js to TypeScript 5.4 https://github.com/o1-labs/o1js/pull/1676

### Deprecated

- Deprecated `Nullifier.isUnused()`, `Nullifier.assertUnused()`, and `Nullifier.setUsed()` methods https://github.com/o1-labs/o1js/pull/1715
- `createEcdsa`, `createForeignCurve`, `ForeignCurve` and `EcdsaSignature` deprecated in favor of `V2` versions due to a security vulnerability found in the current implementation https://github.com/o1-labs/o1js/pull/1703
- `Int64` constructor, recommending `Int64.create()` instead https://github.com/o1-labs/o1js/pull/1735
- Original `div()` and `fromObject`, methods in favor of V2 versions https://github.com/o1-labs/o1js/pull/1735
- Deprecate `AccountUpdate.defaultAccountUpdate()` in favor of `AccountUpdate.default()` https://github.com/o1-labs/o1js/pull/1676

### Fixed

- Fix reversed order of account updates when using `TokenContract.approveAccountUpdates()` https://github.com/o1-labs/o1js/pull/1722
- Fixed the static `check()` method in Struct classes to properly handle inheritance, preventing issues with under-constrained circuits. Added error handling to avoid using Struct directly as a field type. https://github.com/o1-labs/o1js/pull/1707
- Fixed that `Option` could not be used as `@state` or event https://github.com/o1-labs/o1js/pull/1736

## [1.4.0](https://github.com/o1-labs/o1js/compare/40c597775...ed198f305) - 2024-06-25

### Added

- **SHA256 low-level API** exposed via `Gadgets.SHA256`. https://github.com/o1-labs/o1js/pull/1689 [@Shigoto-dev19](https://github.com/Shigoto-dev19)
- Added the option to specify custom feature flags for sided loaded proofs in the `DynamicProof` class. https://github.com/o1-labs/o1js/pull/1688
  - Feature flags are required to tell Pickles what proof structure it should expect when side loading dynamic proofs and verification keys.
  - `FeatureFlags` is now exported and provides a set of helper functions to compute feature flags correctly.

### Deprecated

- `MerkleMap.computeRootAndKey()` deprecated in favor of `MerkleMap.computeRootAndKeyV2()` due to a potential issue of computing hash collisions in key indicies https://github.com/o1-labs/o1js/pull/1694

## [1.3.1](https://github.com/o1-labs/o1js/compare/1ad7333e9e...40c597775) - 2024-06-11

### Breaking Changes

- Improve efficiency of `Experimental.OffchainState` implementation https://github.com/o1-labs/o1js/pull/1672
  - Comes with breaking changes to the internal circuits of `OffchainState`
  - Also, introduce `offchainState.commitments()` to initialize the state commitments onchain. Using `OffchainStateCommitments.empty()` no longer works.

### Added

- `Experimental.IndexedMerkleMap`, a better primitive for Merkleized storage https://github.com/o1-labs/o1js/pull/1666 https://github.com/o1-labs/o1js/pull/1671
  - Uses 4-8x fewer constraints than `MerkleMap`
  - In contrast to `MerkleTree` and `MerkleMap`, `IndexedMerkleMap` has a high-level API that can be used in provable code
- Added `Ecdsa.verifyV2()` and `Ecdsa.verifySignedHashV2` methods to the `Ecdsa` class. https://github.com/o1-labs/o1js/pull/1669

### Deprecated

- `Int64.isPositive()` and `Int64.mod()` deprecated because they behave incorrectly on `-0` https://github.com/o1-labs/o1js/pull/1660
  - This can pose an attack surface, since it is easy to maliciously pick either the `+0` or the `-0` representation
  - Use `Int64.isPositiveV2()` and `Int64.modV2()` instead
  - Also deprecated `Int64.neg()` in favor of `Int64.negV2()`, for compatibility with v2 version of `Int64` that will use `Int64.checkV2()`
- `Ecdsa.verify()` and `Ecdsa.verifySignedHash()` deprecated in favor of `Ecdsa.verifyV2()` and `Ecdsa.verifySignedHashV2()` due to a security vulnerability found in the current implementation https://github.com/o1-labs/o1js/pull/1669

### Fixed

- Fix handling of fetch response for non-existing accounts https://github.com/o1-labs/o1js/pull/1679

## [1.3.0](https://github.com/o1-labs/o1js/compare/6a1012162...54d6545bf) - 2024-05-23

### Added

- Added `base64Encode()` and `base64Decode(byteLength)` methods to the `Bytes` class. https://github.com/o1-labs/o1js/pull/1659

### Fixes

- Fix type inference for `method.returns(Type)`, to require a matching return signature https://github.com/o1-labs/o1js/pull/1653
- Fix `Struct.empty()` returning a garbage object when one of the base types doesn't support `empty()` https://github.com/o1-labs/o1js/pull/1657
- Fix `Option.value_exn None` error when using certain custom gates in combination with recursion https://github.com/o1-labs/o1js/issues/1336 https://github.com/MinaProtocol/mina/pull/15588

## [1.2.0](https://github.com/o1-labs/o1js/compare/4a17de857...6a1012162) - 2024-05-14

### Added

- **Offchain state MVP** exported under `Experimental.OffchainState` https://github.com/o1-labs/o1js/pull/1630 https://github.com/o1-labs/o1js/pull/1652
  - allows you to store any number of fields and key-value maps on your zkApp
  - implemented using actions which define an offchain Merkle tree
- `Option` for defining an optional version of any provable type https://github.com/o1-labs/o1js/pull/1630
- `MerkleTree.clone()` and `MerkleTree.getLeaf()`, new convenience methods for merkle trees https://github.com/o1-labs/o1js/pull/1630
- `MerkleList.forEach()`, a simple and safe way for iterating over a `MerkleList`
- `Unconstrained.provableWithEmpty()` to create an unconstrained provable type with a known `empty()` value https://github.com/o1-labs/o1js/pull/1630
- `Permissions.VerificationKey`, a namespace for verification key permissions https://github.com/o1-labs/o1js/pull/1639
  - Includes more accurate names for the `impossible` and `proof` permissions for verification keys, which are now called `impossibleDuringCurrentVersion` and `proofDuringCurrentVersion` respectively.

### Changed

- `State()` now optionally accepts an initial value as input parameter https://github.com/o1-labs/o1js/pull/1630
  - Example: `@state(Field) x = State(Field(1));`
  - Initial values will be set in the default `init()` method
  - You no longer need a custom `init()` method to set initial values

### Fixes

- Fix absolute imports which prevented compilation in some TS projects that used o1js https://github.com/o1-labs/o1js/pull/1628

## [1.1.0](https://github.com/o1-labs/o1js/compare/1ad7333e9e...4a17de857) - 2024-04-30

### Added

- Exposed **sideloaded verification keys** https://github.com/o1-labs/o1js/pull/1606 [@rpanic](https://github.com/rpanic)
  - Added Proof type `DynamicProof` that allows verification through specifying a verification key in-circuit
- `Provable.witnessFields()` to easily witness a tuple of field elements https://github.com/o1-labs/o1js/pull/1229
- Example for implementing RSA verification in o1js https://github.com/o1-labs/o1js/pull/1229 [@Shigoto-dev19](https://github.com/Shigoto-dev19)
  - Check out https://github.com/o1-labs/o1js/blob/main/src/examples/crypto/rsa/rsa.ts and tests in the same folder

### Changed

- `Gadgets.rangeCheck64()` now returns individual range-checked limbs for advanced use cases https://github.com/o1-labs/o1js/pull/1229

### Fixed

- Fixed issue in `UInt64.rightShift()` where it incorrectly performed a left shift instead of a right shift. https://github.com/o1-labs/o1js/pull/1617
- Fixed issue in `ForeignField.toBits()` where high limbs were under-constrained for input length less than 176. https://github.com/o1-labs/o1js/pull/1617
- Make `dummyBase64Proof()` lazy. Significant speed up when generating many account updates with authorization `Proof` while proofs turned off. https://github.com/o1-labs/o1js/pull/1624

## [1.0.1](https://github.com/o1-labs/o1js/compare/1b6fd8b8e...02c5e8d4d) - 2024-04-22

### Breaking changes

- Native curve improvements https://github.com/o1-labs/o1js/pull/1530
  - Change the internal representation of `Scalar` from 255 Bools to 1 Bool and 1 Field (low bit and high 254 bits)
  - Make `Group.scale()` support all scalars (previously did not support 0, 1 and -1)
  - Make `Group.scale()` directly accept `Field` elements, and much more efficient than previous methods of scaling by Fields
    - As a result, `Signature.verify()` and `Nullifier.verify()` use much fewer constraints
  - Fix `Scalar.fromBits()` to not produce a shifted scalar; shifting is no longer exposed to users of `Scalar`.
- Add assertion to the foreign EC addition gadget that prevents degenerate cases https://github.com/o1-labs/o1js/pull/1545
  - Fixes soundness of ECDSA; slightly increases its constraints from ~28k to 29k
  - Breaks circuits that used EC addition, like ECDSA
- `Mina.LocalBlockchain()` and `Proof.fromJSON()` are made async https://github.com/o1-labs/o1js/pull/1583
  - These were the last remaining sync APIs that depended on an async setup task; making them async enables removing top-level await
- `Mina.LocalBlockchain` no longer supports the network kind configuration https://github.com/o1-labs/o1js/pull/1581
- `Poseidon.hashToGroup()` now returns a `Group` directly, and constrains it to be deterministic https://github.com/o1-labs/o1js/pull/1546
  - Added `Poseidon.Unsafe.hashToGroup()` as a more efficient, non-deterministic version for advanced use cases
- A `Transaction`'s `prove` method no longer returns the proofs promise directly, but rather returns a `Transaction` promise, the resolved value of which contains a `proofs` prop. https://github.com/o1-labs/o1js/pull/1567
- The `Transaction` type now has two type params `Proven extends boolean` and `Signed extends boolean`, which are used to conditionally show/hide relevant state. https://github.com/o1-labs/o1js/pull/1567
- Improved functionality of `MerkleList` and `MerkleListIterator` for easier traversal of `MerkleList`s. https://github.com/o1-labs/o1js/pull/1562
- Simplified internal logic of reducer. https://github.com/o1-labs/o1js/pull/1577
  - `contract.getActions()` now returns a `MerkleList`
- Add `toValue()` and `fromValue()` interface to `Provable<T>` to encode how provable types map to plain JS values https://github.com/o1-labs/o1js/pull/1271
  - You can now return the plain value from a `Provable.witness()` callback, and it will be transformed into the provable type
- Remove `Account()` constructor which was no different from `AccountUpdate.create().account`, and export `Account` type instead. https://github.com/o1-labs/o1js/pull/1598

### Added

- Export `Events` under `AccountUpdate.Events`. https://github.com/o1-labs/o1js/pull/1563
- `Mina.transaction` has been reworked such that one can call methods directly on the returned promise (now a `TransactionPromise`). This enables a fluent / method-chaining API. https://github.com/o1-labs/o1js/pull/1567
- `TransactionPendingPromise` enables calling `wait` directly on the promise returned by calling `send` on a `Transaction`. https://github.com/o1-labs/o1js/pull/1567
- `initializeBindings()` to explicitly trigger setup work that is needed when running provable code https://github.com/o1-labs/o1js/pull/1583
  - calling this function is optional

### Changed

- Remove top-level await https://github.com/o1-labs/o1js/pull/1583
  - To simplify integration with bundlers like webpack
- Make `MerkleTree.{nodes,zeroes}` public properties https://github.com/o1-labs/o1js/pull/1555
  - This makes it possible to clone merkle trees, which is often needed

### Fixed

- Fix error when computing Merkle map witnesses, introduced in the last version due to the `toBits()` change https://github.com/o1-labs/o1js/pull/1559
- Improved error message when compiling a program that has no methods. https://github.com/o1-labs/o1js/pull/1563

## [0.18.0](https://github.com/o1-labs/o1js/compare/74948acac...1b6fd8b8e) - 2024-04-09

### Breaking changes

- **Async circuits**. Require all smart contract and zkprogram methods to be async https://github.com/o1-labs/o1js/pull/1477
  - This change allows you to use `await` inside your methods. Change the method signature by adding the `async` keyword.
  - Don't forget to add `await` to all contract calls! `await MyContract.myMethod();`
  - To declare a return value from a method, use the new `@method.returns()` decorator
- Require the callback to `Mina.transaction()` to be async https://github.com/o1-labs/o1js/pull/1468
- Change `{SmartContract,ZkProgram}.analyzeMethods()` to be async https://github.com/o1-labs/o1js/pull/1450
  - `Provable.runAndCheck()`, `Provable.constraintSystem()` and `{SmartContract,ZkProgram}.digest()` are also async now
- **Remove deprecated APIs**
  - Remove `CircuitValue`, `prop`, `arrayProp` and `matrixProp` https://github.com/o1-labs/o1js/pull/1507
  - Remove `Mina.accountCreationFee()`, `Mina.BerkeleyQANet`, all APIs which accept private keys for feepayers, `Token`, `AccountUpdate.tokenSymbol`, `SmartContract.{token, setValue, setPermissions}`, "assert" methods for preconditions, `MerkleTee.calculateRootSlow()`, `Scalar.fromBigInt()`, `UInt64.lt()` and friends, deprecated static methods on `Group`, utility methods on `Circuit` like `Circuit.if()`, `Field.isZero()`, `isReady` and `shutdown()` https://github.com/o1-labs/o1js/pull/1515
- Remove `privateKey` from the accepted arguments of `SmartContract.deploy()` https://github.com/o1-labs/o1js/pull/1515
- **Efficient comparisons**. Support arbitrary bit lengths for `Field` comparisons and massively reduce their constraints https://github.com/o1-labs/o1js/pull/1523
  - `Field.assertLessThan()` goes from 510 to 24 constraints, `Field.lessThan()` from 509 to 38
  - Moderately improve other comparisons: `UInt64.assertLessThan()` from 27 to 14, `UInt64.lessThan()` from 27 to 15, `UInt32` similar.
  - Massively improve `Field.isEven()`, add `Field.isOdd()`
  - `PrivateKey.toPublicKey()` from 358 to 119 constraints thanks to `isOdd()`
  - Add `Gadgets.ForeignField.assertLessThanOrEqual()` and support two variables as input to `ForeignField.assertLessThan()`
- Remove `this.sender` which unintuitively did not prove that its value was the actual sender of the transaction https://github.com/o1-labs/o1js/pull/1464 [@julio4](https://github.com/julio4)
  Replaced by more explicit APIs:
  - `this.sender.getUnconstrained()` which has the old behavior of `this.sender`, and returns an unconstrained value (which means that the prover can set it to any value they want)
  - `this.sender.getAndRequireSignature()` which requires a signature from the sender's public key and therefore proves that whoever created the transaction really owns the sender account
- `Reducer.reduce()` requires the maximum number of actions per method as an explicit (optional) argument https://github.com/o1-labs/o1js/pull/1450
  - The default value is 1 and should work for most existing contracts
- `new UInt64()` and `UInt64.from()` no longer unsafely accept a field element as input. https://github.com/o1-labs/o1js/pull/1438 [@julio4](https://github.com/julio4)
  As a replacement, `UInt64.Unsafe.fromField()` was introduced
  - This prevents you from accidentally creating a `UInt64` without proving that it fits in 64 bits
  - Equivalent changes were made to `UInt32`
- Fixed vulnerability in `Field.to/fromBits()` outlined in [#1023](https://github.com/o1-labs/o1js/issues/1023) by imposing a limit of 254 bits https://github.com/o1-labs/o1js/pull/1461
- Remove `Field.rangeCheckHelper()` which was too low-level and easy to misuse https://github.com/o1-labs/o1js/pull/1485
  - Also, rename the misleadingly named `Gadgets.isInRangeN()` to `Gadgets.isDefinitelyInRangeN()`
- Rename `Bool.Unsafe.ofField()` to `Bool.Unsafe.fromField()` https://github.com/o1-labs/o1js/pull/1485
- Replace the namespaced type exports `Gadgets.Field3` and `Gadgets.ForeignField.Sum` with `Field3` and `ForeignFieldSum`
  - Unfortunately, the namespace didn't play well with auto-imports in TypeScript
- Add `Gadgets.rangeCheck3x12()` and fix proof system bug that prevented it from working https://github.com/o1-labs/o1js/pull/1534
- Update transaction version and other bindings changes to ensure berkeley compatibility https://github.com/o1-labs/o1js/pull/1542

### Added

- `Provable.witnessAsync()` to introduce provable values from an async callback https://github.com/o1-labs/o1js/pull/1468
- Internal benchmarking tooling to keep track of performance https://github.com/o1-labs/o1js/pull/1481
- Add `toInput` method for `Group` instance https://github.com/o1-labs/o1js/pull/1483

### Changed

- `field.assertBool()` now also returns the `Field` as a `Bool` for ergonomics https://github.com/o1-labs/o1js/pull/1523

## [0.17.0](https://github.com/o1-labs/o1js/compare/1ad7333e9e...74948acac) - 2024-03-06

### Breaking changes

- Fixed parity between `Mina.LocalBlockchain` and `Mina.Network` to have the same behaviors https://github.com/o1-labs/o1js/pull/1422 https://github.com/o1-labs/o1js/pull/1480
  - Changed the `TransactionId` type to `Transaction`. Additionally added `PendingTransaction` and `RejectedTransaction` types to better represent the state of a transaction.
  - `Transaction.safeSend()` and `PendingTransaction.safeWait()` are introduced to return a `IncludedTransaction` or `RejectedTransaction` object without throwing errors.
  - `transaction.send()` throws an error if the transaction was not successful for both `Mina.LocalBlockchain` and `Mina.Network` and returns a `PendingTransaction` object if it was successful. Use `transaction.safeSend` to send a transaction that will not throw an error and either return a `PendingTransaction` or `RejectedTransaction`.
  - `transaction.wait()` throws an error if the transaction was not successful for both `Mina.LocalBlockchain` and `Mina.Network` and returns a `IncludedTransaction` object if it was successful. Use `transaction.safeWait` to send a transaction that will not throw an error and either return a `IncludedTransaction` or `RejectedTransaction`.
  - `transaction.hash()` is no longer a function, it is now a property that returns the hash of the transaction.
  - Changed `Transaction.isSuccess` to `Transaction.status` to better represent the state of a transaction.
- Improved efficiency of computing `AccountUpdate.callData` by packing field elements into as few field elements as possible https://github.com/o1-labs/o1js/pull/1458
  - This leads to a large reduction in the number of constraints used when inputs to a zkApp method are many field elements (e.g. a long list of `Bool`s)
- Return events in the `LocalBlockchain` in reverse chronological order (latest events at the beginning) to match the behavior of the `Network` https://github.com/o1-labs/o1js/pull/1460

### Added

- Support for custom network identifiers other than `mainnet` or `testnet` https://github.com/o1-labs/o1js/pull/1444
- `PrivateKey.randomKeypair()` to generate private and public key in one command https://github.com/o1-labs/o1js/pull/1446
- `setNumberOfWorkers()` to allow developer to override the number of workers used during compilation and proof generation/verification https://github.com/o1-labs/o1js/pull/1456

### Changed

- Improve all-around performance by reverting the Apple silicon workaround (https://github.com/o1-labs/o1js/pull/683) as the root problem is now fixed upstream https://github.com/o1-labs/o1js/pull/1456
- Improved error message when trying to use `fetchActions`/`fetchEvents` with a missing Archive Node endpoint https://github.com/o1-labs/o1js/pull/1459

### Deprecated

- `SmartContract.token` is deprecated in favor of new methods on `TokenContract` https://github.com/o1-labs/o1js/pull/1446
  - `TokenContract.deriveTokenId()` to get the ID of the managed token
  - `TokenContract.internal.{send, mint, burn}` to perform token operations from within the contract

### Fixed

- Mitigate security hazard of deploying token contracts https://github.com/o1-labs/o1js/issues/1439
- Make `Circuit` handle types with a `.provable` property (like those used in ECDSA) https://github.com/o1-labs/o1js/pull/1471
  - To support offchain, non-Pickles proofs of ECDSA signatures

## [0.16.1](https://github.com/o1-labs/o1js/compare/834a44002...3b5f7c7)

### Breaking changes

- Remove `AccountUpdate.children` and `AccountUpdate.parent` properties https://github.com/o1-labs/o1js/pull/1402
  - Also removes the optional `AccountUpdatesLayout` argument to `approve()`
  - Adds `AccountUpdateTree` and `AccountUpdateForest`, new classes that represent a layout of account updates explicitly
  - Both of the new types are now accepted as inputs to `approve()`
  - `accountUpdate.extractTree()` to obtain the tree associated with an account update in the current transaction context.
- Remove `Experimental.Callback` API https://github.com/o1-labs/o1js/pull/1430

### Added

- `MerkleList<T>` to enable provable operations on a dynamically-sized list https://github.com/o1-labs/o1js/pull/1398
  - including `MerkleListIterator<T>` to iterate over a merkle list
- `TokenContract`, a new base smart contract class for token contracts https://github.com/o1-labs/o1js/pull/1384
  - Usage example: `https://github.com/o1-labs/o1js/blob/main/src/lib/mina/token/token-contract.unit-test.ts`
- `TokenAccountUpdateIterator`, a primitive to iterate over all token account updates in a transaction https://github.com/o1-labs/o1js/pull/1398
  - this is used to implement `TokenContract` under the hood

### Fixed

- Mainnet support. https://github.com/o1-labs/o1js/pull/1437

## [0.16.0](https://github.com/o1-labs/o1js/compare/e5d1e0f...834a44002)

### Breaking changes

- Protocol change that adds a "transaction version" to the permission to set verification keys https://github.com/MinaProtocol/mina/pull/14407
  - See [the relevant RFC](https://github.com/MinaProtocol/mina/blob/9577ad689a8e4d4f97e1d0fc3d26e20219f4abd1/rfcs/0051-verification-key-permissions.md) for the motivation behind this change
  - Breaks all deployed contracts, as it changes the account update layout

### Added

- Provable type `Packed<T>` to pack small field elements into fewer field elements https://github.com/o1-labs/o1js/pull/1376
- Provable type `Hashed<T>` to represent provable types by their hash https://github.com/o1-labs/o1js/pull/1377
  - This also exposes `Poseidon.hashPacked()` to efficiently hash an arbitrary type

### Changed

- Reduce number of constraints of ECDSA verification by 5% https://github.com/o1-labs/o1js/pull/1376

## [0.15.4](https://github.com/o1-labs/o1js/compare/be748e42e...e5d1e0f)

### Changed

- Improve performance of Wasm Poseidon hashing by a factor of 13x https://github.com/o1-labs/o1js/pull/1378
  - Speeds up local blockchain tests without proving by ~40%
- Improve performance of Field inverse https://github.com/o1-labs/o1js/pull/1373
  - Speeds up proving by ~2-4%

### Added

- Configurable `networkId` when declaring a Mina instance. https://github.com/o1-labs/o1js/pull/1387
  - Defaults to `"testnet"`, the other option is `"mainnet"`
  - The `networkId` parameter influences the algorithm used for signatures, and ensures that testnet transactions can't be replayed on mainnet

## [0.15.3](https://github.com/o1-labs/o1js/compare/1ad7333e9e...be748e42e)

### Added

- **SHA256 hash function** exposed via `Hash.SHA2_256` or `Gadgets.SHA256`. https://github.com/o1-labs/o1js/pull/1285

### Changed

- `Mina.accountCreationFee()` is deprecated in favor of `Mina.getNetworkConstants().accountCreationFee`. https://github.com/o1-labs/o1js/pull/1367
  - `Mina.getNetworkConstants()` returns:
    - [default](https://github.com/o1-labs/o1js/pull/1367/files#diff-ef2c3547d64a8eaa8253cd82b3623288f3271e14f1dc893a0a3ddc1ff4b9688fR7) network constants if used outside of the transaction scope.
    - [actual](https://github.com/o1-labs/o1js/pull/1367/files#diff-437f2c15df7c90ad8154c5de1677ec0838d51859bcc0a0cefd8a0424b5736f31R1051) network constants if used within the transaction scope.

### Fixed

- Fix approving of complex account update layouts https://github.com/o1-labs/o1js/pull/1364

## [0.15.2](https://github.com/o1-labs/o1js/compare/1ad7333e9e...08ba27329)

### Fixed

- Fix bug in `Hash.hash()` which always resulted in an error https://github.com/o1-labs/o1js/pull/1346

## [0.15.1](https://github.com/o1-labs/o1js/compare/1ad7333e9e...19115a159)

### Breaking changes

- Rename `Gadgets.rotate()` to `Gadgets.rotate64()` to better reflect the amount of bits the gadget operates on. https://github.com/o1-labs/o1js/pull/1259
- Rename `Gadgets.{leftShift(), rightShift()}` to `Gadgets.{leftShift64(), rightShift64()}` to better reflect the amount of bits the gadget operates on. https://github.com/o1-labs/o1js/pull/1259

### Added

- Non-native elliptic curve operations exposed through `createForeignCurve()` class factory https://github.com/o1-labs/o1js/pull/1007
- **ECDSA signature verification** exposed through `createEcdsa()` class factory https://github.com/o1-labs/o1js/pull/1240 https://github.com/o1-labs/o1js/pull/1007 https://github.com/o1-labs/o1js/pull/1307
  - For an example, see `./src/examples/crypto/ecdsa`
- **Keccak/SHA3 hash function** exposed on `Keccak` namespace https://github.com/o1-labs/o1js/pull/1291
- `Hash` namespace which holds all hash functions https://github.com/o1-labs/o1js/pull/999
  - `Bytes`, provable type to hold a byte array, which serves as input and output for Keccak variants
  - `UInt8`, provable type to hold a single byte, which is constrained to be in the 0 to 255 range
- `Gadgets.rotate32()` for rotation over 32 bit values https://github.com/o1-labs/o1js/pull/1259
- `Gadgets.leftShift32()` for left shift over 32 bit values https://github.com/o1-labs/o1js/pull/1259
- `Gadgets.divMod32()` division modulo 2^32 that returns the remainder and quotient of the operation https://github.com/o1-labs/o1js/pull/1259
- `Gadgets.rangeCheck32()` range check for 32 bit values https://github.com/o1-labs/o1js/pull/1259
- `Gadgets.addMod32()` addition modulo 2^32 https://github.com/o1-labs/o1js/pull/1259
- Expose new bitwise gadgets on `UInt32` and `UInt64` https://github.com/o1-labs/o1js/pull/1259
  - bitwise XOR via `{UInt32, UInt64}.xor()`
  - bitwise NOT via `{UInt32, UInt64}.not()`
  - bitwise ROTATE via `{UInt32, UInt64}.rotate()`
  - bitwise LEFTSHIFT via `{UInt32, UInt64}.leftShift()`
  - bitwise RIGHTSHIFT via `{UInt32, UInt64}.rightShift()`
  - bitwise AND via `{UInt32, UInt64}.and()`
- Example for using actions to store a map data structure https://github.com/o1-labs/o1js/pull/1300
- `Provable.constraintSystem()` and `{ZkProgram,SmartContract}.analyzeMethods()` return a `summary()` method to return a summary of the constraints used by a method https://github.com/o1-labs/o1js/pull/1007
- `assert()` asserts that a given statement is true https://github.com/o1-labs/o1js/pull/1285

### Fixed

- Fix stack overflows when calling provable methods with large inputs https://github.com/o1-labs/o1js/pull/1334
- Fix `Local.setProofsEnabled()` which would not get picked up by `deploy()` https://github.com/o1-labs/o1js/pull/1330
- Remove usage of private class fields in core types like `Field`, for better type compatibility between different o1js versions https://github.com/o1-labs/o1js/pull/1319

## [0.15.0](https://github.com/o1-labs/o1js/compare/1ad7333e9e...7acf19d0d)

### Breaking changes

- `ZkProgram.compile()` now returns the verification key and its hash, to be consistent with `SmartContract.compile()` https://github.com/o1-labs/o1js/pull/1292 [@rpanic](https://github.com/rpanic)

### Added

- **Foreign field arithmetic** exposed through the `createForeignField()` class factory https://github.com/o1-labs/snarkyjs/pull/985
- `Crypto` namespace which exposes elliptic curve and finite field arithmetic on bigints, as well as example curve parameters https://github.com/o1-labs/o1js/pull/1240
- `Gadgets.ForeignField.assertMul()` for efficiently constraining products of sums in non-native arithmetic https://github.com/o1-labs/o1js/pull/1262
- `Unconstrained` for safely maintaining unconstrained values in provable code https://github.com/o1-labs/o1js/pull/1262
- `Gadgets.rangeCheck8()` to assert that a value fits in 8 bits https://github.com/o1-labs/o1js/pull/1288

### Changed

- Change precondition APIs to use "require" instead of "assert" as the verb, to distinguish them from provable assertions. [@LuffySama-Dev](https://github.com/LuffySama-Dev)
  - `this.x.getAndAssertEquals()` is now `this.x.getAndRequireEquals()` https://github.com/o1-labs/o1js/pull/1263
  - `this.x.assertEquals(x)` is now `this.x.requireEquals(x)` https://github.com/o1-labs/o1js/pull/1263
  - `this.account.x.getAndAssertEquals(x)` is now `this.account.x.requireEquals(x)` https://github.com/o1-labs/o1js/pull/1265
  - `this.account.x.assertBetween()` is now `this.account.x.requireBetween()` https://github.com/o1-labs/o1js/pull/1265
  - `this.network.x.getAndAssertEquals()` is now `this.network.x.getAndRequireEquals()` https://github.com/o1-labs/o1js/pull/1265
- `Provable.constraintSystem()` and `{ZkProgram,SmartContract}.analyzeMethods()` return a `print()` method for pretty-printing the constraint system https://github.com/o1-labs/o1js/pull/1240

### Fixed

- Fix missing recursive verification of proofs in smart contracts https://github.com/o1-labs/o1js/pull/1302

## [0.14.2](https://github.com/o1-labs/o1js/compare/26363465d...1ad7333e9e)

### Breaking changes

- Change return signature of `ZkProgram.analyzeMethods()` to be a keyed object https://github.com/o1-labs/o1js/pull/1223

### Added

- Provable non-native field arithmetic:
  - `Gadgets.ForeignField.{add, sub, sumchain}()` for addition and subtraction https://github.com/o1-labs/o1js/pull/1220
  - `Gadgets.ForeignField.{mul, inv, div}()` for multiplication and division https://github.com/o1-labs/o1js/pull/1223
- Comprehensive internal testing of constraint system layouts generated by new gadgets https://github.com/o1-labs/o1js/pull/1241 https://github.com/o1-labs/o1js/pull/1220

### Changed

- `Lightnet` namespace API updates with added `listAcquiredKeyPairs()` method https://github.com/o1-labs/o1js/pull/1256
- Expose raw provable methods of a `ZkProgram` on `zkProgram.rawMethods` https://github.com/o1-labs/o1js/pull/1241
- Reduce number of constraints needed by `rotate()`, `leftShift()` and, `rightShift()` gadgets https://github.com/o1-labs/o1js/pull/1201

### Fixed

- Add a parameter to `checkZkappTransaction` for block length to check for transaction inclusion. This fixes a case where `Transaction.wait()` only checked the latest block, which led to an error once the transaction was included in a block that was not the latest. https://github.com/o1-labs/o1js/pull/1239

## [0.14.1](https://github.com/o1-labs/o1js/compare/e8e7510e1...26363465d)

### Added

- `Gadgets.not()`, new provable method to support bitwise not. https://github.com/o1-labs/o1js/pull/1198
- `Gadgets.leftShift() / Gadgets.rightShift()`, new provable methods to support bitwise shifting. https://github.com/o1-labs/o1js/pull/1194
- `Gadgets.and()`, new provable method to support bitwise and. https://github.com/o1-labs/o1js/pull/1193
- `Gadgets.multiRangeCheck()` and `Gadgets.compactMultiRangeCheck()`, two building blocks for non-native arithmetic with bigints of size up to 264 bits. https://github.com/o1-labs/o1js/pull/1216

### Fixed

- Removed array reversal of fetched actions, since they are returned in the correct order. https://github.com/o1-labs/o1js/pull/1258

## [0.14.0](https://github.com/o1-labs/o1js/compare/045faa7...e8e7510e1)

### Breaking changes

- Constraint optimizations in Field methods and core crypto changes break all verification keys https://github.com/o1-labs/o1js/pull/1171 https://github.com/o1-labs/o1js/pull/1178

### Changed

- `ZkProgram` has moved out of the `Experimental` namespace and is now available as a top-level import directly. `Experimental.ZkProgram` has been deprecated.
- `ZkProgram` gets a new input argument `name: string` which is required in the non-experimental API. The name is used to identify a ZkProgram when caching prover keys. https://github.com/o1-labs/o1js/pull/1200

### Added

- `Lightnet` namespace to interact with the account manager provided by the [lightnet Mina network](https://hub.docker.com/r/o1labs/mina-local-network) https://github.com/o1-labs/o1js/pull/1167
- Internal support for several custom gates (range check, bitwise operations, foreign field operations) and lookup tables https://github.com/o1-labs/o1js/pull/1176
- `Gadgets.rangeCheck64()`, new provable method to do efficient 64-bit range checks using lookup tables https://github.com/o1-labs/o1js/pull/1181
- `Gadgets.rotate()`, new provable method to support bitwise rotation for native field elements. https://github.com/o1-labs/o1js/pull/1182
- `Gadgets.xor()`, new provable method to support bitwise xor for native field elements. https://github.com/o1-labs/o1js/pull/1177
- `Proof.dummy()` to create dummy proofs https://github.com/o1-labs/o1js/pull/1188
  - You can use this to write ZkPrograms that handle the base case and the inductive case in the same method.

### Changed

- Use cached prover keys in `compile()` when running in Node.js https://github.com/o1-labs/o1js/pull/1187
  - Caching is configurable by passing a custom `Cache` (new export) to `compile()`
  - By default, prover keys are stored in an OS-dependent cache directory; `~/.cache/pickles` on Mac and Linux
- Use cached setup points (SRS and Lagrange bases) when running in Node.js https://github.com/o1-labs/o1js/pull/1197
  - Also, speed up SRS generation by using multiple threads
  - Together with caching of prover keys, this speeds up compilation time by roughly
    - **86%** when everything is cached
    - **34%** when nothing is cached

## [0.13.1](https://github.com/o1-labs/o1js/compare/c2f392fe5...045faa7)

### Breaking changes

- Changes to some verification keys caused by changing the way `Struct` orders object properties. https://github.com/o1-labs/o1js/pull/1124 [@Comdex](https://github.com/Comdex)
  - To recover existing verification keys and behavior, change the order of properties in your Struct definitions to be alphabetical
  - The `customObjectKeys` option is removed from `Struct`

### Changed

- Improve prover performance by ~25% https://github.com/o1-labs/o1js/pull/1092
  - Change internal representation of field elements to be JS bigint instead of Uint8Array
- Consolidate internal framework for testing equivalence of two implementations

## [0.13.0](https://github.com/o1-labs/o1js/compare/fbd4b2717...c2f392fe5)

### Breaking changes

- Changes to verification keys caused by updates to the proof system. This breaks all deployed contracts https://github.com/o1-labs/o1js/pull/1016

## [0.12.2](https://github.com/o1-labs/o1js/compare/b1d8d5910...fbd4b2717)

### Changed

- Renamed SnarkyJS to o1js https://github.com/o1-labs/o1js/pull/1104
- Reduce loading time of the library by 3-4x https://github.com/o1-labs/o1js/pull/1073
- Improve error when forgetting `transaction.prove()` https://github.com/o1-labs/o1js/pull/1095

## [0.12.1](https://github.com/o1-labs/o1js/compare/161b69d602...b1d8d5910)

### Added

- Added a method `createTestNullifier` to the Nullifier class for testing purposes. It is recommended to use mina-signer to create Nullifiers in production, since it does not leak the private key of the user. The `Nullifier.createTestNullifier` method requires the private key as an input _outside of the users wallet_. https://github.com/o1-labs/o1js/pull/1026
- Added `field.isEven` to check if a Field element is odd or even. https://github.com/o1-labs/o1js/pull/1026

### Fixed

- Revert verification key hash change from previous release to stay compatible with the current testnet https://github.com/o1-labs/o1js/pull/1032

## [0.12.0](https://github.com/o1-labs/o1js/compare/eaa39dca0...161b69d602)

### Breaking Changes

- Fix the default verification key hash that was generated for AccountUpdates. This change adopts the default mechanism provided by Mina Protocol https://github.com/o1-labs/o1js/pull/1021
  - Please be aware that this alteration results in a breaking change affecting the verification key of already deployed contracts.

## [0.11.4](https://github.com/o1-labs/o1js/compare/544489609...eaa39dca0)

### Fixed

- NodeJS error caused by invalid import https://github.com/o1-labs/o1js/issues/1012

## [0.11.3](https://github.com/o1-labs/o1js/compare/2d2af219c...544489609)

### Fixed

- Fix commonJS version of o1js, again https://github.com/o1-labs/o1js/pull/1006

## [0.11.2](https://github.com/o1-labs/o1js/compare/c549e02fa...2d2af219c)

### Fixed

- Fix commonJS version of o1js https://github.com/o1-labs/o1js/pull/1005

## [0.11.1](https://github.com/o1-labs/o1js/compare/3fbd9678e...c549e02fa)

### Breaking changes

- `Group` operations now generate a different set of constraints. This breaks deployed contracts, because the circuit changed. https://github.com/o1-labs/o1js/pull/967

### Added

- Implemented `Nullifier` as a new primitive https://github.com/o1-labs/o1js/pull/882
  - mina-signer can now be used to generate a Nullifier, which can be consumed by zkApps using the newly added Nullifier Struct

### Changed

- Improve error message `Can't evaluate prover code outside an as_prover block` https://github.com/o1-labs/o1js/pull/998

### Fixed

- Fix unsupported use of `window` when running o1js in workers https://github.com/o1-labs/o1js/pull/1002

## [0.11.0](https://github.com/o1-labs/o1js/compare/a632313a...3fbd9678e)

### Breaking changes

- Rewrite of `Provable.if()` causes breaking changes to all deployed contracts https://github.com/o1-labs/o1js/pull/889
- Remove all deprecated methods and properties on `Field` https://github.com/o1-labs/o1js/pull/902
- The `Field(x)` constructor and other Field methods no longer accept a `boolean` as input. Instead, you can now pass in a `bigint` to all Field methods. https://github.com/o1-labs/o1js/pull/902
- Remove redundant `signFeePayer()` method https://github.com/o1-labs/o1js/pull/935

### Added

- Add `field.assertNotEquals()` to assert that a field element does not equal some value https://github.com/o1-labs/o1js/pull/902
  - More efficient than `field.equals(x).assertFalse()`
- Add `scalar.toConstant()`, `scalar.toBigInt()`, `Scalar.from()`, `privateKey.toBigInt()`, `PrivateKey.fromBigInt()` https://github.com/o1-labs/o1js/pull/935
- `Poseidon.hashToGroup` enables hashing to a group https://github.com/o1-labs/o1js/pull/887

### Changed

- **Make stack traces more readable** https://github.com/o1-labs/o1js/pull/890
  - Stack traces thrown from o1js are cleaned up by filtering out unnecessary lines and other noisy details
- Remove optional `zkappKey` argument in `smartContract.init()`, and instead assert that `provedState` is false when `init()` is called https://github.com/o1-labs/o1js/pull/908
- Improve assertion error messages on `Field` methods https://github.com/o1-labs/o1js/issues/743 https://github.com/o1-labs/o1js/pull/902
- Publicly expose the internal details of the `Field` type https://github.com/o1-labs/o1js/pull/902

### Deprecated

- Utility methods on `Circuit` are deprecated in favor of the same methods on `Provable` https://github.com/o1-labs/o1js/pull/889
  - `Circuit.if()`, `Circuit.witness()`, `Circuit.log()` and others replaced by `Provable.if()`, `Provable.witness()`, `Provable.log()`
  - Under the hood, some of these methods were rewritten in TypeScript
- Deprecate `field.isZero()` https://github.com/o1-labs/o1js/pull/902

### Fixed

- Fix running o1js in Node.js on Windows https://github.com/o1-labs/o1js-bindings/pull/19 [@wizicer](https://github.com/wizicer)
- Fix error reporting from GraphQL requests https://github.com/o1-labs/o1js/pull/919
- Resolved an `Out of Memory error` experienced on iOS devices (iPhones and iPads) during the initialization of the WASM memory https://github.com/o1-labs/o1js-bindings/pull/26
- Fix `field.greaterThan()` and other comparison methods outside provable code https://github.com/o1-labs/o1js/issues/858 https://github.com/o1-labs/o1js/pull/902
- Fix `field.assertBool()` https://github.com/o1-labs/o1js/issues/469 https://github.com/o1-labs/o1js/pull/902
- Fix `Field(bigint)` where `bigint` is larger than the field modulus https://github.com/o1-labs/o1js/issues/432 https://github.com/o1-labs/o1js/pull/902
  - The new behaviour is to use the modular residual of the input
- No longer fail on missing signature in `tx.send()`. This fixes the flow of deploying a zkApp from a UI via a wallet https://github.com/o1-labs/o1js/pull/931 [@marekyggdrasil](https://github.com/marekyggdrasil)

## [0.10.1](https://github.com/o1-labs/o1js/compare/bcc666f2...a632313a)

### Changed

- Allow ZkPrograms to return their public output https://github.com/o1-labs/o1js/pull/874 https://github.com/o1-labs/o1js/pull/876
  - new option `ZkProgram({ publicOutput?: Provable<any>, ... })`; `publicOutput` has to match the _return type_ of all ZkProgram methods.
  - the `publicInput` option becomes optional; if not provided, methods no longer expect the public input as first argument
  - full usage example: https://github.com/o1-labs/o1js/blob/f95cf2903e97292df9e703b74ee1fc3825df826d/src/examples/program.ts

## [0.10.0](https://github.com/o1-labs/o1js/compare/97e393ed...bcc666f2)

### Breaking Changes

- All references to `actionsHash` are renamed to `actionState` to better mirror what is used in Mina protocol APIs https://github.com/o1-labs/o1js/pull/833
  - This change affects function parameters and returned object keys throughout the API
- No longer make `MayUseToken.InheritFromParent` the default `mayUseToken` value on the caller if one zkApp method calls another one; this removes the need to manually override `mayUseToken` in several known cases https://github.com/o1-labs/o1js/pull/863
  - Causes a breaking change to the verification key of deployed contracts that use zkApp composability

### Added

- `this.state.getAndAssertEquals()` as a shortcut for `let x = this.state.get(); this.state.assertEquals(x);` https://github.com/o1-labs/o1js/pull/863
  - also added `.getAndAssertEquals()` on `this.account` and `this.network` fields
- Support for fallback endpoints when making network requests, allowing users to provide an array of endpoints for GraphQL network requests. https://github.com/o1-labs/o1js/pull/871
  - Endpoints are fetched two at a time, and the result returned from the faster response
- `reducer.forEach(actions, ...)` as a shortcut for `reducer.reduce()` when you don't need a `state` https://github.com/o1-labs/o1js/pull/863
- New export `TokenId` which supersedes `Token.Id`; `TokenId.deriveId()` replaces `Token.Id.getId()` https://github.com/o1-labs/o1js/pull/863
- Add `Permissions.allImpossible()` for the set of permissions where nothing is allowed (more convenient than `Permissions.default()` when you want to make most actions impossible) https://github.com/o1-labs/o1js/pull/863

### Changed

- **Massive improvement of memory consumption**, thanks to a refactor of o1js' worker usage https://github.com/o1-labs/o1js/pull/872
  - Memory reduced by up to 10x; see [the PR](https://github.com/o1-labs/o1js/pull/872) for details
  - Side effect: `Circuit` API becomes async, for example `MyCircuit.prove(...)` becomes `await MyCircuit.prove(...)`
- Token APIs `this.token.{send,burn,mint}()` now accept an `AccountUpdate` or `SmartContract` as from / to input https://github.com/o1-labs/o1js/pull/863
- Improve `Transaction.toPretty()` output by adding account update labels in most methods that create account updates https://github.com/o1-labs/o1js/pull/863
- Raises the limit of actions/events per transaction from 16 to 100, providing users with the ability to submit a larger number of events/actions in a single transaction. https://github.com/o1-labs/o1js/pull/883.

### Deprecated

- Deprecate both `shutdown()` and `await isReady`, which are no longer needed https://github.com/o1-labs/o1js/pull/872

### Fixed

- `SmartContract.deploy()` now throws an error when no verification key is found https://github.com/o1-labs/o1js/pull/885
  - The old, confusing behaviour was to silently not update the verification key (but still update some permissions to "proof", breaking the zkApp)

## [0.9.8](https://github.com/o1-labs/o1js/compare/1a984089...97e393ed)

### Fixed

- Fix fetching the `access` permission on accounts https://github.com/o1-labs/o1js/pull/851
- Fix `fetchActions` https://github.com/o1-labs/o1js/pull/844 https://github.com/o1-labs/o1js/pull/854 [@Comdex](https://github.com/Comdex)
- Updated `Mina.TransactionId.isSuccess` to accurately verify zkApp transaction status after using `Mina.TransactionId.wait()`. https://github.com/o1-labs/o1js/pull/826
  - This change ensures that the function correctly checks for transaction completion and provides the expected result.

## [0.9.7](https://github.com/o1-labs/o1js/compare/0b7a9ad...1a984089)

### Added

- `smartContract.fetchActions()` and `Mina.fetchActions()`, asynchronous methods to fetch actions directly from an archive node https://github.com/o1-labs/o1js/pull/843 [@Comdex](https://github.com/Comdex)

### Changed

- `Circuit.runAndCheck()` now uses `snarky` to create a constraint system and witnesses, and check constraints. It closely matches behavior during proving and can be used to test provable code without having to create an expensive proof https://github.com/o1-labs/o1js/pull/840

### Fixed

- Fixes two issues that were temporarily reintroduced in the 0.9.6 release https://github.com/o1-labs/o1js/issues/799 https://github.com/o1-labs/o1js/issues/530

## [0.9.6](https://github.com/o1-labs/o1js/compare/21de489...0b7a9ad)

### Breaking changes

- Circuits changed due to an internal rename of "sequence events" to "actions" which included a change to some hash prefixes; this breaks all deployed contracts.
- Temporarily reintroduces 2 known issues as a result of reverting a fix necessary for network redeployment:
  - https://github.com/o1-labs/o1js/issues/799
  - https://github.com/o1-labs/o1js/issues/530
  - Please note that we plan to address these issues in a future release. In the meantime, to work around this breaking change, you can try calling `fetchAccount` for each account involved in a transaction before executing the `Mina.transaction` block.
- Improve number of constraints needed for Merkle tree hashing https://github.com/o1-labs/o1js/pull/820
  - This breaks deployed zkApps which use `MerkleWitness.calculateRoot()`, because the circuit is changed
  - You can make your existing contracts compatible again by switching to `MerkleWitness.calculateRootSlow()`, which has the old circuit
- Renamed function parameters: The `getAction` function now accepts a new object structure for its parameters. https://github.com/o1-labs/o1js/pull/828
  - The previous object keys, `fromActionHash` and `endActionHash`, have been replaced by `fromActionState` and `endActionState`.

### Added

- `zkProgram.analyzeMethods()` to obtain metadata about a ZkProgram's methods https://github.com/o1-labs/o1js/pull/829 [@maht0rz](https://github.com/maht0rz)

### Fixed

- Improved Event Handling in o1js https://github.com/o1-labs/o1js/pull/825
  - Updated the internal event type to better handle events emitted in different zkApp transactions and when multiple zkApp transactions are present within a block.
  - The internal event type now includes event data and transaction information as separate objects, allowing for more accurate information about each event and its associated transaction.
- Removed multiple best tip blocks when fetching action data https://github.com/o1-labs/o1js/pull/817
  - Implemented a temporary fix that filters out multiple best tip blocks, if they exist, while fetching actions. This fix will be removed once the related issue in the Archive-Node-API repository (https://github.com/o1-labs/Archive-Node-API/issues/7) is resolved.
- New `fromActionState` and `endActionState` parameters for fetchActions function in o1js https://github.com/o1-labs/o1js/pull/828
  - Allows fetching only necessary actions to compute the latest actions state
  - Eliminates the need to retrieve the entire actions history of a zkApp
  - Utilizes `actionStateTwo` field returned by Archive Node API as a safe starting point for deriving the most recent action hash

## [0.9.5](https://github.com/o1-labs/o1js/compare/21de489...4573252d)

- Update the zkApp verification key from within one of its own methods, via proof https://github.com/o1-labs/o1js/pull/812

### Breaking changes

- Change type of verification key returned by `SmartContract.compile()` to match `VerificationKey` https://github.com/o1-labs/o1js/pull/812

### Fixed

- Failing `Mina.transaction` on Berkeley because of unsatisfied constraints caused by dummy data before we fetched account state https://github.com/o1-labs/o1js/pull/807
  - Previously, you could work around this by calling `fetchAccount()` for every account invovled in a transaction. This is not necessary anymore.
- Update the zkApp verification key from within one of its own methods, via proof https://github.com/o1-labs/o1js/pull/812

## [0.9.4](https://github.com/o1-labs/o1js/compare/9acec55...21de489)

### Fixed

- `getActions` to handle multiple actions with multiple Account Updates https://github.com/o1-labs/o1js/pull/801

## [0.9.3](https://github.com/o1-labs/o1js/compare/1abdfb70...9acec55)

### Added

- Use `fetchEvents()` to fetch events for a specified zkApp from a GraphQL endpoint that implements [this schema](https://github.com/o1-labs/Archive-Node-API/blob/efebc9fd3cfc028f536ae2125e0d2676e2b86cd2/src/schema.ts#L1). `Mina.Network` accepts an additional endpoint which points to a GraphQL server. https://github.com/o1-labs/o1js/pull/749
  - Use the `mina` property for the Mina node.
  - Use `archive` for the archive node.
- Use `getActions` to fetch actions for a specified zkApp from a GraphQL endpoint GraphQL endpoint that implements the same schema as `fetchEvents`. https://github.com/o1-labs/o1js/pull/788

### Fixed

- Added the missing export of `Mina.TransactionId` https://github.com/o1-labs/o1js/pull/785
- Added an option to specify `tokenId` as `Field` in `fetchAccount()` https://github.com/o1-labs/o1js/pull/787 [@rpanic](https://github.com/rpanic)

## [0.9.2](https://github.com/o1-labs/o1js/compare/9c44b9c2...1abdfb70)

### Added

- `this.network.timestamp` is added back and is implemented on top of `this.network.globalSlotSinceGenesis` https://github.com/o1-labs/o1js/pull/755

### Changed

- On-chain value `globalSlot` is replaced by the clearer `currentSlot` https://github.com/o1-labs/o1js/pull/755
  - `currentSlot` refers to the slot at which the transaction _will be included in a block_.
  - the only supported method is `currentSlot.assertBetween()` because `currentSlot.get()` is impossible to implement since the value is determined in the future and `currentSlot.assertEquals()` is error-prone

### Fixed

- Incorrect counting of limit on events and actions https://github.com/o1-labs/o1js/pull/758
- Type error when using `Circuit.array` in on-chain state or events https://github.com/o1-labs/o1js/pull/758
- Bug when using `Circuit.witness` outside the prover https://github.com/o1-labs/o1js/pull/774

## [0.9.1](https://github.com/o1-labs/o1js/compare/71b6132b...9c44b9c2)

### Fixed

- Bug when using `this.<state>.get()` outside a transaction https://github.com/o1-labs/o1js/pull/754

## [0.9.0](https://github.com/o1-labs/o1js/compare/c5a36207...71b6132b)

### Added

- `Transaction.fromJSON` to recover transaction object from JSON https://github.com/o1-labs/o1js/pull/705
- New precondition: `provedState`, a boolean which is true if the entire on-chain state of this account was last modified by a proof https://github.com/o1-labs/o1js/pull/741
  - Same API as all preconditions: `this.account.provedState.assertEquals(Bool(true))`
  - Can be used to assert that the state wasn't tampered with by the zkApp developer using non-contract logic, for example, before deploying the zkApp
- New on-chain value `globalSlot`, to make assertions about the current time https://github.com/o1-labs/o1js/pull/649
  - example: `this.globalSlot.get()`, `this.globalSlot.assertBetween(lower, upper)`
  - Replaces `network.timestamp`, `network.globalSlotSinceGenesis` and `network.globalSlotSinceHardFork`. https://github.com/o1-labs/o1js/pull/560
- New permissions:
  - `access` to control whether account updates for this account can be used at all https://github.com/o1-labs/o1js/pull/500
  - `setTiming` to control who can update the account's `timing` field https://github.com/o1-labs/o1js/pull/685
  - Example: `this.permissions.set({ ...Permissions.default(), access: Permissions.proofOrSignature() })`
- Expose low-level view into the PLONK gates created by a smart contract method https://github.com/o1-labs/o1js/pull/687
  - `MyContract.analyzeMethods().<method name>.gates`

### Changed

- BREAKING CHANGE: Modify signature algorithm used by `Signature.{create,verify}` to be compatible with mina-signer https://github.com/o1-labs/o1js/pull/710
  - Signatures created with mina-signer's `client.signFields()` can now be verified inside a SNARK!
  - Breaks existing deployed smart contracts which use `Signature.verify()`
- BREAKING CHANGE: Circuits changed due to core protocol and cryptography changes; this breaks all deployed contracts.
- BREAKING CHANGE: Change structure of `Account` type which is returned by `Mina.getAccount()` https://github.com/o1-labs/o1js/pull/741
  - for example, `account.appState` -> `account.zkapp.appState`
  - full new type (exported as `Types.Account`): https://github.com/o1-labs/o1js/blob/0be70cb8ceb423976f348980e9d6238820758cc0/src/provable/gen/transaction.ts#L515
- Test accounts hard-coded in `LocalBlockchain` now have default permissions, not permissions allowing everything. Fixes some unintuitive behaviour in tests, like requiring no signature when using these accounts to send MINA https://github.com/o1-labs/o1js/issues/638

### Removed

- Preconditions `timestamp` and `globalSlotSinceHardFork` https://github.com/o1-labs/o1js/pull/560
  - `timestamp` is expected to come back as a wrapper for the new `globalSlot`

## [0.8.0](https://github.com/o1-labs/o1js/compare/d880bd6e...c5a36207)

### Added

- `this.account.<field>.set()` as a unified API to update fields on the account https://github.com/o1-labs/o1js/pull/643
  - covers `permissions`, `verificationKey`, `zkappUri`, `tokenSymbol`, `delegate`, `votingFor`
  - exists on `SmartContract.account` and `AccountUpdate.account`
- `this.sender` to get the public key of the transaction's sender https://github.com/o1-labs/o1js/pull/652
  - To get the sender outside a smart contract, there's now `Mina.sender()`
- `tx.wait()` is now implemented. It waits for the transactions inclusion in a block https://github.com/o1-labs/o1js/pull/645
  - `wait()` also now takes an optional `options` parameter to specify the polling interval or maximum attempts. `wait(options?: { maxAttempts?: number; interval?: number }): Promise<void>;`
- `Circuit.constraintSystemFromKeypair(keypair)` to inspect the circuit at a low level https://github.com/o1-labs/o1js/pull/529
  - Works with a `keypair` (prover + verifier key) generated with the `Circuit` API
- `Mina.faucet()` can now be used to programmatically fund an address on the testnet, using the faucet provided by faucet.minaprotocol.com https://github.com/o1-labs/o1js/pull/693

### Changed

- BREAKING CHANGE: Constraint changes in `sign()`, `requireSignature()` and `createSigned()` on `AccountUpdate` / `SmartContract`. _This means that smart contracts using these methods in their proofs won't be able to create valid proofs against old deployed verification keys._ https://github.com/o1-labs/o1js/pull/637
- `Mina.transaction` now takes a _public key_ as the fee payer argument (passing in a private key is deprecated) https://github.com/o1-labs/o1js/pull/652
  - Before: `Mina.transaction(privateKey, ...)`. Now: `Mina.transaction(publicKey, ...)`
  - `AccountUpdate.fundNewAccount()` now enables funding multiple accounts at once, and deprecates the `initialBalance` argument
- New option `enforceTransactionLimits` for `LocalBlockchain` (default value: `true`), to disable the enforcement of protocol transaction limits (maximum events, maximum sequence events and enforcing certain layout of `AccountUpdate`s depending on their authorization) https://github.com/o1-labs/o1js/pull/620
- Change the default `send` permissions (for sending MINA or tokens) that get set when deploying a zkApp, from `signature()` to `proof()` https://github.com/o1-labs/o1js/pull/648
- Functions for making assertions and comparisons have been renamed to their long form, instead of the initial abbreviation. Old function names have been deprecated https://github.com/o1-labs/o1js/pull/681
  - `.lt` -> `.lessThan`
  - `.lte` -> `.lessThanOrEqual`
  - `.gt` -> `.greaterThan`
  - `.gte` -> `greaterThanOrEqual`
  - `.assertLt` -> `.assertLessThan`
  - `.assertLte` -> `.assertLessThanOrEqual`
  - `.assertGt` -> `.assertGreaterThan`
  - `.assertGte` -> `assertGreaterThanOrEqual`
  - `.assertBoolean` -> `.assertBool`

### Deprecated

- `this.setPermissions()` in favor of `this.account.permissions.set()` https://github.com/o1-labs/o1js/pull/643
  - `this.tokenSymbol.set()` in favor of `this.account.tokenSymbol.set()`
  - `this.setValue()` in favor of `this.account.<field>.set()`
- `Mina.transaction(privateKey: PrivateKey, ...)` in favor of new signature `Mina.transaction(publicKey: PublicKey, ...)`
- `AccountUpdate.createSigned(privateKey: PrivateKey)` in favor of new signature `AccountUpdate.createSigned(publicKey: PublicKey)` https://github.com/o1-labs/o1js/pull/637
- `.lt`, `.lte`, `gt`, `gte`, `.assertLt`, `.assertLte`, `.assertGt`, `.assertGte` have been deprecated. https://github.com/o1-labs/o1js/pull/681

### Fixed

- Fixed Apple silicon performance issue https://github.com/o1-labs/o1js/issues/491
- Type inference for Structs with instance methods https://github.com/o1-labs/o1js/pull/567
  - also fixes `Struct.fromJSON`
- `SmartContract.fetchEvents` fixed when multiple event types existed https://github.com/o1-labs/o1js/issues/627
- Error when using reduce with a `Struct` as state type https://github.com/o1-labs/o1js/pull/689
- Fix use of stale cached accounts in `Mina.transaction` https://github.com/o1-labs/o1js/issues/430

## [0.7.3](https://github.com/o1-labs/o1js/compare/5f20f496...d880bd6e)

### Fixed

- Bug in `deploy()` when initializing a contract that already exists https://github.com/o1-labs/o1js/pull/588

### Deprecated

- `Mina.BerkeleyQANet` in favor of the clearer-named `Mina.Network` https://github.com/o1-labs/o1js/pull/588

## [0.7.2](https://github.com/o1-labs/o1js/compare/705f58d3...5f20f496)

### Added

- `MerkleMap` and `MerkleMapWitness` https://github.com/o1-labs/o1js/pull/546
- Lots of doc comments! https://github.com/o1-labs/o1js/pull/580

### Fixed

- Bug in `Circuit.log` printing account updates https://github.com/o1-labs/o1js/pull/578

## [0.7.1](https://github.com/o1-labs/o1js/compare/f0837188...705f58d3)

### Fixed

- Testnet-incompatible signatures in v0.7.0 https://github.com/o1-labs/o1js/pull/565

## [0.7.0](https://github.com/o1-labs/o1js/compare/f0837188...9a94231c)

### Added

- Added an optional string parameter to certain `assert` methods https://github.com/o1-labs/o1js/pull/470
- `Struct`, a new primitive for declaring composite, SNARK-compatible types https://github.com/o1-labs/o1js/pull/416
  - With this, we also added a way to include auxiliary, non-field element data in composite types
  - Added `VerificationKey`, which is a `Struct` with auxiliary data, to pass verification keys to a `@method`
  - BREAKING CHANGE: Change names related to circuit types: `AsFieldsAndAux<T>` -> `Provable<T>`, `AsFieldElement<T>` -> `ProvablePure<T>`, `circuitValue` -> `provable`
  - BREAKING CHANGE: Change all `ofFields` and `ofBits` methods on circuit types to `fromFields` and `fromBits`
- New option `proofsEnabled` for `LocalBlockchain` (default value: `true`), to quickly test transaction logic with proofs disabled https://github.com/o1-labs/o1js/pull/462
  - with `proofsEnabled: true`, proofs now get verified locally https://github.com/o1-labs/o1js/pull/423
- `SmartContract.approve()` to approve a tree of child account updates https://github.com/o1-labs/o1js/pull/428 https://github.com/o1-labs/o1js/pull/534
  - AccountUpdates are now valid `@method` arguments, and `approve()` is intended to be used on them when passed to a method
  - Also replaces `Experimental.accountUpdateFromCallback()`
- `Circuit.log()` to easily log Fields and other provable types inside a method, with the same API as `console.log()` https://github.com/o1-labs/o1js/pull/484
- `SmartContract.init()` is a new method on the base `SmartContract` that will be called only during the first deploy (not if you re-deploy later to upgrade the contract) https://github.com/o1-labs/o1js/pull/543
  - Overriding `init()` is the new recommended way to add custom state initialization logic.
- `transaction.toPretty()` and `accountUpdate.toPretty()` for debugging transactions by printing only the pieces that differ from default account updates https://github.com/o1-labs/o1js/pull/428
- `AccountUpdate.attachToTransaction()` for explicitly adding an account update to the current transaction. This replaces some previous behaviour where an account update got attached implicitly https://github.com/o1-labs/o1js/pull/484
- `SmartContract.requireSignature()` and `AccountUpdate.requireSignature()` as a simpler, better-named replacement for `.sign()` https://github.com/o1-labs/o1js/pull/558

### Changed

- BREAKING CHANGE: `tx.send()` is now asynchronous: old: `send(): TransactionId` new: `send(): Promise<TransactionId>` and `tx.send()` now directly waits for the network response, as opposed to `tx.send().wait()` https://github.com/o1-labs/o1js/pull/423
- Sending transactions to `LocalBlockchain` now involves
- `Circuit.witness` can now be called outside circuits, where it will just directly return the callback result https://github.com/o1-labs/o1js/pull/484
- The `FeePayerSpec`, which is used to specify properties of the transaction via `Mina.transaction()`, now has another optional parameter to specify the nonce manually. `Mina.transaction({ feePayerKey: feePayer, nonce: 1 }, () => {})` https://github.com/o1-labs/o1js/pull/497
- BREAKING CHANGE: Static methods of type `.fromString()`, `.fromNumber()` and `.fromBigInt()` on `Field`, `UInt64`, `UInt32` and `Int64` are no longer supported https://github.com/o1-labs/o1js/pull/519
  - use `Field(number | string | bigint)` and `UInt64.from(number | string | bigint)`
- Move several features out of 'experimental' https://github.com/o1-labs/o1js/pull/555
  - `Reducer` replaces `Experimental.Reducer`
  - `MerkleTree` and `MerkleWitness` replace `Experimental.{MerkleTree,MerkleWitness}`
  - In a `SmartContract`, `this.token` replaces `this.experimental.token`

### Deprecated

- `CircuitValue` deprecated in favor of `Struct` https://github.com/o1-labs/o1js/pull/416
- Static props `Field.zero`, `Field.one`, `Field.minusOne` deprecated in favor of `Field(number)` https://github.com/o1-labs/o1js/pull/524
- `SmartContract.sign()` and `AccountUpdate.sign()` in favor of `.requireSignature()` https://github.com/o1-labs/o1js/pull/558

### Fixed

- Uint comparisons and division fixed inside the prover https://github.com/o1-labs/o1js/pull/503
- Callback arguments are properly passed into method invocations https://github.com/o1-labs/o1js/pull/516
- Removed internal type `JSONValue` from public interfaces https://github.com/o1-labs/o1js/pull/536
- Returning values from a zkApp https://github.com/o1-labs/o1js/pull/461

### Fixed

- Callback arguments are properly passed into method invocations https://github.com/o1-labs/o1js/pull/516

## [0.6.1](https://github.com/o1-labs/o1js/compare/ba688523...f0837188)

### Fixed

- Proof verification on the web version https://github.com/o1-labs/o1js/pull/476

## [0.6.0](https://github.com/o1-labs/o1js/compare/f2ad423...ba688523)

### Added

- `reducer.getActions` partially implemented for local testing https://github.com/o1-labs/o1js/pull/327
- `gte` and `assertGte` methods on `UInt32`, `UInt64` https://github.com/o1-labs/o1js/pull/349
- Return sent transaction `hash` for `RemoteBlockchain` https://github.com/o1-labs/o1js/pull/399

### Changed

- BREAKING CHANGE: Rename the `Party` class to `AccountUpdate`. Also, rename other occurrences of "party" to "account update". https://github.com/o1-labs/o1js/pull/393
- BREAKING CHANGE: Don't require the account address as input to `SmartContract.compile()`, `SmartContract.digest()` and `SmartContract.analyzeMethods()` https://github.com/o1-labs/o1js/pull/406
  - This works because the address / public key is now a variable in the method circuit; it used to be a constant
- BREAKING CHANGE: Move `ZkProgram` to `Experimental.ZkProgram`

## [0.5.4](https://github.com/o1-labs/o1js/compare/3461333...f2ad423)

### Fixed

- Running o1js inside a web worker https://github.com/o1-labs/o1js/issues/378

## [0.5.3](https://github.com/o1-labs/o1js/compare/4f0dd40...3461333)

### Fixed

- Infinite loop when compiling in web version https://github.com/o1-labs/o1js/issues/379, by [@maht0rz](https://github.com/maht0rz)

## [0.5.2](https://github.com/o1-labs/o1js/compare/55c8ea0...4f0dd40)

### Fixed

- Crash of the web version introduced in 0.5.0
- Issue with `Experimental.MerkleWitness` https://github.com/o1-labs/o1js/pull/368

## [0.5.1](https://github.com/o1-labs/o1js/compare/e0192f7...55c8ea0)

### Fixed

- `fetchAccount` https://github.com/o1-labs/o1js/pull/350

## [0.5.0](https://github.com/o1-labs/o1js/compare/2375f08...e0192f7)

### Added

- **Recursive proofs**. RFC: https://github.com/o1-labs/o1js/issues/89, PRs: https://github.com/o1-labs/o1js/pull/245 https://github.com/o1-labs/o1js/pull/250 https://github.com/o1-labs/o1js/pull/261
  - Enable smart contract methods to take previous proofs as arguments, and verify them in the circuit
  - Add `ZkProgram`, a new primitive which represents a collection of circuits that produce instances of the same proof. So, it's a more general version of `SmartContract`, without any of the Mina-related API.
    `ZkProgram` is suitable for rollup-type systems and offchain usage of Pickles + Kimchi.
- **zkApp composability** -- calling other zkApps from inside zkApps. RFC: https://github.com/o1-labs/o1js/issues/303, PRs: https://github.com/o1-labs/o1js/pull/285, https://github.com/o1-labs/o1js/pull/296, https://github.com/o1-labs/o1js/pull/294, https://github.com/o1-labs/o1js/pull/297
- **Events** support via `SmartContract.events`, `this.emitEvent`. RFC: https://github.com/o1-labs/o1js/issues/248, PR: https://github.com/o1-labs/o1js/pull/272
  - `fetchEvents` partially implemented for local testing: https://github.com/o1-labs/o1js/pull/323
- **Payments**: `this.send({ to, amount })` as an easier API for sending Mina from smart contracts https://github.com/o1-labs/o1js/pull/325
  - `Party.send()` to transfer Mina between any accounts, for example, from users to smart contracts
- `SmartContract.digest()` to quickly compute a hash of the contract's circuit. This is [used by the zkApp CLI](https://github.com/o1-labs/zkapp-cli/pull/233) to figure out whether `compile` should be re-run or a cached verification key can be used. https://github.com/o1-labs/o1js/pull/268
- `Circuit.constraintSystem()` for creating a circuit from a function, counting the number of constraints and computing a digest of the circuit https://github.com/o1-labs/o1js/pull/279
- `this.account.isNew` to assert that an account did not (or did) exist before the transaction https://github.com/MinaProtocol/mina/pull/11524
- `LocalBlockchain.setTimestamp` and other setters for network state, to test network preconditions locally https://github.com/o1-labs/o1js/pull/329
- **Experimental APIs** are now collected under the `Experimental` import, or on `this.experimental` in a smart contract.
- Custom tokens (_experimental_), via `this.token`. RFC: https://github.com/o1-labs/o1js/issues/233, PR: https://github.com/o1-labs/o1js/pull/273,
- Actions / sequence events support (_experimental_), via `Experimental.Reducer`. RFC: https://github.com/o1-labs/o1js/issues/265, PR: https://github.com/o1-labs/o1js/pull/274
- Merkle tree implementation (_experimental_) via `Experimental.MerkleTree` https://github.com/o1-labs/o1js/pull/343

### Changed

- BREAKING CHANGE: Make on-chain state consistent with other preconditions - throw an error when state is not explicitly constrained https://github.com/o1-labs/o1js/pull/267
- `CircuitValue` improvements https://github.com/o1-labs/o1js/pull/269, https://github.com/o1-labs/o1js/pull/306, https://github.com/o1-labs/o1js/pull/341
  - Added a base constructor, so overriding the constructor on classes that extend `CircuitValue` is now _optional_. When overriding, the base constructor can be called without arguments, as previously: `super()`. When not overriding, the expected arguments are all the `@prop`s on the class, in the order they were defined in: `new MyCircuitValue(prop1, prop2)`.
  - `CircuitValue.fromObject({ prop1, prop2 })` is a new, better-typed alternative for using the base constructor.
  - Fixed: the overridden constructor is now free to have any argument structure -- previously, arguments had to be the props in their declared order. I.e., the behaviour that's now used by the base constructor used to be forced on all constructors, which is no longer the case.
- `Mina.transaction` improvements
  - Support zkApp proofs when there are other account updates in the same transaction block https://github.com/o1-labs/o1js/pull/280
  - Support multiple independent zkApp proofs in one transaction block https://github.com/o1-labs/o1js/pull/296
- Add previously unimplemented preconditions, like `this.network.timestamp` https://github.com/o1-labs/o1js/pull/324 https://github.com/MinaProtocol/mina/pull/11577
- Improve error messages thrown from Wasm, by making Rust's `panic` log to the JS console https://github.com/MinaProtocol/mina/pull/11644
- Not user-facing, but essential: Smart contracts fully constrain the account updates they create, inside the circuit https://github.com/o1-labs/o1js/pull/278

### Fixed

- Fix comparisons on `UInt32` and `UInt64` (`UInt32.lt`, `UInt32.gt`, etc) https://github.com/o1-labs/o1js/issues/174, https://github.com/o1-labs/o1js/issues/101. PR: https://github.com/o1-labs/o1js/pull/307

## [0.4.3](https://github.com/o1-labs/o1js/compare/e66f08d...2375f08)

### Added

- Implement the [precondition RFC](https://github.com/o1-labs/o1js/issues/179#issuecomment-1139413831):
  - new fields `this.account` and `this.network` on both `SmartContract` and `Party`
  - `this.<account|network>.<property>.get()` to use on-chain values in a circuit, e.g. account balance or block height
  - `this.<account|network>.<property>.{assertEqual, assertBetween, assertNothing}()` to constrain what values to allow for these
- `CircuitString`, a snark-compatible string type with methods like `.append()` https://github.com/o1-labs/o1js/pull/155
- `bool.assertTrue()`, `bool.assertFalse()` as convenient aliases for existing functionality
- `Ledger.verifyPartyProof` which can check if a proof on a transaction is valid https://github.com/o1-labs/o1js/pull/208
- Memo field in APIs like `Mina.transaction` to attach arbitrary messages https://github.com/o1-labs/o1js/pull/244
- This changelog

### Changed

- Huge snark performance improvements (2-10x) for most zkApps https://github.com/MinaProtocol/mina/pull/11053
- Performance improvements in node with > 4 CPUs, for all snarks https://github.com/MinaProtocol/mina/pull/11292
- Substantial reduction of o1js' size https://github.com/MinaProtocol/mina/pull/11166

### Removed

- Unused functions `call` and `callUnproved`, which were embryonic versions of what is now the `transaction` API to call smart contract methods
- Some unimplemented fields on `SmartContract`

### Fixed

- zkApp proving on web https://github.com/o1-labs/o1js/issues/226<|MERGE_RESOLUTION|>--- conflicted
+++ resolved
@@ -26,11 +26,8 @@
 - Doc comments for various ZkProgram methods https://github.com/o1-labs/o1js/pull/1974
 - `MerkleList.popOption()` for popping the last element and also learning if there was one https://github.com/o1-labs/o1js/pull/1997
 - Added custom header support for `Fetch` methods such as `fetchEvents`, `fetchActions` etc. and to `Mina` instance. Also added two new methods `setMinaDefaultHeaders` and `setArchiveDefaultHeaders` https://github.com/o1-labs/o1js/pull/2004
-<<<<<<< HEAD
 - Added new method `CircuitString.setEncoding()` to change default behavior of the `CircuitString` encoding, possible value is `"ascii" | "uft-8"` default to `"ascii"`. Also added an optional `encoding: CircuitStringEncoding` parameter in `.toString()` and `.fromString()` to switch encoding temporary.
-=======
 - Added style rules for contributors https://github.com/o1-labs/o1js/pull/2012
->>>>>>> d0f7408a
 
 ### Changed
 
