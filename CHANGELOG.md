# Changelog

All notable changes to this project are documented in this file.

The format is based on [Keep a Changelog](https://keepachangelog.com/en/1.0.0/).
This project adheres to [Semantic Versioning](https://semver.org/spec/v2.0.0.html).

<!--
  Possible subsections:
    _Added_ for new features.
    _Changed_ for changes in existing functionality.
    _Deprecated_ for soon-to-be removed features.
    _Removed_ for now removed features.
    _Fixed_ for any bug fixes.
    _Security_ in case of vulnerabilities.
 -->

## [Unreleased](https://github.com/o1-labs/o1js/compare/fb625f...HEAD)

<<<<<<< HEAD
###

- Added new `Octets` namespace with various conversion functions between Field elements and byte arrays. https://github.com/o1-labs/o1js/pull/2083
- Export various internal functions and types. https://github.com/o1-labs/o1js/pull/2083
- Export part of the core cryptography layer via the `Core` namespace. https://github.com/o1-labs/o1js/pull/2083
=======
### Added

- _Experimental_ New bindings layer for new API types. https://github.com/o1-labs/o1js/pull/2032
- _Experimental_ New API types for https://github.com/o1-labs/o1js/pull/2042
  - `AccountUpdate`, `Account`, `Authorization`, `Permissions` etc.
  - New transaction construction API `new ZkappCommand()`. https://github.com/o1-labs/o1js/pull/2042
>>>>>>> aff16756

## [2.3.0](https://github.com/o1-labs/o1js/compare/b857516...fb625f)

### Added

- `to` and `from` are added as query parameters for `fetchActions` and `fetchEvents` https://github.com/o1-labs/o1js/pull/2066
- Exported the type `FlexibleBytes`, previously being used only internally
  https://github.com/o1-labs/o1js/pull/2015.
- Gadgets for 224, 384 and 512 bit variants of SHA2 https://github.com/o1-labs/o1js/pull/1957
- `setFee` and `setFeePerSnarkCost` for `Transaction` and `PendingTransaction` https://github.com/o1-labs/o1js/pull/1968
- Doc comments for various ZkProgram methods https://github.com/o1-labs/o1js/pull/1974
- `MerkleList.popOption()` for popping the last element and also learning if there was one https://github.com/o1-labs/o1js/pull/1997
- Added custom header support for `Fetch` methods such as `fetchEvents`, `fetchActions` etc. and to `Mina` instance. Also added two new methods `setMinaDefaultHeaders` and `setArchiveDefaultHeaders` https://github.com/o1-labs/o1js/pull/2004
- Added new method `CircuitString.setEncoding()` to change default behavior of the `CircuitString` encoding, possible value is `"ascii" | "uft-8"` default to `"ascii"`. Also added an optional `encoding: CircuitStringEncoding` parameter in `.toString()` and `.fromString()` to switch encoding temporary.
- Added style rules for contributors https://github.com/o1-labs/o1js/pull/2012
- Add new helper functions `Bool.anyTrue(xs)` and `Bool.allTrue(xs)`. https://github.com/o1-labs/o1js/pull/2038
- Add `UInt64.toBytes()`l https://github.com/o1-labs/o1js/pull/2060 [@kadirchan](https://github.com/kadirchan)

### Changed

- Sort order for actions now includes the transaction sequence number and the exact account id sequence https://github.com/o1-labs/o1js/pull/1917
- Updated typedoc version for generating docs https://github.com/o1-labs/o1js/pull/1973
- Enable to pass normal JS values (e.g., `bigint` instead of `Field`) to ZkProgram provers https://github.com/o1-labs/o1js/pull/1934
  - Also improves the supported JS values for a few important types like `Signature` and `UIntX`
- ECDSA `verifySignedHash()` accepts hash `Bytes` directly for easy use with alternative hash functions https://github.com/o1-labs/o1js/pull/2005

### Fixed

- Fix behavior of `initializeBindings()` when called concurrently, to improve error messages in common failure scenarios https://github.com/o1-labs/o1js/pull/1996
- Fix `ZkProgram` public input/output types https://github.com/o1-labs/o1js/pull/1998

## [2.2.0](https://github.com/o1-labs/o1js/compare/e1bac02...b857516) - 2024-12-10

### Added

- `ZkProgram` to support non-pure provable types as inputs and outputs https://github.com/o1-labs/o1js/pull/1828
- APIs for recursively proving a ZkProgram method from within another https://github.com/o1-labs/o1js/pull/1931 https://github.com/o1-labs/o1js/pull/1932
  - `let recursive = Experimental.Recursive(program);`
  - `recursive.<methodName>(...args): Promise<PublicOutput>`
  - `recursive.<methodName>.if(condition, ...args): Promise<PublicOutput>`
  - This also works within the same program, as long as the return value is type-annotated
- Add `enforceTransactionLimits` parameter on Network https://github.com/o1-labs/o1js/issues/1910
- Method for optional types to assert none https://github.com/o1-labs/o1js/pull/1922
- Increased maximum supported amount of methods in a `SmartContract` or `ZkProgram` to 30. https://github.com/o1-labs/o1js/pull/1918
- Expose low-level conversion methods `Proof.{_proofToBase64,_proofFromBase64}` https://github.com/o1-labs/o1js/pull/1928
- Expore `maxProofsVerified()` and a `Proof` class directly on ZkPrograms https://github.com/o1-labs/o1js/pull/1933

### Changed

- Changed an internal type to improve IntelliSense on ZkProgram methods https://github.com/o1-labs/o1js/pull/1933
- Updated o1js nix devshell to build rust on all executions of `npm run build:update-bindings`

### Fixed

- Compiling stuck in the browser for recursive zkprograms https://github.com/o1-labs/o1js/pull/1906
- Error message in `rangeCheck16` gadget https://github.com/o1-labs/o1js/pull/1920
- Deprecate `testnet` `networkId` in favor of `devnet` https://github.com/o1-labs/o1js/pull/1938
- Fix event data type inconsistency between LocalBlockchain and Mina https://github.com/o1-labs/o1js/pull/1975

## [2.1.0](https://github.com/o1-labs/o1js/compare/b04520d...e1bac02) - 2024-11-13

### Added

- Support secp256r1 in elliptic curve and ECDSA gadgets https://github.com/o1-labs/o1js/pull/1885

### Fixed

- Witness generation error in `Gadgets.arrayGet()` when accessing out-of-bounds indices https://github.com/o1-labs/o1js/pull/1886

## [2.0.0](https://github.com/o1-labs/o1js/compare/7e9394...b04520d)

### Breaking Changes

- The `divMod32()` gadget was modified to accept `nBits` instead of `quotientBits`, and assert it is in the range [0, 2\*\*255) to address an issue previously where the bound on `quotientBits` was too low https://github.com/o1-labs/o1js/pull/1763.
- `Provable.equal()` now turns both types into canonical form before comparing them https://github.com/o1-labs/o1js/pull/1759
  - Removed implicit version `Provable.equal(x, y)` where you didn't have to pass in the type
- The return signature of a zkProgram has changed. https://github.com/o1-labs/o1js/pull/1809
  - A zkProgram method must now explicitly define the return type of the method when the method has a public or auxiliary output defined.
  - The return type of a proven method has changed as a result of this.
- Various breaking constraint changes in internal methods or circuits because of audit fix.
- Removal of various deprecated methods and functions.
  - Promotion of various methods and functions to stable as part of change.
  - A slightly modified encryption and decryption algorithm. https://github.com/o1-labs/o1js/pull/1729
- Promotion of `TokenContractV2` to `TokenContract` with a correct amount of maximum account updates.

### Added

- `ZkProgram` methods now support `auxiliaryOutput`. https://github.com/o1-labs/o1js/pull/1809
  - Each program method now accepts an optional property `auxiliaryOutput`
  - Auxiliary output is additional output that the zkProgram method returns
- New method `toCanonical()` in the `Provable<T>` interface to protect against incompleteness of certain operations on malicious witness inputs https://github.com/o1-labs/o1js/pull/1759
- `divMod64()` division modulo 2^64 that returns the remainder and quotient of the operation
- `addMod64()` addition modulo 2^64
- Bitwise OR via `{UInt32, UInt64}.or()`
- **BLAKE2B hash function** gadget. https://github.com/o1-labs/o1js/pull/1767

## [1.9.1](https://github.com/o1-labs/o1js/compare/f15293a69...7e9394) - 2024-10-15

### Fixes

- Performance regression when compiling recursive circuits is fixed https://github.com/o1-labs/o1js/pull/1874
- Decouple offchain state instances from their definitions https://github.com/o1-labs/o1js/pull/1834

## [1.9.0](https://github.com/o1-labs/o1js/compare/450943...f15293a69) - 2024-10-15

### Added

- Added `VerificationKey.dummy()` method to get the dummy value of a verification key https://github.com/o1-labs/o1js/pull/1852 [@rpanic](https://github.com/rpanic)

### Changed

- Make `Proof` a normal provable type, that can be witnessed and composed into Structs https://github.com/o1-labs/o1js/pull/1847, https://github.com/o1-labs/o1js/pull/1851
  - ZkProgram and SmartContract now also support private inputs that are not proofs themselves, but contain proofs nested within a Struct or array
  - Only `SelfProof` can still not be nested because it needs special treatment

### Fixes

- Fix verification of serialized proofs done before compiling any circuits https://github.com/o1-labs/o1js/pull/1857

## [1.8.0](https://github.com/o1-labs/o1js/compare/5006e4f...450943) - 2024-09-18

### Added

- Added `verifyEthers` method to verify Ethereum signatures using the EIP-191 message hashing standard. https://github.com/o1-labs/o1js/pull/1815
  - Added `fromEthers` method for parsing and converting Ethereum public keys into `ForeignCurve` points, supporting both compressed and uncompressed formats.
  - Added `fromHex` method for converting hexadecimal strings into `ForeignCurve` points.

### Fixes

- Fix incorrect behavior of optional proving for zkPrograms where `myProgram.setProofsEnabled(false)` wouldn't work when called before `myProgram.compile()`. https://github.com/o1-labs/o1js/pull/1827
- Fix incorrect behavior of `state.fetch()` for custom token contracts. [@rpanic](https://github.com/rpanic) https://github.com/o1-labs/o1js/pull/1853

## [1.7.0](https://github.com/o1-labs/o1js/compare/d6abf1d97...5006e4f) - 2024-09-04

### Added

- Added `Encryption.encryptV2()` and `Encryption.decryptV2()` for an updated encryption algorithm that guarantees cipher text integrity.
  - Also added `Encryption.encryptBytes()` and `Encryption.decryptBytes()` using the same algorithm.
- New option `proofsEnabled` for `zkProgram` (default value: `true`), to quickly test circuit logic with proofs disabled https://github.com/o1-labs/o1js/pull/1805
  - Additionally added `MyProgram.proofsEnabled` to get the internal value of `proofsEnabled` and `MyProgram.setProofsEnabled(proofsEnabled)` to set the value dynamically.

### Deprecated

- `this.sender.getAndRequireSignature()` / `getUnconstrained()` deprecated in favor of `V2` versions due to a vulnerability https://github.com/o1-labs/o1js/pull/1799

### Fixes

- Fix behavior of `Int64.modV2()` when the input is negative and the remainder should be 0 https://github.com/o1-labs/o1js/pull/1797

## [1.6.0](https://github.com/o1-labs/o1js/compare/1ad7333e9e...d6abf1d97) - 2024-07-23

### Added

- `SmartContract.emitEventIf()` to conditionally emit an event https://github.com/o1-labs/o1js/pull/1746
- Added `Encryption.encryptV2()` and `Encryption.decryptV2()` for an updated encryption algorithm that guarantees cipher text integrity.
  - Also added `Encryption.encryptBytes()` and `Encryption.decryptBytes()` using the same algorithm.

### Changed

- Reduced maximum bit length for `xor`, `not`, and `and`, operations from 254 to 240 bits to prevent overflow vulnerabilities. https://github.com/o1-labs/o1js/pull/1745
- Allow using `Type` instead of `Type.provable` in APIs that expect a provable type https://github.com/o1-labs/o1js/pull/1751
  - Example: `Provable.witness(Bytes32, () => bytes)`
- Automatically wrap and unwrap `Unconstrained` in `fromValue` and `toValue`, so that we don't need to deal with "unconstrained" values outside provable code https://github.com/o1-labs/o1js/pull/1751

## [1.5.0](https://github.com/o1-labs/o1js/compare/ed198f305...1c736add) - 2024-07-09

### Breaking changes

- Fixed a vulnerability in `OffchainState` where it didn't store the `IndexedMerkleTree` length onchain and left it unconstrained https://github.com/o1-labs/o1js/pull/1676

### Added

- A warning about the current reducer API limitations, as well as a mention of active work to mitigate them was added to doc comments and examples https://github.com/o1-labs/o1js/pull/1728
- `ForeignField`-based representation of scalars via `ScalarField` https://github.com/o1-labs/o1js/pull/1705
- Introduced new V2 methods for nullifier operations: `isUnusedV2()`, `assertUnusedV2()`, and `setUsedV2()` https://github.com/o1-labs/o1js/pull/1715
- `Int64.create()` method for safe instance creation with canonical zero representation https://github.com/o1-labs/o1js/pull/1735
- New V2 methods for `Int64` operations: `fromObjectV2`, `divV2()` https://github.com/o1-labs/o1js/pull/1735
- `Experimental.BatchReducer` to reduce actions in batches https://github.com/o1-labs/o1js/pull/1676
  - Avoids the account update limit
  - Handles arbitrary numbers of pending actions thanks to recursive validation of the next batch
- Add conditional versions of all preconditions: `.requireEqualsIf()` https://github.com/o1-labs/o1js/pull/1676
- `AccountUpdate.createIf()` to conditionally add an account update to the current transaction https://github.com/o1-labs/o1js/pull/1676
- `IndexedMerkleMap.setIf()` to set a key-value pair conditionally https://github.com/o1-labs/o1js/pull/1676
- `Provable.assertEqualIf()` to conditionally assert that two values are equal https://github.com/o1-labs/o1js/pull/1676
- Add `offchainState.setContractClass()` which enables us to declare the connected contract at the top level, without creating a contract instance https://github.com/o1-labs/o1js/pull/1676
  - This is enough to call `offchainState.compile()`
- More low-level methods to interact with `MerkleList` https://github.com/o1-labs/o1js/pull/1676
  - `popIfUnsafe()`, `toArrayUnconstrained()` and `lengthUnconstrained()`

### Changed

- Improve error message when o1js global state is accessed in an invalid way https://github.com/o1-labs/o1js/pull/1676
- Start developing an internal framework for local zkapp testing https://github.com/o1-labs/o1js/pull/1676
- Internally upgrade o1js to TypeScript 5.4 https://github.com/o1-labs/o1js/pull/1676

### Deprecated

- Deprecated `Nullifier.isUnused()`, `Nullifier.assertUnused()`, and `Nullifier.setUsed()` methods https://github.com/o1-labs/o1js/pull/1715
- `createEcdsa`, `createForeignCurve`, `ForeignCurve` and `EcdsaSignature` deprecated in favor of `V2` versions due to a security vulnerability found in the current implementation https://github.com/o1-labs/o1js/pull/1703
- `Int64` constructor, recommending `Int64.create()` instead https://github.com/o1-labs/o1js/pull/1735
- Original `div()` and `fromObject`, methods in favor of V2 versions https://github.com/o1-labs/o1js/pull/1735
- Deprecate `AccountUpdate.defaultAccountUpdate()` in favor of `AccountUpdate.default()` https://github.com/o1-labs/o1js/pull/1676

### Fixed

- Fix reversed order of account updates when using `TokenContract.approveAccountUpdates()` https://github.com/o1-labs/o1js/pull/1722
- Fixed the static `check()` method in Struct classes to properly handle inheritance, preventing issues with under-constrained circuits. Added error handling to avoid using Struct directly as a field type. https://github.com/o1-labs/o1js/pull/1707
- Fixed that `Option` could not be used as `@state` or event https://github.com/o1-labs/o1js/pull/1736

## [1.4.0](https://github.com/o1-labs/o1js/compare/40c597775...ed198f305) - 2024-06-25

### Added

- **SHA256 low-level API** exposed via `Gadgets.SHA256`. https://github.com/o1-labs/o1js/pull/1689 [@Shigoto-dev19](https://github.com/Shigoto-dev19)
- Added the option to specify custom feature flags for sided loaded proofs in the `DynamicProof` class. https://github.com/o1-labs/o1js/pull/1688
  - Feature flags are required to tell Pickles what proof structure it should expect when side loading dynamic proofs and verification keys.
  - `FeatureFlags` is now exported and provides a set of helper functions to compute feature flags correctly.

### Deprecated

- `MerkleMap.computeRootAndKey()` deprecated in favor of `MerkleMap.computeRootAndKeyV2()` due to a potential issue of computing hash collisions in key indicies https://github.com/o1-labs/o1js/pull/1694

## [1.3.1](https://github.com/o1-labs/o1js/compare/1ad7333e9e...40c597775) - 2024-06-11

### Breaking Changes

- Improve efficiency of `Experimental.OffchainState` implementation https://github.com/o1-labs/o1js/pull/1672
  - Comes with breaking changes to the internal circuits of `OffchainState`
  - Also, introduce `offchainState.commitments()` to initialize the state commitments onchain. Using `OffchainStateCommitments.empty()` no longer works.

### Added

- `Experimental.IndexedMerkleMap`, a better primitive for Merkleized storage https://github.com/o1-labs/o1js/pull/1666 https://github.com/o1-labs/o1js/pull/1671
  - Uses 4-8x fewer constraints than `MerkleMap`
  - In contrast to `MerkleTree` and `MerkleMap`, `IndexedMerkleMap` has a high-level API that can be used in provable code
- Added `Ecdsa.verifyV2()` and `Ecdsa.verifySignedHashV2` methods to the `Ecdsa` class. https://github.com/o1-labs/o1js/pull/1669

### Deprecated

- `Int64.isPositive()` and `Int64.mod()` deprecated because they behave incorrectly on `-0` https://github.com/o1-labs/o1js/pull/1660
  - This can pose an attack surface, since it is easy to maliciously pick either the `+0` or the `-0` representation
  - Use `Int64.isPositiveV2()` and `Int64.modV2()` instead
  - Also deprecated `Int64.neg()` in favor of `Int64.negV2()`, for compatibility with v2 version of `Int64` that will use `Int64.checkV2()`
- `Ecdsa.verify()` and `Ecdsa.verifySignedHash()` deprecated in favor of `Ecdsa.verifyV2()` and `Ecdsa.verifySignedHashV2()` due to a security vulnerability found in the current implementation https://github.com/o1-labs/o1js/pull/1669

### Fixed

- Fix handling of fetch response for non-existing accounts https://github.com/o1-labs/o1js/pull/1679

## [1.3.0](https://github.com/o1-labs/o1js/compare/6a1012162...54d6545bf) - 2024-05-23

### Added

- Added `base64Encode()` and `base64Decode(byteLength)` methods to the `Bytes` class. https://github.com/o1-labs/o1js/pull/1659

### Fixes

- Fix type inference for `method.returns(Type)`, to require a matching return signature https://github.com/o1-labs/o1js/pull/1653
- Fix `Struct.empty()` returning a garbage object when one of the base types doesn't support `empty()` https://github.com/o1-labs/o1js/pull/1657
- Fix `Option.value_exn None` error when using certain custom gates in combination with recursion https://github.com/o1-labs/o1js/issues/1336 https://github.com/MinaProtocol/mina/pull/15588

## [1.2.0](https://github.com/o1-labs/o1js/compare/4a17de857...6a1012162) - 2024-05-14

### Added

- **Offchain state MVP** exported under `Experimental.OffchainState` https://github.com/o1-labs/o1js/pull/1630 https://github.com/o1-labs/o1js/pull/1652
  - allows you to store any number of fields and key-value maps on your zkApp
  - implemented using actions which define an offchain Merkle tree
- `Option` for defining an optional version of any provable type https://github.com/o1-labs/o1js/pull/1630
- `MerkleTree.clone()` and `MerkleTree.getLeaf()`, new convenience methods for merkle trees https://github.com/o1-labs/o1js/pull/1630
- `MerkleList.forEach()`, a simple and safe way for iterating over a `MerkleList`
- `Unconstrained.provableWithEmpty()` to create an unconstrained provable type with a known `empty()` value https://github.com/o1-labs/o1js/pull/1630
- `Permissions.VerificationKey`, a namespace for verification key permissions https://github.com/o1-labs/o1js/pull/1639
  - Includes more accurate names for the `impossible` and `proof` permissions for verification keys, which are now called `impossibleDuringCurrentVersion` and `proofDuringCurrentVersion` respectively.

### Changed

- `State()` now optionally accepts an initial value as input parameter https://github.com/o1-labs/o1js/pull/1630
  - Example: `@state(Field) x = State(Field(1));`
  - Initial values will be set in the default `init()` method
  - You no longer need a custom `init()` method to set initial values

### Fixes

- Fix absolute imports which prevented compilation in some TS projects that used o1js https://github.com/o1-labs/o1js/pull/1628

## [1.1.0](https://github.com/o1-labs/o1js/compare/1ad7333e9e...4a17de857) - 2024-04-30

### Added

- Exposed **sideloaded verification keys** https://github.com/o1-labs/o1js/pull/1606 [@rpanic](https://github.com/rpanic)
  - Added Proof type `DynamicProof` that allows verification through specifying a verification key in-circuit
- `Provable.witnessFields()` to easily witness a tuple of field elements https://github.com/o1-labs/o1js/pull/1229
- Example for implementing RSA verification in o1js https://github.com/o1-labs/o1js/pull/1229 [@Shigoto-dev19](https://github.com/Shigoto-dev19)
  - Check out https://github.com/o1-labs/o1js/blob/main/src/examples/crypto/rsa/rsa.ts and tests in the same folder

### Changed

- `Gadgets.rangeCheck64()` now returns individual range-checked limbs for advanced use cases https://github.com/o1-labs/o1js/pull/1229

### Fixed

- Fixed issue in `UInt64.rightShift()` where it incorrectly performed a left shift instead of a right shift. https://github.com/o1-labs/o1js/pull/1617
- Fixed issue in `ForeignField.toBits()` where high limbs were under-constrained for input length less than 176. https://github.com/o1-labs/o1js/pull/1617
- Make `dummyBase64Proof()` lazy. Significant speed up when generating many account updates with authorization `Proof` while proofs turned off. https://github.com/o1-labs/o1js/pull/1624

## [1.0.1](https://github.com/o1-labs/o1js/compare/1b6fd8b8e...02c5e8d4d) - 2024-04-22

### Breaking changes

- Native curve improvements https://github.com/o1-labs/o1js/pull/1530
  - Change the internal representation of `Scalar` from 255 Bools to 1 Bool and 1 Field (low bit and high 254 bits)
  - Make `Group.scale()` support all scalars (previously did not support 0, 1 and -1)
  - Make `Group.scale()` directly accept `Field` elements, and much more efficient than previous methods of scaling by Fields
    - As a result, `Signature.verify()` and `Nullifier.verify()` use much fewer constraints
  - Fix `Scalar.fromBits()` to not produce a shifted scalar; shifting is no longer exposed to users of `Scalar`.
- Add assertion to the foreign EC addition gadget that prevents degenerate cases https://github.com/o1-labs/o1js/pull/1545
  - Fixes soundness of ECDSA; slightly increases its constraints from ~28k to 29k
  - Breaks circuits that used EC addition, like ECDSA
- `Mina.LocalBlockchain()` and `Proof.fromJSON()` are made async https://github.com/o1-labs/o1js/pull/1583
  - These were the last remaining sync APIs that depended on an async setup task; making them async enables removing top-level await
- `Mina.LocalBlockchain` no longer supports the network kind configuration https://github.com/o1-labs/o1js/pull/1581
- `Poseidon.hashToGroup()` now returns a `Group` directly, and constrains it to be deterministic https://github.com/o1-labs/o1js/pull/1546
  - Added `Poseidon.Unsafe.hashToGroup()` as a more efficient, non-deterministic version for advanced use cases
- A `Transaction`'s `prove` method no longer returns the proofs promise directly, but rather returns a `Transaction` promise, the resolved value of which contains a `proofs` prop. https://github.com/o1-labs/o1js/pull/1567
- The `Transaction` type now has two type params `Proven extends boolean` and `Signed extends boolean`, which are used to conditionally show/hide relevant state. https://github.com/o1-labs/o1js/pull/1567
- Improved functionality of `MerkleList` and `MerkleListIterator` for easier traversal of `MerkleList`s. https://github.com/o1-labs/o1js/pull/1562
- Simplified internal logic of reducer. https://github.com/o1-labs/o1js/pull/1577
  - `contract.getActions()` now returns a `MerkleList`
- Add `toValue()` and `fromValue()` interface to `Provable<T>` to encode how provable types map to plain JS values https://github.com/o1-labs/o1js/pull/1271
  - You can now return the plain value from a `Provable.witness()` callback, and it will be transformed into the provable type
- Remove `Account()` constructor which was no different from `AccountUpdate.create().account`, and export `Account` type instead. https://github.com/o1-labs/o1js/pull/1598

### Added

- Export `Events` under `AccountUpdate.Events`. https://github.com/o1-labs/o1js/pull/1563
- `Mina.transaction` has been reworked such that one can call methods directly on the returned promise (now a `TransactionPromise`). This enables a fluent / method-chaining API. https://github.com/o1-labs/o1js/pull/1567
- `TransactionPendingPromise` enables calling `wait` directly on the promise returned by calling `send` on a `Transaction`. https://github.com/o1-labs/o1js/pull/1567
- `initializeBindings()` to explicitly trigger setup work that is needed when running provable code https://github.com/o1-labs/o1js/pull/1583
  - calling this function is optional

### Changed

- Remove top-level await https://github.com/o1-labs/o1js/pull/1583
  - To simplify integration with bundlers like webpack
- Make `MerkleTree.{nodes,zeroes}` public properties https://github.com/o1-labs/o1js/pull/1555
  - This makes it possible to clone merkle trees, which is often needed

### Fixed

- Fix error when computing Merkle map witnesses, introduced in the last version due to the `toBits()` change https://github.com/o1-labs/o1js/pull/1559
- Improved error message when compiling a program that has no methods. https://github.com/o1-labs/o1js/pull/1563

## [0.18.0](https://github.com/o1-labs/o1js/compare/74948acac...1b6fd8b8e) - 2024-04-09

### Breaking changes

- **Async circuits**. Require all smart contract and zkprogram methods to be async https://github.com/o1-labs/o1js/pull/1477
  - This change allows you to use `await` inside your methods. Change the method signature by adding the `async` keyword.
  - Don't forget to add `await` to all contract calls! `await MyContract.myMethod();`
  - To declare a return value from a method, use the new `@method.returns()` decorator
- Require the callback to `Mina.transaction()` to be async https://github.com/o1-labs/o1js/pull/1468
- Change `{SmartContract,ZkProgram}.analyzeMethods()` to be async https://github.com/o1-labs/o1js/pull/1450
  - `Provable.runAndCheck()`, `Provable.constraintSystem()` and `{SmartContract,ZkProgram}.digest()` are also async now
- **Remove deprecated APIs**
  - Remove `CircuitValue`, `prop`, `arrayProp` and `matrixProp` https://github.com/o1-labs/o1js/pull/1507
  - Remove `Mina.accountCreationFee()`, `Mina.BerkeleyQANet`, all APIs which accept private keys for feepayers, `Token`, `AccountUpdate.tokenSymbol`, `SmartContract.{token, setValue, setPermissions}`, "assert" methods for preconditions, `MerkleTee.calculateRootSlow()`, `Scalar.fromBigInt()`, `UInt64.lt()` and friends, deprecated static methods on `Group`, utility methods on `Circuit` like `Circuit.if()`, `Field.isZero()`, `isReady` and `shutdown()` https://github.com/o1-labs/o1js/pull/1515
- Remove `privateKey` from the accepted arguments of `SmartContract.deploy()` https://github.com/o1-labs/o1js/pull/1515
- **Efficient comparisons**. Support arbitrary bit lengths for `Field` comparisons and massively reduce their constraints https://github.com/o1-labs/o1js/pull/1523
  - `Field.assertLessThan()` goes from 510 to 24 constraints, `Field.lessThan()` from 509 to 38
  - Moderately improve other comparisons: `UInt64.assertLessThan()` from 27 to 14, `UInt64.lessThan()` from 27 to 15, `UInt32` similar.
  - Massively improve `Field.isEven()`, add `Field.isOdd()`
  - `PrivateKey.toPublicKey()` from 358 to 119 constraints thanks to `isOdd()`
  - Add `Gadgets.ForeignField.assertLessThanOrEqual()` and support two variables as input to `ForeignField.assertLessThan()`
- Remove `this.sender` which unintuitively did not prove that its value was the actual sender of the transaction https://github.com/o1-labs/o1js/pull/1464 [@julio4](https://github.com/julio4)
  Replaced by more explicit APIs:
  - `this.sender.getUnconstrained()` which has the old behavior of `this.sender`, and returns an unconstrained value (which means that the prover can set it to any value they want)
  - `this.sender.getAndRequireSignature()` which requires a signature from the sender's public key and therefore proves that whoever created the transaction really owns the sender account
- `Reducer.reduce()` requires the maximum number of actions per method as an explicit (optional) argument https://github.com/o1-labs/o1js/pull/1450
  - The default value is 1 and should work for most existing contracts
- `new UInt64()` and `UInt64.from()` no longer unsafely accept a field element as input. https://github.com/o1-labs/o1js/pull/1438 [@julio4](https://github.com/julio4)
  As a replacement, `UInt64.Unsafe.fromField()` was introduced
  - This prevents you from accidentally creating a `UInt64` without proving that it fits in 64 bits
  - Equivalent changes were made to `UInt32`
- Fixed vulnerability in `Field.to/fromBits()` outlined in [#1023](https://github.com/o1-labs/o1js/issues/1023) by imposing a limit of 254 bits https://github.com/o1-labs/o1js/pull/1461
- Remove `Field.rangeCheckHelper()` which was too low-level and easy to misuse https://github.com/o1-labs/o1js/pull/1485
  - Also, rename the misleadingly named `Gadgets.isInRangeN()` to `Gadgets.isDefinitelyInRangeN()`
- Rename `Bool.Unsafe.ofField()` to `Bool.Unsafe.fromField()` https://github.com/o1-labs/o1js/pull/1485
- Replace the namespaced type exports `Gadgets.Field3` and `Gadgets.ForeignField.Sum` with `Field3` and `ForeignFieldSum`
  - Unfortunately, the namespace didn't play well with auto-imports in TypeScript
- Add `Gadgets.rangeCheck3x12()` and fix proof system bug that prevented it from working https://github.com/o1-labs/o1js/pull/1534
- Update transaction version and other bindings changes to ensure berkeley compatibility https://github.com/o1-labs/o1js/pull/1542

### Added

- `Provable.witnessAsync()` to introduce provable values from an async callback https://github.com/o1-labs/o1js/pull/1468
- Internal benchmarking tooling to keep track of performance https://github.com/o1-labs/o1js/pull/1481
- Add `toInput` method for `Group` instance https://github.com/o1-labs/o1js/pull/1483

### Changed

- `field.assertBool()` now also returns the `Field` as a `Bool` for ergonomics https://github.com/o1-labs/o1js/pull/1523

## [0.17.0](https://github.com/o1-labs/o1js/compare/1ad7333e9e...74948acac) - 2024-03-06

### Breaking changes

- Fixed parity between `Mina.LocalBlockchain` and `Mina.Network` to have the same behaviors https://github.com/o1-labs/o1js/pull/1422 https://github.com/o1-labs/o1js/pull/1480
  - Changed the `TransactionId` type to `Transaction`. Additionally added `PendingTransaction` and `RejectedTransaction` types to better represent the state of a transaction.
  - `Transaction.safeSend()` and `PendingTransaction.safeWait()` are introduced to return a `IncludedTransaction` or `RejectedTransaction` object without throwing errors.
  - `transaction.send()` throws an error if the transaction was not successful for both `Mina.LocalBlockchain` and `Mina.Network` and returns a `PendingTransaction` object if it was successful. Use `transaction.safeSend` to send a transaction that will not throw an error and either return a `PendingTransaction` or `RejectedTransaction`.
  - `transaction.wait()` throws an error if the transaction was not successful for both `Mina.LocalBlockchain` and `Mina.Network` and returns a `IncludedTransaction` object if it was successful. Use `transaction.safeWait` to send a transaction that will not throw an error and either return a `IncludedTransaction` or `RejectedTransaction`.
  - `transaction.hash()` is no longer a function, it is now a property that returns the hash of the transaction.
  - Changed `Transaction.isSuccess` to `Transaction.status` to better represent the state of a transaction.
- Improved efficiency of computing `AccountUpdate.callData` by packing field elements into as few field elements as possible https://github.com/o1-labs/o1js/pull/1458
  - This leads to a large reduction in the number of constraints used when inputs to a zkApp method are many field elements (e.g. a long list of `Bool`s)
- Return events in the `LocalBlockchain` in reverse chronological order (latest events at the beginning) to match the behavior of the `Network` https://github.com/o1-labs/o1js/pull/1460

### Added

- Support for custom network identifiers other than `mainnet` or `testnet` https://github.com/o1-labs/o1js/pull/1444
- `PrivateKey.randomKeypair()` to generate private and public key in one command https://github.com/o1-labs/o1js/pull/1446
- `setNumberOfWorkers()` to allow developer to override the number of workers used during compilation and proof generation/verification https://github.com/o1-labs/o1js/pull/1456

### Changed

- Improve all-around performance by reverting the Apple silicon workaround (https://github.com/o1-labs/o1js/pull/683) as the root problem is now fixed upstream https://github.com/o1-labs/o1js/pull/1456
- Improved error message when trying to use `fetchActions`/`fetchEvents` with a missing Archive Node endpoint https://github.com/o1-labs/o1js/pull/1459

### Deprecated

- `SmartContract.token` is deprecated in favor of new methods on `TokenContract` https://github.com/o1-labs/o1js/pull/1446
  - `TokenContract.deriveTokenId()` to get the ID of the managed token
  - `TokenContract.internal.{send, mint, burn}` to perform token operations from within the contract

### Fixed

- Mitigate security hazard of deploying token contracts https://github.com/o1-labs/o1js/issues/1439
- Make `Circuit` handle types with a `.provable` property (like those used in ECDSA) https://github.com/o1-labs/o1js/pull/1471
  - To support offchain, non-Pickles proofs of ECDSA signatures

## [0.16.1](https://github.com/o1-labs/o1js/compare/834a44002...3b5f7c7)

### Breaking changes

- Remove `AccountUpdate.children` and `AccountUpdate.parent` properties https://github.com/o1-labs/o1js/pull/1402
  - Also removes the optional `AccountUpdatesLayout` argument to `approve()`
  - Adds `AccountUpdateTree` and `AccountUpdateForest`, new classes that represent a layout of account updates explicitly
  - Both of the new types are now accepted as inputs to `approve()`
  - `accountUpdate.extractTree()` to obtain the tree associated with an account update in the current transaction context.
- Remove `Experimental.Callback` API https://github.com/o1-labs/o1js/pull/1430

### Added

- `MerkleList<T>` to enable provable operations on a dynamically-sized list https://github.com/o1-labs/o1js/pull/1398
  - including `MerkleListIterator<T>` to iterate over a merkle list
- `TokenContract`, a new base smart contract class for token contracts https://github.com/o1-labs/o1js/pull/1384
  - Usage example: `https://github.com/o1-labs/o1js/blob/main/src/lib/mina/token/token-contract.unit-test.ts`
- `TokenAccountUpdateIterator`, a primitive to iterate over all token account updates in a transaction https://github.com/o1-labs/o1js/pull/1398
  - this is used to implement `TokenContract` under the hood

### Fixed

- Mainnet support. https://github.com/o1-labs/o1js/pull/1437

## [0.16.0](https://github.com/o1-labs/o1js/compare/e5d1e0f...834a44002)

### Breaking changes

- Protocol change that adds a "transaction version" to the permission to set verification keys https://github.com/MinaProtocol/mina/pull/14407
  - See [the relevant RFC](https://github.com/MinaProtocol/mina/blob/9577ad689a8e4d4f97e1d0fc3d26e20219f4abd1/rfcs/0051-verification-key-permissions.md) for the motivation behind this change
  - Breaks all deployed contracts, as it changes the account update layout

### Added

- Provable type `Packed<T>` to pack small field elements into fewer field elements https://github.com/o1-labs/o1js/pull/1376
- Provable type `Hashed<T>` to represent provable types by their hash https://github.com/o1-labs/o1js/pull/1377
  - This also exposes `Poseidon.hashPacked()` to efficiently hash an arbitrary type

### Changed

- Reduce number of constraints of ECDSA verification by 5% https://github.com/o1-labs/o1js/pull/1376

## [0.15.4](https://github.com/o1-labs/o1js/compare/be748e42e...e5d1e0f)

### Changed

- Improve performance of Wasm Poseidon hashing by a factor of 13x https://github.com/o1-labs/o1js/pull/1378
  - Speeds up local blockchain tests without proving by ~40%
- Improve performance of Field inverse https://github.com/o1-labs/o1js/pull/1373
  - Speeds up proving by ~2-4%

### Added

- Configurable `networkId` when declaring a Mina instance. https://github.com/o1-labs/o1js/pull/1387
  - Defaults to `"testnet"`, the other option is `"mainnet"`
  - The `networkId` parameter influences the algorithm used for signatures, and ensures that testnet transactions can't be replayed on mainnet

## [0.15.3](https://github.com/o1-labs/o1js/compare/1ad7333e9e...be748e42e)

### Added

- **SHA256 hash function** exposed via `Hash.SHA2_256` or `Gadgets.SHA256`. https://github.com/o1-labs/o1js/pull/1285

### Changed

- `Mina.accountCreationFee()` is deprecated in favor of `Mina.getNetworkConstants().accountCreationFee`. https://github.com/o1-labs/o1js/pull/1367
  - `Mina.getNetworkConstants()` returns:
    - [default](https://github.com/o1-labs/o1js/pull/1367/files#diff-ef2c3547d64a8eaa8253cd82b3623288f3271e14f1dc893a0a3ddc1ff4b9688fR7) network constants if used outside of the transaction scope.
    - [actual](https://github.com/o1-labs/o1js/pull/1367/files#diff-437f2c15df7c90ad8154c5de1677ec0838d51859bcc0a0cefd8a0424b5736f31R1051) network constants if used within the transaction scope.

### Fixed

- Fix approving of complex account update layouts https://github.com/o1-labs/o1js/pull/1364

## [0.15.2](https://github.com/o1-labs/o1js/compare/1ad7333e9e...08ba27329)

### Fixed

- Fix bug in `Hash.hash()` which always resulted in an error https://github.com/o1-labs/o1js/pull/1346

## [0.15.1](https://github.com/o1-labs/o1js/compare/1ad7333e9e...19115a159)

### Breaking changes

- Rename `Gadgets.rotate()` to `Gadgets.rotate64()` to better reflect the amount of bits the gadget operates on. https://github.com/o1-labs/o1js/pull/1259
- Rename `Gadgets.{leftShift(), rightShift()}` to `Gadgets.{leftShift64(), rightShift64()}` to better reflect the amount of bits the gadget operates on. https://github.com/o1-labs/o1js/pull/1259

### Added

- Non-native elliptic curve operations exposed through `createForeignCurve()` class factory https://github.com/o1-labs/o1js/pull/1007
- **ECDSA signature verification** exposed through `createEcdsa()` class factory https://github.com/o1-labs/o1js/pull/1240 https://github.com/o1-labs/o1js/pull/1007 https://github.com/o1-labs/o1js/pull/1307
  - For an example, see `./src/examples/crypto/ecdsa`
- **Keccak/SHA3 hash function** exposed on `Keccak` namespace https://github.com/o1-labs/o1js/pull/1291
- `Hash` namespace which holds all hash functions https://github.com/o1-labs/o1js/pull/999
  - `Bytes`, provable type to hold a byte array, which serves as input and output for Keccak variants
  - `UInt8`, provable type to hold a single byte, which is constrained to be in the 0 to 255 range
- `Gadgets.rotate32()` for rotation over 32 bit values https://github.com/o1-labs/o1js/pull/1259
- `Gadgets.leftShift32()` for left shift over 32 bit values https://github.com/o1-labs/o1js/pull/1259
- `Gadgets.divMod32()` division modulo 2^32 that returns the remainder and quotient of the operation https://github.com/o1-labs/o1js/pull/1259
- `Gadgets.rangeCheck32()` range check for 32 bit values https://github.com/o1-labs/o1js/pull/1259
- `Gadgets.addMod32()` addition modulo 2^32 https://github.com/o1-labs/o1js/pull/1259
- Expose new bitwise gadgets on `UInt32` and `UInt64` https://github.com/o1-labs/o1js/pull/1259
  - bitwise XOR via `{UInt32, UInt64}.xor()`
  - bitwise NOT via `{UInt32, UInt64}.not()`
  - bitwise ROTATE via `{UInt32, UInt64}.rotate()`
  - bitwise LEFTSHIFT via `{UInt32, UInt64}.leftShift()`
  - bitwise RIGHTSHIFT via `{UInt32, UInt64}.rightShift()`
  - bitwise AND via `{UInt32, UInt64}.and()`
- Example for using actions to store a map data structure https://github.com/o1-labs/o1js/pull/1300
- `Provable.constraintSystem()` and `{ZkProgram,SmartContract}.analyzeMethods()` return a `summary()` method to return a summary of the constraints used by a method https://github.com/o1-labs/o1js/pull/1007
- `assert()` asserts that a given statement is true https://github.com/o1-labs/o1js/pull/1285

### Fixed

- Fix stack overflows when calling provable methods with large inputs https://github.com/o1-labs/o1js/pull/1334
- Fix `Local.setProofsEnabled()` which would not get picked up by `deploy()` https://github.com/o1-labs/o1js/pull/1330
- Remove usage of private class fields in core types like `Field`, for better type compatibility between different o1js versions https://github.com/o1-labs/o1js/pull/1319

## [0.15.0](https://github.com/o1-labs/o1js/compare/1ad7333e9e...7acf19d0d)

### Breaking changes

- `ZkProgram.compile()` now returns the verification key and its hash, to be consistent with `SmartContract.compile()` https://github.com/o1-labs/o1js/pull/1292 [@rpanic](https://github.com/rpanic)

### Added

- **Foreign field arithmetic** exposed through the `createForeignField()` class factory https://github.com/o1-labs/snarkyjs/pull/985
- `Crypto` namespace which exposes elliptic curve and finite field arithmetic on bigints, as well as example curve parameters https://github.com/o1-labs/o1js/pull/1240
- `Gadgets.ForeignField.assertMul()` for efficiently constraining products of sums in non-native arithmetic https://github.com/o1-labs/o1js/pull/1262
- `Unconstrained` for safely maintaining unconstrained values in provable code https://github.com/o1-labs/o1js/pull/1262
- `Gadgets.rangeCheck8()` to assert that a value fits in 8 bits https://github.com/o1-labs/o1js/pull/1288

### Changed

- Change precondition APIs to use "require" instead of "assert" as the verb, to distinguish them from provable assertions. [@LuffySama-Dev](https://github.com/LuffySama-Dev)
  - `this.x.getAndAssertEquals()` is now `this.x.getAndRequireEquals()` https://github.com/o1-labs/o1js/pull/1263
  - `this.x.assertEquals(x)` is now `this.x.requireEquals(x)` https://github.com/o1-labs/o1js/pull/1263
  - `this.account.x.getAndAssertEquals(x)` is now `this.account.x.requireEquals(x)` https://github.com/o1-labs/o1js/pull/1265
  - `this.account.x.assertBetween()` is now `this.account.x.requireBetween()` https://github.com/o1-labs/o1js/pull/1265
  - `this.network.x.getAndAssertEquals()` is now `this.network.x.getAndRequireEquals()` https://github.com/o1-labs/o1js/pull/1265
- `Provable.constraintSystem()` and `{ZkProgram,SmartContract}.analyzeMethods()` return a `print()` method for pretty-printing the constraint system https://github.com/o1-labs/o1js/pull/1240

### Fixed

- Fix missing recursive verification of proofs in smart contracts https://github.com/o1-labs/o1js/pull/1302

## [0.14.2](https://github.com/o1-labs/o1js/compare/26363465d...1ad7333e9e)

### Breaking changes

- Change return signature of `ZkProgram.analyzeMethods()` to be a keyed object https://github.com/o1-labs/o1js/pull/1223

### Added

- Provable non-native field arithmetic:
  - `Gadgets.ForeignField.{add, sub, sumchain}()` for addition and subtraction https://github.com/o1-labs/o1js/pull/1220
  - `Gadgets.ForeignField.{mul, inv, div}()` for multiplication and division https://github.com/o1-labs/o1js/pull/1223
- Comprehensive internal testing of constraint system layouts generated by new gadgets https://github.com/o1-labs/o1js/pull/1241 https://github.com/o1-labs/o1js/pull/1220

### Changed

- `Lightnet` namespace API updates with added `listAcquiredKeyPairs()` method https://github.com/o1-labs/o1js/pull/1256
- Expose raw provable methods of a `ZkProgram` on `zkProgram.rawMethods` https://github.com/o1-labs/o1js/pull/1241
- Reduce number of constraints needed by `rotate()`, `leftShift()` and, `rightShift()` gadgets https://github.com/o1-labs/o1js/pull/1201

### Fixed

- Add a parameter to `checkZkappTransaction` for block length to check for transaction inclusion. This fixes a case where `Transaction.wait()` only checked the latest block, which led to an error once the transaction was included in a block that was not the latest. https://github.com/o1-labs/o1js/pull/1239

## [0.14.1](https://github.com/o1-labs/o1js/compare/e8e7510e1...26363465d)

### Added

- `Gadgets.not()`, new provable method to support bitwise not. https://github.com/o1-labs/o1js/pull/1198
- `Gadgets.leftShift() / Gadgets.rightShift()`, new provable methods to support bitwise shifting. https://github.com/o1-labs/o1js/pull/1194
- `Gadgets.and()`, new provable method to support bitwise and. https://github.com/o1-labs/o1js/pull/1193
- `Gadgets.multiRangeCheck()` and `Gadgets.compactMultiRangeCheck()`, two building blocks for non-native arithmetic with bigints of size up to 264 bits. https://github.com/o1-labs/o1js/pull/1216

### Fixed

- Removed array reversal of fetched actions, since they are returned in the correct order. https://github.com/o1-labs/o1js/pull/1258

## [0.14.0](https://github.com/o1-labs/o1js/compare/045faa7...e8e7510e1)

### Breaking changes

- Constraint optimizations in Field methods and core crypto changes break all verification keys https://github.com/o1-labs/o1js/pull/1171 https://github.com/o1-labs/o1js/pull/1178

### Changed

- `ZkProgram` has moved out of the `Experimental` namespace and is now available as a top-level import directly. `Experimental.ZkProgram` has been deprecated.
- `ZkProgram` gets a new input argument `name: string` which is required in the non-experimental API. The name is used to identify a ZkProgram when caching prover keys. https://github.com/o1-labs/o1js/pull/1200

### Added

- `Lightnet` namespace to interact with the account manager provided by the [lightnet Mina network](https://hub.docker.com/r/o1labs/mina-local-network) https://github.com/o1-labs/o1js/pull/1167
- Internal support for several custom gates (range check, bitwise operations, foreign field operations) and lookup tables https://github.com/o1-labs/o1js/pull/1176
- `Gadgets.rangeCheck64()`, new provable method to do efficient 64-bit range checks using lookup tables https://github.com/o1-labs/o1js/pull/1181
- `Gadgets.rotate()`, new provable method to support bitwise rotation for native field elements. https://github.com/o1-labs/o1js/pull/1182
- `Gadgets.xor()`, new provable method to support bitwise xor for native field elements. https://github.com/o1-labs/o1js/pull/1177
- `Proof.dummy()` to create dummy proofs https://github.com/o1-labs/o1js/pull/1188
  - You can use this to write ZkPrograms that handle the base case and the inductive case in the same method.

### Changed

- Use cached prover keys in `compile()` when running in Node.js https://github.com/o1-labs/o1js/pull/1187
  - Caching is configurable by passing a custom `Cache` (new export) to `compile()`
  - By default, prover keys are stored in an OS-dependent cache directory; `~/.cache/pickles` on Mac and Linux
- Use cached setup points (SRS and Lagrange bases) when running in Node.js https://github.com/o1-labs/o1js/pull/1197
  - Also, speed up SRS generation by using multiple threads
  - Together with caching of prover keys, this speeds up compilation time by roughly
    - **86%** when everything is cached
    - **34%** when nothing is cached

## [0.13.1](https://github.com/o1-labs/o1js/compare/c2f392fe5...045faa7)

### Breaking changes

- Changes to some verification keys caused by changing the way `Struct` orders object properties. https://github.com/o1-labs/o1js/pull/1124 [@Comdex](https://github.com/Comdex)
  - To recover existing verification keys and behavior, change the order of properties in your Struct definitions to be alphabetical
  - The `customObjectKeys` option is removed from `Struct`

### Changed

- Improve prover performance by ~25% https://github.com/o1-labs/o1js/pull/1092
  - Change internal representation of field elements to be JS bigint instead of Uint8Array
- Consolidate internal framework for testing equivalence of two implementations

## [0.13.0](https://github.com/o1-labs/o1js/compare/fbd4b2717...c2f392fe5)

### Breaking changes

- Changes to verification keys caused by updates to the proof system. This breaks all deployed contracts https://github.com/o1-labs/o1js/pull/1016

## [0.12.2](https://github.com/o1-labs/o1js/compare/b1d8d5910...fbd4b2717)

### Changed

- Renamed SnarkyJS to o1js https://github.com/o1-labs/o1js/pull/1104
- Reduce loading time of the library by 3-4x https://github.com/o1-labs/o1js/pull/1073
- Improve error when forgetting `transaction.prove()` https://github.com/o1-labs/o1js/pull/1095

## [0.12.1](https://github.com/o1-labs/o1js/compare/161b69d602...b1d8d5910)

### Added

- Added a method `createTestNullifier` to the Nullifier class for testing purposes. It is recommended to use mina-signer to create Nullifiers in production, since it does not leak the private key of the user. The `Nullifier.createTestNullifier` method requires the private key as an input _outside of the users wallet_. https://github.com/o1-labs/o1js/pull/1026
- Added `field.isEven` to check if a Field element is odd or even. https://github.com/o1-labs/o1js/pull/1026

### Fixed

- Revert verification key hash change from previous release to stay compatible with the current testnet https://github.com/o1-labs/o1js/pull/1032

## [0.12.0](https://github.com/o1-labs/o1js/compare/eaa39dca0...161b69d602)

### Breaking Changes

- Fix the default verification key hash that was generated for AccountUpdates. This change adopts the default mechanism provided by Mina Protocol https://github.com/o1-labs/o1js/pull/1021
  - Please be aware that this alteration results in a breaking change affecting the verification key of already deployed contracts.

## [0.11.4](https://github.com/o1-labs/o1js/compare/544489609...eaa39dca0)

### Fixed

- NodeJS error caused by invalid import https://github.com/o1-labs/o1js/issues/1012

## [0.11.3](https://github.com/o1-labs/o1js/compare/2d2af219c...544489609)

### Fixed

- Fix commonJS version of o1js, again https://github.com/o1-labs/o1js/pull/1006

## [0.11.2](https://github.com/o1-labs/o1js/compare/c549e02fa...2d2af219c)

### Fixed

- Fix commonJS version of o1js https://github.com/o1-labs/o1js/pull/1005

## [0.11.1](https://github.com/o1-labs/o1js/compare/3fbd9678e...c549e02fa)

### Breaking changes

- `Group` operations now generate a different set of constraints. This breaks deployed contracts, because the circuit changed. https://github.com/o1-labs/o1js/pull/967

### Added

- Implemented `Nullifier` as a new primitive https://github.com/o1-labs/o1js/pull/882
  - mina-signer can now be used to generate a Nullifier, which can be consumed by zkApps using the newly added Nullifier Struct

### Changed

- Improve error message `Can't evaluate prover code outside an as_prover block` https://github.com/o1-labs/o1js/pull/998

### Fixed

- Fix unsupported use of `window` when running o1js in workers https://github.com/o1-labs/o1js/pull/1002

## [0.11.0](https://github.com/o1-labs/o1js/compare/a632313a...3fbd9678e)

### Breaking changes

- Rewrite of `Provable.if()` causes breaking changes to all deployed contracts https://github.com/o1-labs/o1js/pull/889
- Remove all deprecated methods and properties on `Field` https://github.com/o1-labs/o1js/pull/902
- The `Field(x)` constructor and other Field methods no longer accept a `boolean` as input. Instead, you can now pass in a `bigint` to all Field methods. https://github.com/o1-labs/o1js/pull/902
- Remove redundant `signFeePayer()` method https://github.com/o1-labs/o1js/pull/935

### Added

- Add `field.assertNotEquals()` to assert that a field element does not equal some value https://github.com/o1-labs/o1js/pull/902
  - More efficient than `field.equals(x).assertFalse()`
- Add `scalar.toConstant()`, `scalar.toBigInt()`, `Scalar.from()`, `privateKey.toBigInt()`, `PrivateKey.fromBigInt()` https://github.com/o1-labs/o1js/pull/935
- `Poseidon.hashToGroup` enables hashing to a group https://github.com/o1-labs/o1js/pull/887

### Changed

- **Make stack traces more readable** https://github.com/o1-labs/o1js/pull/890
  - Stack traces thrown from o1js are cleaned up by filtering out unnecessary lines and other noisy details
- Remove optional `zkappKey` argument in `smartContract.init()`, and instead assert that `provedState` is false when `init()` is called https://github.com/o1-labs/o1js/pull/908
- Improve assertion error messages on `Field` methods https://github.com/o1-labs/o1js/issues/743 https://github.com/o1-labs/o1js/pull/902
- Publicly expose the internal details of the `Field` type https://github.com/o1-labs/o1js/pull/902

### Deprecated

- Utility methods on `Circuit` are deprecated in favor of the same methods on `Provable` https://github.com/o1-labs/o1js/pull/889
  - `Circuit.if()`, `Circuit.witness()`, `Circuit.log()` and others replaced by `Provable.if()`, `Provable.witness()`, `Provable.log()`
  - Under the hood, some of these methods were rewritten in TypeScript
- Deprecate `field.isZero()` https://github.com/o1-labs/o1js/pull/902

### Fixed

- Fix running o1js in Node.js on Windows https://github.com/o1-labs/o1js-bindings/pull/19 [@wizicer](https://github.com/wizicer)
- Fix error reporting from GraphQL requests https://github.com/o1-labs/o1js/pull/919
- Resolved an `Out of Memory error` experienced on iOS devices (iPhones and iPads) during the initialization of the WASM memory https://github.com/o1-labs/o1js-bindings/pull/26
- Fix `field.greaterThan()` and other comparison methods outside provable code https://github.com/o1-labs/o1js/issues/858 https://github.com/o1-labs/o1js/pull/902
- Fix `field.assertBool()` https://github.com/o1-labs/o1js/issues/469 https://github.com/o1-labs/o1js/pull/902
- Fix `Field(bigint)` where `bigint` is larger than the field modulus https://github.com/o1-labs/o1js/issues/432 https://github.com/o1-labs/o1js/pull/902
  - The new behaviour is to use the modular residual of the input
- No longer fail on missing signature in `tx.send()`. This fixes the flow of deploying a zkApp from a UI via a wallet https://github.com/o1-labs/o1js/pull/931 [@marekyggdrasil](https://github.com/marekyggdrasil)

## [0.10.1](https://github.com/o1-labs/o1js/compare/bcc666f2...a632313a)

### Changed

- Allow ZkPrograms to return their public output https://github.com/o1-labs/o1js/pull/874 https://github.com/o1-labs/o1js/pull/876
  - new option `ZkProgram({ publicOutput?: Provable<any>, ... })`; `publicOutput` has to match the _return type_ of all ZkProgram methods.
  - the `publicInput` option becomes optional; if not provided, methods no longer expect the public input as first argument
  - full usage example: https://github.com/o1-labs/o1js/blob/f95cf2903e97292df9e703b74ee1fc3825df826d/src/examples/program.ts

## [0.10.0](https://github.com/o1-labs/o1js/compare/97e393ed...bcc666f2)

### Breaking Changes

- All references to `actionsHash` are renamed to `actionState` to better mirror what is used in Mina protocol APIs https://github.com/o1-labs/o1js/pull/833
  - This change affects function parameters and returned object keys throughout the API
- No longer make `MayUseToken.InheritFromParent` the default `mayUseToken` value on the caller if one zkApp method calls another one; this removes the need to manually override `mayUseToken` in several known cases https://github.com/o1-labs/o1js/pull/863
  - Causes a breaking change to the verification key of deployed contracts that use zkApp composability

### Added

- `this.state.getAndAssertEquals()` as a shortcut for `let x = this.state.get(); this.state.assertEquals(x);` https://github.com/o1-labs/o1js/pull/863
  - also added `.getAndAssertEquals()` on `this.account` and `this.network` fields
- Support for fallback endpoints when making network requests, allowing users to provide an array of endpoints for GraphQL network requests. https://github.com/o1-labs/o1js/pull/871
  - Endpoints are fetched two at a time, and the result returned from the faster response
- `reducer.forEach(actions, ...)` as a shortcut for `reducer.reduce()` when you don't need a `state` https://github.com/o1-labs/o1js/pull/863
- New export `TokenId` which supersedes `Token.Id`; `TokenId.deriveId()` replaces `Token.Id.getId()` https://github.com/o1-labs/o1js/pull/863
- Add `Permissions.allImpossible()` for the set of permissions where nothing is allowed (more convenient than `Permissions.default()` when you want to make most actions impossible) https://github.com/o1-labs/o1js/pull/863

### Changed

- **Massive improvement of memory consumption**, thanks to a refactor of o1js' worker usage https://github.com/o1-labs/o1js/pull/872
  - Memory reduced by up to 10x; see [the PR](https://github.com/o1-labs/o1js/pull/872) for details
  - Side effect: `Circuit` API becomes async, for example `MyCircuit.prove(...)` becomes `await MyCircuit.prove(...)`
- Token APIs `this.token.{send,burn,mint}()` now accept an `AccountUpdate` or `SmartContract` as from / to input https://github.com/o1-labs/o1js/pull/863
- Improve `Transaction.toPretty()` output by adding account update labels in most methods that create account updates https://github.com/o1-labs/o1js/pull/863
- Raises the limit of actions/events per transaction from 16 to 100, providing users with the ability to submit a larger number of events/actions in a single transaction. https://github.com/o1-labs/o1js/pull/883.

### Deprecated

- Deprecate both `shutdown()` and `await isReady`, which are no longer needed https://github.com/o1-labs/o1js/pull/872

### Fixed

- `SmartContract.deploy()` now throws an error when no verification key is found https://github.com/o1-labs/o1js/pull/885
  - The old, confusing behaviour was to silently not update the verification key (but still update some permissions to "proof", breaking the zkApp)

## [0.9.8](https://github.com/o1-labs/o1js/compare/1a984089...97e393ed)

### Fixed

- Fix fetching the `access` permission on accounts https://github.com/o1-labs/o1js/pull/851
- Fix `fetchActions` https://github.com/o1-labs/o1js/pull/844 https://github.com/o1-labs/o1js/pull/854 [@Comdex](https://github.com/Comdex)
- Updated `Mina.TransactionId.isSuccess` to accurately verify zkApp transaction status after using `Mina.TransactionId.wait()`. https://github.com/o1-labs/o1js/pull/826
  - This change ensures that the function correctly checks for transaction completion and provides the expected result.

## [0.9.7](https://github.com/o1-labs/o1js/compare/0b7a9ad...1a984089)

### Added

- `smartContract.fetchActions()` and `Mina.fetchActions()`, asynchronous methods to fetch actions directly from an archive node https://github.com/o1-labs/o1js/pull/843 [@Comdex](https://github.com/Comdex)

### Changed

- `Circuit.runAndCheck()` now uses `snarky` to create a constraint system and witnesses, and check constraints. It closely matches behavior during proving and can be used to test provable code without having to create an expensive proof https://github.com/o1-labs/o1js/pull/840

### Fixed

- Fixes two issues that were temporarily reintroduced in the 0.9.6 release https://github.com/o1-labs/o1js/issues/799 https://github.com/o1-labs/o1js/issues/530

## [0.9.6](https://github.com/o1-labs/o1js/compare/21de489...0b7a9ad)

### Breaking changes

- Circuits changed due to an internal rename of "sequence events" to "actions" which included a change to some hash prefixes; this breaks all deployed contracts.
- Temporarily reintroduces 2 known issues as a result of reverting a fix necessary for network redeployment:
  - https://github.com/o1-labs/o1js/issues/799
  - https://github.com/o1-labs/o1js/issues/530
  - Please note that we plan to address these issues in a future release. In the meantime, to work around this breaking change, you can try calling `fetchAccount` for each account involved in a transaction before executing the `Mina.transaction` block.
- Improve number of constraints needed for Merkle tree hashing https://github.com/o1-labs/o1js/pull/820
  - This breaks deployed zkApps which use `MerkleWitness.calculateRoot()`, because the circuit is changed
  - You can make your existing contracts compatible again by switching to `MerkleWitness.calculateRootSlow()`, which has the old circuit
- Renamed function parameters: The `getAction` function now accepts a new object structure for its parameters. https://github.com/o1-labs/o1js/pull/828
  - The previous object keys, `fromActionHash` and `endActionHash`, have been replaced by `fromActionState` and `endActionState`.

### Added

- `zkProgram.analyzeMethods()` to obtain metadata about a ZkProgram's methods https://github.com/o1-labs/o1js/pull/829 [@maht0rz](https://github.com/maht0rz)

### Fixed

- Improved Event Handling in o1js https://github.com/o1-labs/o1js/pull/825
  - Updated the internal event type to better handle events emitted in different zkApp transactions and when multiple zkApp transactions are present within a block.
  - The internal event type now includes event data and transaction information as separate objects, allowing for more accurate information about each event and its associated transaction.
- Removed multiple best tip blocks when fetching action data https://github.com/o1-labs/o1js/pull/817
  - Implemented a temporary fix that filters out multiple best tip blocks, if they exist, while fetching actions. This fix will be removed once the related issue in the Archive-Node-API repository (https://github.com/o1-labs/Archive-Node-API/issues/7) is resolved.
- New `fromActionState` and `endActionState` parameters for fetchActions function in o1js https://github.com/o1-labs/o1js/pull/828
  - Allows fetching only necessary actions to compute the latest actions state
  - Eliminates the need to retrieve the entire actions history of a zkApp
  - Utilizes `actionStateTwo` field returned by Archive Node API as a safe starting point for deriving the most recent action hash

## [0.9.5](https://github.com/o1-labs/o1js/compare/21de489...4573252d)

- Update the zkApp verification key from within one of its own methods, via proof https://github.com/o1-labs/o1js/pull/812

### Breaking changes

- Change type of verification key returned by `SmartContract.compile()` to match `VerificationKey` https://github.com/o1-labs/o1js/pull/812

### Fixed

- Failing `Mina.transaction` on Berkeley because of unsatisfied constraints caused by dummy data before we fetched account state https://github.com/o1-labs/o1js/pull/807
  - Previously, you could work around this by calling `fetchAccount()` for every account invovled in a transaction. This is not necessary anymore.
- Update the zkApp verification key from within one of its own methods, via proof https://github.com/o1-labs/o1js/pull/812

## [0.9.4](https://github.com/o1-labs/o1js/compare/9acec55...21de489)

### Fixed

- `getActions` to handle multiple actions with multiple Account Updates https://github.com/o1-labs/o1js/pull/801

## [0.9.3](https://github.com/o1-labs/o1js/compare/1abdfb70...9acec55)

### Added

- Use `fetchEvents()` to fetch events for a specified zkApp from a GraphQL endpoint that implements [this schema](https://github.com/o1-labs/Archive-Node-API/blob/efebc9fd3cfc028f536ae2125e0d2676e2b86cd2/src/schema.ts#L1). `Mina.Network` accepts an additional endpoint which points to a GraphQL server. https://github.com/o1-labs/o1js/pull/749
  - Use the `mina` property for the Mina node.
  - Use `archive` for the archive node.
- Use `getActions` to fetch actions for a specified zkApp from a GraphQL endpoint GraphQL endpoint that implements the same schema as `fetchEvents`. https://github.com/o1-labs/o1js/pull/788

### Fixed

- Added the missing export of `Mina.TransactionId` https://github.com/o1-labs/o1js/pull/785
- Added an option to specify `tokenId` as `Field` in `fetchAccount()` https://github.com/o1-labs/o1js/pull/787 [@rpanic](https://github.com/rpanic)

## [0.9.2](https://github.com/o1-labs/o1js/compare/9c44b9c2...1abdfb70)

### Added

- `this.network.timestamp` is added back and is implemented on top of `this.network.globalSlotSinceGenesis` https://github.com/o1-labs/o1js/pull/755

### Changed

- On-chain value `globalSlot` is replaced by the clearer `currentSlot` https://github.com/o1-labs/o1js/pull/755
  - `currentSlot` refers to the slot at which the transaction _will be included in a block_.
  - the only supported method is `currentSlot.assertBetween()` because `currentSlot.get()` is impossible to implement since the value is determined in the future and `currentSlot.assertEquals()` is error-prone

### Fixed

- Incorrect counting of limit on events and actions https://github.com/o1-labs/o1js/pull/758
- Type error when using `Circuit.array` in on-chain state or events https://github.com/o1-labs/o1js/pull/758
- Bug when using `Circuit.witness` outside the prover https://github.com/o1-labs/o1js/pull/774

## [0.9.1](https://github.com/o1-labs/o1js/compare/71b6132b...9c44b9c2)

### Fixed

- Bug when using `this.<state>.get()` outside a transaction https://github.com/o1-labs/o1js/pull/754

## [0.9.0](https://github.com/o1-labs/o1js/compare/c5a36207...71b6132b)

### Added

- `Transaction.fromJSON` to recover transaction object from JSON https://github.com/o1-labs/o1js/pull/705
- New precondition: `provedState`, a boolean which is true if the entire on-chain state of this account was last modified by a proof https://github.com/o1-labs/o1js/pull/741
  - Same API as all preconditions: `this.account.provedState.assertEquals(Bool(true))`
  - Can be used to assert that the state wasn't tampered with by the zkApp developer using non-contract logic, for example, before deploying the zkApp
- New on-chain value `globalSlot`, to make assertions about the current time https://github.com/o1-labs/o1js/pull/649
  - example: `this.globalSlot.get()`, `this.globalSlot.assertBetween(lower, upper)`
  - Replaces `network.timestamp`, `network.globalSlotSinceGenesis` and `network.globalSlotSinceHardFork`. https://github.com/o1-labs/o1js/pull/560
- New permissions:
  - `access` to control whether account updates for this account can be used at all https://github.com/o1-labs/o1js/pull/500
  - `setTiming` to control who can update the account's `timing` field https://github.com/o1-labs/o1js/pull/685
  - Example: `this.permissions.set({ ...Permissions.default(), access: Permissions.proofOrSignature() })`
- Expose low-level view into the PLONK gates created by a smart contract method https://github.com/o1-labs/o1js/pull/687
  - `MyContract.analyzeMethods().<method name>.gates`

### Changed

- BREAKING CHANGE: Modify signature algorithm used by `Signature.{create,verify}` to be compatible with mina-signer https://github.com/o1-labs/o1js/pull/710
  - Signatures created with mina-signer's `client.signFields()` can now be verified inside a SNARK!
  - Breaks existing deployed smart contracts which use `Signature.verify()`
- BREAKING CHANGE: Circuits changed due to core protocol and cryptography changes; this breaks all deployed contracts.
- BREAKING CHANGE: Change structure of `Account` type which is returned by `Mina.getAccount()` https://github.com/o1-labs/o1js/pull/741
  - for example, `account.appState` -> `account.zkapp.appState`
  - full new type (exported as `Types.Account`): https://github.com/o1-labs/o1js/blob/0be70cb8ceb423976f348980e9d6238820758cc0/src/provable/gen/transaction.ts#L515
- Test accounts hard-coded in `LocalBlockchain` now have default permissions, not permissions allowing everything. Fixes some unintuitive behaviour in tests, like requiring no signature when using these accounts to send MINA https://github.com/o1-labs/o1js/issues/638

### Removed

- Preconditions `timestamp` and `globalSlotSinceHardFork` https://github.com/o1-labs/o1js/pull/560
  - `timestamp` is expected to come back as a wrapper for the new `globalSlot`

## [0.8.0](https://github.com/o1-labs/o1js/compare/d880bd6e...c5a36207)

### Added

- `this.account.<field>.set()` as a unified API to update fields on the account https://github.com/o1-labs/o1js/pull/643
  - covers `permissions`, `verificationKey`, `zkappUri`, `tokenSymbol`, `delegate`, `votingFor`
  - exists on `SmartContract.account` and `AccountUpdate.account`
- `this.sender` to get the public key of the transaction's sender https://github.com/o1-labs/o1js/pull/652
  - To get the sender outside a smart contract, there's now `Mina.sender()`
- `tx.wait()` is now implemented. It waits for the transactions inclusion in a block https://github.com/o1-labs/o1js/pull/645
  - `wait()` also now takes an optional `options` parameter to specify the polling interval or maximum attempts. `wait(options?: { maxAttempts?: number; interval?: number }): Promise<void>;`
- `Circuit.constraintSystemFromKeypair(keypair)` to inspect the circuit at a low level https://github.com/o1-labs/o1js/pull/529
  - Works with a `keypair` (prover + verifier key) generated with the `Circuit` API
- `Mina.faucet()` can now be used to programmatically fund an address on the testnet, using the faucet provided by faucet.minaprotocol.com https://github.com/o1-labs/o1js/pull/693

### Changed

- BREAKING CHANGE: Constraint changes in `sign()`, `requireSignature()` and `createSigned()` on `AccountUpdate` / `SmartContract`. _This means that smart contracts using these methods in their proofs won't be able to create valid proofs against old deployed verification keys._ https://github.com/o1-labs/o1js/pull/637
- `Mina.transaction` now takes a _public key_ as the fee payer argument (passing in a private key is deprecated) https://github.com/o1-labs/o1js/pull/652
  - Before: `Mina.transaction(privateKey, ...)`. Now: `Mina.transaction(publicKey, ...)`
  - `AccountUpdate.fundNewAccount()` now enables funding multiple accounts at once, and deprecates the `initialBalance` argument
- New option `enforceTransactionLimits` for `LocalBlockchain` (default value: `true`), to disable the enforcement of protocol transaction limits (maximum events, maximum sequence events and enforcing certain layout of `AccountUpdate`s depending on their authorization) https://github.com/o1-labs/o1js/pull/620
- Change the default `send` permissions (for sending MINA or tokens) that get set when deploying a zkApp, from `signature()` to `proof()` https://github.com/o1-labs/o1js/pull/648
- Functions for making assertions and comparisons have been renamed to their long form, instead of the initial abbreviation. Old function names have been deprecated https://github.com/o1-labs/o1js/pull/681
  - `.lt` -> `.lessThan`
  - `.lte` -> `.lessThanOrEqual`
  - `.gt` -> `.greaterThan`
  - `.gte` -> `greaterThanOrEqual`
  - `.assertLt` -> `.assertLessThan`
  - `.assertLte` -> `.assertLessThanOrEqual`
  - `.assertGt` -> `.assertGreaterThan`
  - `.assertGte` -> `assertGreaterThanOrEqual`
  - `.assertBoolean` -> `.assertBool`

### Deprecated

- `this.setPermissions()` in favor of `this.account.permissions.set()` https://github.com/o1-labs/o1js/pull/643
  - `this.tokenSymbol.set()` in favor of `this.account.tokenSymbol.set()`
  - `this.setValue()` in favor of `this.account.<field>.set()`
- `Mina.transaction(privateKey: PrivateKey, ...)` in favor of new signature `Mina.transaction(publicKey: PublicKey, ...)`
- `AccountUpdate.createSigned(privateKey: PrivateKey)` in favor of new signature `AccountUpdate.createSigned(publicKey: PublicKey)` https://github.com/o1-labs/o1js/pull/637
- `.lt`, `.lte`, `gt`, `gte`, `.assertLt`, `.assertLte`, `.assertGt`, `.assertGte` have been deprecated. https://github.com/o1-labs/o1js/pull/681

### Fixed

- Fixed Apple silicon performance issue https://github.com/o1-labs/o1js/issues/491
- Type inference for Structs with instance methods https://github.com/o1-labs/o1js/pull/567
  - also fixes `Struct.fromJSON`
- `SmartContract.fetchEvents` fixed when multiple event types existed https://github.com/o1-labs/o1js/issues/627
- Error when using reduce with a `Struct` as state type https://github.com/o1-labs/o1js/pull/689
- Fix use of stale cached accounts in `Mina.transaction` https://github.com/o1-labs/o1js/issues/430

## [0.7.3](https://github.com/o1-labs/o1js/compare/5f20f496...d880bd6e)

### Fixed

- Bug in `deploy()` when initializing a contract that already exists https://github.com/o1-labs/o1js/pull/588

### Deprecated

- `Mina.BerkeleyQANet` in favor of the clearer-named `Mina.Network` https://github.com/o1-labs/o1js/pull/588

## [0.7.2](https://github.com/o1-labs/o1js/compare/705f58d3...5f20f496)

### Added

- `MerkleMap` and `MerkleMapWitness` https://github.com/o1-labs/o1js/pull/546
- Lots of doc comments! https://github.com/o1-labs/o1js/pull/580

### Fixed

- Bug in `Circuit.log` printing account updates https://github.com/o1-labs/o1js/pull/578

## [0.7.1](https://github.com/o1-labs/o1js/compare/f0837188...705f58d3)

### Fixed

- Testnet-incompatible signatures in v0.7.0 https://github.com/o1-labs/o1js/pull/565

## [0.7.0](https://github.com/o1-labs/o1js/compare/f0837188...9a94231c)

### Added

- Added an optional string parameter to certain `assert` methods https://github.com/o1-labs/o1js/pull/470
- `Struct`, a new primitive for declaring composite, SNARK-compatible types https://github.com/o1-labs/o1js/pull/416
  - With this, we also added a way to include auxiliary, non-field element data in composite types
  - Added `VerificationKey`, which is a `Struct` with auxiliary data, to pass verification keys to a `@method`
  - BREAKING CHANGE: Change names related to circuit types: `AsFieldsAndAux<T>` -> `Provable<T>`, `AsFieldElement<T>` -> `ProvablePure<T>`, `circuitValue` -> `provable`
  - BREAKING CHANGE: Change all `ofFields` and `ofBits` methods on circuit types to `fromFields` and `fromBits`
- New option `proofsEnabled` for `LocalBlockchain` (default value: `true`), to quickly test transaction logic with proofs disabled https://github.com/o1-labs/o1js/pull/462
  - with `proofsEnabled: true`, proofs now get verified locally https://github.com/o1-labs/o1js/pull/423
- `SmartContract.approve()` to approve a tree of child account updates https://github.com/o1-labs/o1js/pull/428 https://github.com/o1-labs/o1js/pull/534
  - AccountUpdates are now valid `@method` arguments, and `approve()` is intended to be used on them when passed to a method
  - Also replaces `Experimental.accountUpdateFromCallback()`
- `Circuit.log()` to easily log Fields and other provable types inside a method, with the same API as `console.log()` https://github.com/o1-labs/o1js/pull/484
- `SmartContract.init()` is a new method on the base `SmartContract` that will be called only during the first deploy (not if you re-deploy later to upgrade the contract) https://github.com/o1-labs/o1js/pull/543
  - Overriding `init()` is the new recommended way to add custom state initialization logic.
- `transaction.toPretty()` and `accountUpdate.toPretty()` for debugging transactions by printing only the pieces that differ from default account updates https://github.com/o1-labs/o1js/pull/428
- `AccountUpdate.attachToTransaction()` for explicitly adding an account update to the current transaction. This replaces some previous behaviour where an account update got attached implicitly https://github.com/o1-labs/o1js/pull/484
- `SmartContract.requireSignature()` and `AccountUpdate.requireSignature()` as a simpler, better-named replacement for `.sign()` https://github.com/o1-labs/o1js/pull/558

### Changed

- BREAKING CHANGE: `tx.send()` is now asynchronous: old: `send(): TransactionId` new: `send(): Promise<TransactionId>` and `tx.send()` now directly waits for the network response, as opposed to `tx.send().wait()` https://github.com/o1-labs/o1js/pull/423
- Sending transactions to `LocalBlockchain` now involves
- `Circuit.witness` can now be called outside circuits, where it will just directly return the callback result https://github.com/o1-labs/o1js/pull/484
- The `FeePayerSpec`, which is used to specify properties of the transaction via `Mina.transaction()`, now has another optional parameter to specify the nonce manually. `Mina.transaction({ feePayerKey: feePayer, nonce: 1 }, () => {})` https://github.com/o1-labs/o1js/pull/497
- BREAKING CHANGE: Static methods of type `.fromString()`, `.fromNumber()` and `.fromBigInt()` on `Field`, `UInt64`, `UInt32` and `Int64` are no longer supported https://github.com/o1-labs/o1js/pull/519
  - use `Field(number | string | bigint)` and `UInt64.from(number | string | bigint)`
- Move several features out of 'experimental' https://github.com/o1-labs/o1js/pull/555
  - `Reducer` replaces `Experimental.Reducer`
  - `MerkleTree` and `MerkleWitness` replace `Experimental.{MerkleTree,MerkleWitness}`
  - In a `SmartContract`, `this.token` replaces `this.experimental.token`

### Deprecated

- `CircuitValue` deprecated in favor of `Struct` https://github.com/o1-labs/o1js/pull/416
- Static props `Field.zero`, `Field.one`, `Field.minusOne` deprecated in favor of `Field(number)` https://github.com/o1-labs/o1js/pull/524
- `SmartContract.sign()` and `AccountUpdate.sign()` in favor of `.requireSignature()` https://github.com/o1-labs/o1js/pull/558

### Fixed

- Uint comparisons and division fixed inside the prover https://github.com/o1-labs/o1js/pull/503
- Callback arguments are properly passed into method invocations https://github.com/o1-labs/o1js/pull/516
- Removed internal type `JSONValue` from public interfaces https://github.com/o1-labs/o1js/pull/536
- Returning values from a zkApp https://github.com/o1-labs/o1js/pull/461

### Fixed

- Callback arguments are properly passed into method invocations https://github.com/o1-labs/o1js/pull/516

## [0.6.1](https://github.com/o1-labs/o1js/compare/ba688523...f0837188)

### Fixed

- Proof verification on the web version https://github.com/o1-labs/o1js/pull/476

## [0.6.0](https://github.com/o1-labs/o1js/compare/f2ad423...ba688523)

### Added

- `reducer.getActions` partially implemented for local testing https://github.com/o1-labs/o1js/pull/327
- `gte` and `assertGte` methods on `UInt32`, `UInt64` https://github.com/o1-labs/o1js/pull/349
- Return sent transaction `hash` for `RemoteBlockchain` https://github.com/o1-labs/o1js/pull/399

### Changed

- BREAKING CHANGE: Rename the `Party` class to `AccountUpdate`. Also, rename other occurrences of "party" to "account update". https://github.com/o1-labs/o1js/pull/393
- BREAKING CHANGE: Don't require the account address as input to `SmartContract.compile()`, `SmartContract.digest()` and `SmartContract.analyzeMethods()` https://github.com/o1-labs/o1js/pull/406
  - This works because the address / public key is now a variable in the method circuit; it used to be a constant
- BREAKING CHANGE: Move `ZkProgram` to `Experimental.ZkProgram`

## [0.5.4](https://github.com/o1-labs/o1js/compare/3461333...f2ad423)

### Fixed

- Running o1js inside a web worker https://github.com/o1-labs/o1js/issues/378

## [0.5.3](https://github.com/o1-labs/o1js/compare/4f0dd40...3461333)

### Fixed

- Infinite loop when compiling in web version https://github.com/o1-labs/o1js/issues/379, by [@maht0rz](https://github.com/maht0rz)

## [0.5.2](https://github.com/o1-labs/o1js/compare/55c8ea0...4f0dd40)

### Fixed

- Crash of the web version introduced in 0.5.0
- Issue with `Experimental.MerkleWitness` https://github.com/o1-labs/o1js/pull/368

## [0.5.1](https://github.com/o1-labs/o1js/compare/e0192f7...55c8ea0)

### Fixed

- `fetchAccount` https://github.com/o1-labs/o1js/pull/350

## [0.5.0](https://github.com/o1-labs/o1js/compare/2375f08...e0192f7)

### Added

- **Recursive proofs**. RFC: https://github.com/o1-labs/o1js/issues/89, PRs: https://github.com/o1-labs/o1js/pull/245 https://github.com/o1-labs/o1js/pull/250 https://github.com/o1-labs/o1js/pull/261
  - Enable smart contract methods to take previous proofs as arguments, and verify them in the circuit
  - Add `ZkProgram`, a new primitive which represents a collection of circuits that produce instances of the same proof. So, it's a more general version of `SmartContract`, without any of the Mina-related API.
    `ZkProgram` is suitable for rollup-type systems and offchain usage of Pickles + Kimchi.
- **zkApp composability** -- calling other zkApps from inside zkApps. RFC: https://github.com/o1-labs/o1js/issues/303, PRs: https://github.com/o1-labs/o1js/pull/285, https://github.com/o1-labs/o1js/pull/296, https://github.com/o1-labs/o1js/pull/294, https://github.com/o1-labs/o1js/pull/297
- **Events** support via `SmartContract.events`, `this.emitEvent`. RFC: https://github.com/o1-labs/o1js/issues/248, PR: https://github.com/o1-labs/o1js/pull/272
  - `fetchEvents` partially implemented for local testing: https://github.com/o1-labs/o1js/pull/323
- **Payments**: `this.send({ to, amount })` as an easier API for sending Mina from smart contracts https://github.com/o1-labs/o1js/pull/325
  - `Party.send()` to transfer Mina between any accounts, for example, from users to smart contracts
- `SmartContract.digest()` to quickly compute a hash of the contract's circuit. This is [used by the zkApp CLI](https://github.com/o1-labs/zkapp-cli/pull/233) to figure out whether `compile` should be re-run or a cached verification key can be used. https://github.com/o1-labs/o1js/pull/268
- `Circuit.constraintSystem()` for creating a circuit from a function, counting the number of constraints and computing a digest of the circuit https://github.com/o1-labs/o1js/pull/279
- `this.account.isNew` to assert that an account did not (or did) exist before the transaction https://github.com/MinaProtocol/mina/pull/11524
- `LocalBlockchain.setTimestamp` and other setters for network state, to test network preconditions locally https://github.com/o1-labs/o1js/pull/329
- **Experimental APIs** are now collected under the `Experimental` import, or on `this.experimental` in a smart contract.
- Custom tokens (_experimental_), via `this.token`. RFC: https://github.com/o1-labs/o1js/issues/233, PR: https://github.com/o1-labs/o1js/pull/273,
- Actions / sequence events support (_experimental_), via `Experimental.Reducer`. RFC: https://github.com/o1-labs/o1js/issues/265, PR: https://github.com/o1-labs/o1js/pull/274
- Merkle tree implementation (_experimental_) via `Experimental.MerkleTree` https://github.com/o1-labs/o1js/pull/343

### Changed

- BREAKING CHANGE: Make on-chain state consistent with other preconditions - throw an error when state is not explicitly constrained https://github.com/o1-labs/o1js/pull/267
- `CircuitValue` improvements https://github.com/o1-labs/o1js/pull/269, https://github.com/o1-labs/o1js/pull/306, https://github.com/o1-labs/o1js/pull/341
  - Added a base constructor, so overriding the constructor on classes that extend `CircuitValue` is now _optional_. When overriding, the base constructor can be called without arguments, as previously: `super()`. When not overriding, the expected arguments are all the `@prop`s on the class, in the order they were defined in: `new MyCircuitValue(prop1, prop2)`.
  - `CircuitValue.fromObject({ prop1, prop2 })` is a new, better-typed alternative for using the base constructor.
  - Fixed: the overridden constructor is now free to have any argument structure -- previously, arguments had to be the props in their declared order. I.e., the behaviour that's now used by the base constructor used to be forced on all constructors, which is no longer the case.
- `Mina.transaction` improvements
  - Support zkApp proofs when there are other account updates in the same transaction block https://github.com/o1-labs/o1js/pull/280
  - Support multiple independent zkApp proofs in one transaction block https://github.com/o1-labs/o1js/pull/296
- Add previously unimplemented preconditions, like `this.network.timestamp` https://github.com/o1-labs/o1js/pull/324 https://github.com/MinaProtocol/mina/pull/11577
- Improve error messages thrown from Wasm, by making Rust's `panic` log to the JS console https://github.com/MinaProtocol/mina/pull/11644
- Not user-facing, but essential: Smart contracts fully constrain the account updates they create, inside the circuit https://github.com/o1-labs/o1js/pull/278

### Fixed

- Fix comparisons on `UInt32` and `UInt64` (`UInt32.lt`, `UInt32.gt`, etc) https://github.com/o1-labs/o1js/issues/174, https://github.com/o1-labs/o1js/issues/101. PR: https://github.com/o1-labs/o1js/pull/307

## [0.4.3](https://github.com/o1-labs/o1js/compare/e66f08d...2375f08)

### Added

- Implement the [precondition RFC](https://github.com/o1-labs/o1js/issues/179#issuecomment-1139413831):
  - new fields `this.account` and `this.network` on both `SmartContract` and `Party`
  - `this.<account|network>.<property>.get()` to use on-chain values in a circuit, e.g. account balance or block height
  - `this.<account|network>.<property>.{assertEqual, assertBetween, assertNothing}()` to constrain what values to allow for these
- `CircuitString`, a snark-compatible string type with methods like `.append()` https://github.com/o1-labs/o1js/pull/155
- `bool.assertTrue()`, `bool.assertFalse()` as convenient aliases for existing functionality
- `Ledger.verifyPartyProof` which can check if a proof on a transaction is valid https://github.com/o1-labs/o1js/pull/208
- Memo field in APIs like `Mina.transaction` to attach arbitrary messages https://github.com/o1-labs/o1js/pull/244
- This changelog

### Changed

- Huge snark performance improvements (2-10x) for most zkApps https://github.com/MinaProtocol/mina/pull/11053
- Performance improvements in node with > 4 CPUs, for all snarks https://github.com/MinaProtocol/mina/pull/11292
- Substantial reduction of o1js' size https://github.com/MinaProtocol/mina/pull/11166

### Removed

- Unused functions `call` and `callUnproved`, which were embryonic versions of what is now the `transaction` API to call smart contract methods
- Some unimplemented fields on `SmartContract`

### Fixed

- zkApp proving on web https://github.com/o1-labs/o1js/issues/226<|MERGE_RESOLUTION|>--- conflicted
+++ resolved
@@ -17,20 +17,15 @@
 
 ## [Unreleased](https://github.com/o1-labs/o1js/compare/fb625f...HEAD)
 
-<<<<<<< HEAD
-###
+### Added
 
 - Added new `Octets` namespace with various conversion functions between Field elements and byte arrays. https://github.com/o1-labs/o1js/pull/2083
 - Export various internal functions and types. https://github.com/o1-labs/o1js/pull/2083
 - Export part of the core cryptography layer via the `Core` namespace. https://github.com/o1-labs/o1js/pull/2083
-=======
-### Added
-
 - _Experimental_ New bindings layer for new API types. https://github.com/o1-labs/o1js/pull/2032
 - _Experimental_ New API types for https://github.com/o1-labs/o1js/pull/2042
   - `AccountUpdate`, `Account`, `Authorization`, `Permissions` etc.
   - New transaction construction API `new ZkappCommand()`. https://github.com/o1-labs/o1js/pull/2042
->>>>>>> aff16756
 
 ## [2.3.0](https://github.com/o1-labs/o1js/compare/b857516...fb625f)
 
