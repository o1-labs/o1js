--- conflicted
+++ resolved
@@ -19,12 +19,9 @@
 
 ### Added
 
-<<<<<<< HEAD
 - Support of runtime tables https://github.com/o1-labs/o1js/pull/1858
-=======
 - _Experimental_ Introducing `MinaProgram`, a new powerful API for interacting with Mina Protocol. https://github.com/o1-labs/o1js/pull/2095
   - New functions and types for `MinaProgram`
->>>>>>> bfbb493b
 - Export various internal functions and types. https://github.com/o1-labs/o1js/pull/2083
 - Export part of the core cryptography layer via the `Core` namespace. https://github.com/o1-labs/o1js/pull/2083
 - _Experimental_ New bindings layer for new API types. https://github.com/o1-labs/o1js/pull/2032
