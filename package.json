{
  "name": "o1js",
  "description": "TypeScript framework for zk-SNARKs and zkApps",
  "version": "2.8.0",
  "license": "Apache-2.0",
  "homepage": "https://github.com/o1-labs/o1js/",
  "repository": {
    "type": "git",
    "url": "https://github.com/o1-labs/o1js.git"
  },
  "publishConfig": {
    "access": "public"
  },
  "keywords": [
    "mina",
    "zkapp",
    "zk",
    "smart contract",
    "cryptography",
    "blockchain",
    "web3",
    "zk-snark",
    "zero knowledge"
  ],
  "type": "module",
  "exports": {
    "types": "./dist/node/index.d.ts",
    "browser": "./dist/web/index.js",
    "node": {
      "import": "./dist/node/index.js",
      "require": "./dist/node/index.cjs"
    },
    "default": "./dist/web/index.js"
  },
  "types": "./dist/node/index.d.ts",
  "files": [
    "src/build",
    "dist",
    "src/**/*.ts",
    "src/**/*.d.ts",
    "dist/**/*.map",
    "src/**/*.map"
  ],
  "bin": {
    "snarky-run": "src/build/run.js"
  },
  "engines": {
    "node": ">=18.14.0"
  },
  "scripts": {
    "build:dev": "./scripts/build/build-dev.sh",
    "build": "./src/build/build.sh",
    "build:bindings-node": "./src/bindings/scripts/build-o1js-node.sh",
    "build:bindings-all": "./src/bindings/scripts/update-o1js-bindings.sh",
    "build:bindings-remote": "./src/bindings/scripts/remote-build-bindings.sh && npm run build",
    "build:bindings-download": "./src/bindings/scripts/download-bindings.sh",
    "build:web": "rimraf ./dist/web && node src/build/build-web.js",
<<<<<<< HEAD
    "build:examples": "./scripts/build/build-examples.sh",
    "checkForBindings": "test -d ./src/bindings/compiled || npm run build:bindings-download",
=======
    "build:examples": "npm run build && rimraf ./dist/examples && npx tsc -p tsconfig.examples.json && npx tsc -p benchmark/tsconfig.json",
    "check:bindings": "test -d ./src/bindings/compiled || npm run build:bindings-download",
>>>>>>> b39ba509
    "build:docs": "npx typedoc",
    "prepublish:web": "npm run check:bindings && NODE_ENV=production node src/build/build-web.js",
    "prepublish:node": "npm run check:bindings && node src/build/copy-artifacts.js && rimraf ./dist/node && tsc -p tsconfig.node.json && node src/build/copy-to-dist.js && NODE_ENV=production node src/build/build-node.js",
    "prepublish:full": "npm run prepublish:web && npm run prepublish:node",
    "test:dump-verification-keys": "npm run build && ./run tests/vk-regression/vk-regression.ts --bundle --dump",
    "format": "prettier --write --ignore-unknown",
    "format:check": "prettier --check --ignore-unknown",
    "format:md": "prettier --config .prettierrc.md.cjs --write '**/*.md'",
    "format:md:check": "prettier --config .prettierrc.md.cjs --check '**/*.md'",
    "clean": "rimraf ./dist && rimraf ./src/bindings/compiled/_node_bindings",
    "clean-all": "npm run clean && rimraf ./tests/report && rimraf ./tests/test-artifacts",
    "lint": "npx oxlint",
    "lint:fix": "npx oxlint --fix --fix-suggestions",
    "lint:strict": "npx oxlint --max-warnings 0",
    "test": "./run-jest-tests.sh",
    "test:integration": "./run-integration-tests.sh",
    "test:unit": "./run-unit-tests.sh",
    "test:e2e": "rimraf ./tests/report && rimraf ./tests/test-artifacts && npx playwright test",
    "test:all": "./run-all-local-tests.sh",
    "e2e:prepare-server": "npm run build:examples && (cp -rf dist/examples dist/web || :) && node src/build/e2e-tests-build-helper.js && cp -rf src/examples/plain-html/index.html src/examples/plain-html/server.js tests/artifacts/html/*.html tests/artifacts/javascript/*.js dist/web",
    "e2e:run-server": "node dist/web/server.js",
    "e2e:install": "npx playwright install --with-deps",
    "e2e:show-report": "npx playwright show-report tests/report",
    "update-changelog": "./update-changelog.sh",
    "prepare": "husky"
  },
  "author": "O(1) Labs",
  "devDependencies": {
    "@influxdata/influxdb-client": "^1.33.2",
    "@noble/curves": "1.8.1",
    "@noble/hashes": "^1.3.2",
    "@playwright/test": "^1.48.0",
    "@types/jest": "^27.0.0",
    "@types/libsodium-wrappers-sumo": "^0.7.8",
    "@types/node": "^18.14.2",
    "esbuild": "^0.25.5",
    "expect": "^29.0.1",
    "fs-extra": "^10.0.0",
    "glob": "^8.0.3",
    "graphql": "^16.10.0",
    "howslow": "^0.1.0",
    "husky": "^9.1.7",
    "jest": "^28.1.3",
    "jstat": "^1.9.6",
    "minimist": "^1.2.7",
    "oxlint": "^1.0.0",
    "pkg-pr-new": "^0.0.9",
    "prettier": "^3.6.2",
    "replace-in-file": "^6.3.5",
    "rimraf": "^3.0.2",
    "ts-jest": "^28.0.8",
    "typedoc": "^0.28.5",
    "typedoc-plugin-markdown": "^4.6.4",
    "typedoc-plugin-merge-modules": "^7.0.0",
    "typescript": "^5.4.5"
  },
  "dependencies": {
    "blakejs": "1.2.1",
    "cachedir": "^2.4.0",
    "js-sha256": "^0.9.0",
    "libsodium-wrappers-sumo": "^0.7.15",
    "reflect-metadata": "^0.1.13",
    "stacktrace-js": "^2.0.2",
    "tslib": "^2.3.0"
  }
}<|MERGE_RESOLUTION|>--- conflicted
+++ resolved
@@ -55,13 +55,8 @@
     "build:bindings-remote": "./src/bindings/scripts/remote-build-bindings.sh && npm run build",
     "build:bindings-download": "./src/bindings/scripts/download-bindings.sh",
     "build:web": "rimraf ./dist/web && node src/build/build-web.js",
-<<<<<<< HEAD
     "build:examples": "./scripts/build/build-examples.sh",
-    "checkForBindings": "test -d ./src/bindings/compiled || npm run build:bindings-download",
-=======
-    "build:examples": "npm run build && rimraf ./dist/examples && npx tsc -p tsconfig.examples.json && npx tsc -p benchmark/tsconfig.json",
     "check:bindings": "test -d ./src/bindings/compiled || npm run build:bindings-download",
->>>>>>> b39ba509
     "build:docs": "npx typedoc",
     "prepublish:web": "npm run check:bindings && NODE_ENV=production node src/build/build-web.js",
     "prepublish:node": "npm run check:bindings && node src/build/copy-artifacts.js && rimraf ./dist/node && tsc -p tsconfig.node.json && node src/build/copy-to-dist.js && NODE_ENV=production node src/build/build-node.js",
