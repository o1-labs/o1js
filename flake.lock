{
  "nodes": {
    "describe-dune": {
      "inputs": {
        "flake-utils": [
          "flake-utils"
        ],
        "nixpkgs": [
          "nixpkgs-mina"
        ]
      },
      "locked": {
        "lastModified": 1724407960,
        "narHash": "sha256-pUKTVMYEtsD1AGlHFTdPourowt+tJ3htKhRu7VALFzc=",
        "owner": "o1-labs",
        "repo": "describe-dune",
        "rev": "be828239c05671209e979f9d5c2e3094e3be7a46",
        "type": "github"
      },
      "original": {
        "owner": "o1-labs",
        "repo": "describe-dune",
        "type": "github"
      }
    },
    "describe-dune_2": {
      "inputs": {
        "flake-utils": [
          "mina",
          "utils"
        ],
        "nixpkgs": [
          "mina",
          "nixpkgs"
        ]
      },
      "locked": {
        "lastModified": 1742933373,
        "narHash": "sha256-sW6ZheQeXe+GULDKLcgRJN4eucP3IXWHz0bHL9KKU1w=",
        "owner": "o1-labs",
        "repo": "describe-dune",
        "rev": "ba71baa26329399ca2f1d158f15e7c32bba1d072",
        "type": "github"
      },
      "original": {
        "owner": "o1-labs",
        "repo": "describe-dune",
        "type": "github"
      }
    },
    "dune-nix": {
      "inputs": {
        "flake-utils": [
          "flake-utils"
        ],
        "nixpkgs": [
          "nixpkgs-mina"
        ]
      },
      "locked": {
        "lastModified": 1723653683,
        "narHash": "sha256-n7h3X1PCp+pPOu/bwUQ0Gwv0yXrdjA+h3Zp6CQSS4jQ=",
        "owner": "o1-labs",
        "repo": "dune-nix",
        "rev": "303e4cea2e035c84d4067754a9275a053dac1564",
        "type": "github"
      },
      "original": {
        "owner": "o1-labs",
        "repo": "dune-nix",
        "type": "github"
      }
    },
    "dune-nix_2": {
      "inputs": {
        "flake-utils": [
          "mina",
          "utils"
        ],
        "nixpkgs": [
          "mina",
          "nixpkgs"
        ]
      },
      "locked": {
        "lastModified": 1742933757,
        "narHash": "sha256-FI8sVvIJuKscrnOUj/cqbZRVOxTzgBwYMyZSNcXq+58=",
        "owner": "o1-labs",
        "repo": "dune-nix",
        "rev": "5eedc211a4cfc3bae1833c5a85542be49b4a9f6b",
        "type": "github"
      },
      "original": {
        "owner": "o1-labs",
        "repo": "dune-nix",
        "type": "github"
      }
    },
    "flake-buildkite-pipeline": {
      "inputs": {
        "nixpkgs-lib": "nixpkgs-lib"
      },
      "locked": {
        "lastModified": 1665561509,
        "narHash": "sha256-+9KQw0ftpNjezYwbUIcLAvDWekuGSBAs8I2XulcUkT4=",
        "owner": "tweag",
        "repo": "flake-buildkite-pipeline",
        "rev": "c836a5a449973dd04a80f6741863ceb43ec414c9",
        "type": "github"
      },
      "original": {
        "owner": "tweag",
        "repo": "flake-buildkite-pipeline",
        "type": "github"
      }
    },
    "flake-compat": {
      "flake": false,
      "locked": {
        "lastModified": 1668681692,
        "narHash": "sha256-Ht91NGdewz8IQLtWZ9LCeNXMSXHUss+9COoqu6JLmXU=",
        "owner": "edolstra",
        "repo": "flake-compat",
        "rev": "009399224d5e398d03b22badca40a37ac85412a1",
        "type": "github"
      },
      "original": {
        "owner": "edolstra",
        "repo": "flake-compat",
        "type": "github"
      }
    },
    "flake-compat_2": {
      "flake": false,
      "locked": {
        "lastModified": 1627913399,
        "narHash": "sha256-hY8g6H2KFL8ownSiFeMOjwPC8P0ueXpCVEbxgda3pko=",
        "owner": "edolstra",
        "repo": "flake-compat",
        "rev": "12c64ca55c1014cdc1b16ed5a804aa8576601ff2",
        "type": "github"
      },
      "original": {
        "owner": "edolstra",
        "repo": "flake-compat",
        "type": "github"
      }
    },
    "flake-utils": {
      "inputs": {
        "systems": "systems"
      },
      "locked": {
        "lastModified": 1710146030,
        "narHash": "sha256-SZ5L6eA7HJ/nmkzGG7/ISclqe6oZdOZTNoesiInkXPQ=",
        "owner": "numtide",
        "repo": "flake-utils",
        "rev": "b1d9ab70662946ef0850d488da1c9019f3a9752a",
        "type": "github"
      },
      "original": {
        "owner": "numtide",
        "repo": "flake-utils",
        "type": "github"
      }
    },
    "flake-utils_2": {
      "locked": {
        "lastModified": 1623875721,
        "narHash": "sha256-A8BU7bjS5GirpAUv4QA+QnJ4CceLHkcXdRp4xITDB0s=",
        "owner": "numtide",
        "repo": "flake-utils",
        "rev": "f7e004a55b120c02ecb6219596820fcd32ca8772",
        "type": "github"
      },
      "original": {
        "owner": "numtide",
        "repo": "flake-utils",
        "type": "github"
      }
    },
    "flake-utils_3": {
      "locked": {
        "lastModified": 1638122382,
        "narHash": "sha256-sQzZzAbvKEqN9s0bzWuYmRaA03v40gaJ4+iL1LXjaeI=",
        "owner": "numtide",
        "repo": "flake-utils",
        "rev": "74f7e4319258e287b0f9cb95426c9853b282730b",
        "type": "github"
      },
      "original": {
        "owner": "numtide",
        "repo": "flake-utils",
        "type": "github"
      }
    },
    "flake-utils_4": {
      "locked": {
        "lastModified": 1644229661,
        "narHash": "sha256-1YdnJAsNy69bpcjuoKdOYQX0YxZBiCYZo4Twxerqv7k=",
        "owner": "numtide",
        "repo": "flake-utils",
        "rev": "3cecb5b042f7f209c56ffd8371b2711a290ec797",
        "type": "github"
      },
      "original": {
        "owner": "numtide",
        "repo": "flake-utils",
        "type": "github"
      }
    },
    "flockenzeit": {
      "locked": {
        "lastModified": 1671184471,
        "narHash": "sha256-oTsIo40BxHG8ZcMNwJybV68F8CLNdfY9HKFzEBzeJ6A=",
        "owner": "balsoft",
        "repo": "Flockenzeit",
        "rev": "0409dcd0cc87feebd211c529171d61b89f10d9b3",
        "type": "github"
      },
      "original": {
        "owner": "balsoft",
        "repo": "Flockenzeit",
        "type": "github"
      }
    },
    "gitignore-nix": {
      "inputs": {
        "nixpkgs": [
          "mina",
          "nixpkgs"
        ]
      },
      "locked": {
        "lastModified": 1660459072,
        "narHash": "sha256-8DFJjXG8zqoONA1vXtgeKXy68KdJL5UaXR8NtVMUbx8=",
        "owner": "hercules-ci",
        "repo": "gitignore.nix",
        "rev": "a20de23b925fd8264fd7fad6454652e142fd7f73",
        "type": "github"
      },
      "original": {
        "owner": "hercules-ci",
        "repo": "gitignore.nix",
        "type": "github"
      }
    },
    "mina": {
      "inputs": {
        "describe-dune": "describe-dune_2",
        "dune-nix": "dune-nix_2",
        "flake-buildkite-pipeline": "flake-buildkite-pipeline",
        "flake-compat": "flake-compat",
        "flockenzeit": "flockenzeit",
        "gitignore-nix": "gitignore-nix",
        "mix-to-nix": "mix-to-nix",
        "nix-filter": "nix-filter",
        "nix-npm-buildPackage": "nix-npm-buildPackage",
        "nix-utils": "nix-utils",
        "nixpkgs": "nixpkgs_2",
        "nixpkgs-mozilla": "nixpkgs-mozilla",
        "o1-opam-repository": "o1-opam-repository",
        "opam-nix": "opam-nix",
        "opam-repository": "opam-repository",
        "utils": "utils"
      },
      "locked": {
<<<<<<< HEAD
        "lastModified": 1744979522,
        "narHash": "sha256-Wz+ukeKf/4rjUw+gbW3lLPJGQDRB3EgrYatX7uSwfJM=",
=======
        "lastModified": 1745232743,
        "narHash": "sha256-kUulb3/0vCjgtK9DIJJ7WobJY3StwUC9QDWLsUq6w0E=",
>>>>>>> 4ca3d175
        "path": "src/mina",
        "type": "path"
      },
      "original": {
        "submodules": true,
        "type": "git",
        "url": "file:src/mina"
      }
    },
    "mirage-opam-overlays": {
      "flake": false,
      "locked": {
        "lastModified": 1661959605,
        "narHash": "sha256-CPTuhYML3F4J58flfp3ZbMNhkRkVFKmBEYBZY5tnQwA=",
        "owner": "dune-universe",
        "repo": "mirage-opam-overlays",
        "rev": "05f1c1823d891ce4d8adab91f5db3ac51d86dc0b",
        "type": "github"
      },
      "original": {
        "owner": "dune-universe",
        "repo": "mirage-opam-overlays",
        "type": "github"
      }
    },
    "mix-to-nix": {
      "locked": {
        "lastModified": 1643291492,
        "narHash": "sha256-B+VIFF8qDJhF5hVMc8PbY/WPzUtbGgjsV1eAxTt5GuQ=",
        "owner": "serokell",
        "repo": "mix-to-nix",
        "rev": "f6f0172b3ac4d32c0e6050a7d805734de0b7adef",
        "type": "github"
      },
      "original": {
        "owner": "serokell",
        "repo": "mix-to-nix",
        "type": "github"
      }
    },
    "nix-filter": {
      "locked": {
        "lastModified": 1666547822,
        "narHash": "sha256-razwnAybPHyoAyhkKCwXdxihIqJi1G6e1XP4FQOJTEs=",
        "owner": "numtide",
        "repo": "nix-filter",
        "rev": "1a3b735e13e90a8d2fd5629f2f8363bd7ffbbec7",
        "type": "github"
      },
      "original": {
        "owner": "numtide",
        "repo": "nix-filter",
        "type": "github"
      }
    },
    "nix-npm-buildPackage": {
      "inputs": {
        "nixpkgs": [
          "mina",
          "nixpkgs"
        ]
      },
      "locked": {
        "lastModified": 1670813451,
        "narHash": "sha256-v0IvQ35CMKtPreGlxWb1FvFUraJNZd144+MbiDwGoAA=",
        "owner": "serokell",
        "repo": "nix-npm-buildpackage",
        "rev": "ec0365cd14a3359a23b80a9e2531a09afc3488fc",
        "type": "github"
      },
      "original": {
        "owner": "serokell",
        "repo": "nix-npm-buildpackage",
        "type": "github"
      }
    },
    "nix-utils": {
      "inputs": {
        "flake-utils": "flake-utils_2",
        "nixpkgs": "nixpkgs"
      },
      "locked": {
        "lastModified": 1632973430,
        "narHash": "sha256-9G8zo+0nfYAALV5umCyQR/2hVUFNH10JropBkyxZGGw=",
        "owner": "juliosueiras-nix",
        "repo": "nix-utils",
        "rev": "b44e1ffd726aa03056db9df469efb497d8b9871b",
        "type": "github"
      },
      "original": {
        "owner": "juliosueiras-nix",
        "repo": "nix-utils",
        "type": "github"
      }
    },
    "nixpkgs": {
      "locked": {
        "lastModified": 1629252929,
        "narHash": "sha256-Aj20gmGBs8TG7pyaQqgbsqAQ6cB+TVuL18Pk3DPBxcQ=",
        "owner": "nixos",
        "repo": "nixpkgs",
        "rev": "3788c68def67ca7949e0864c27638d484389363d",
        "type": "github"
      },
      "original": {
        "owner": "nixos",
        "repo": "nixpkgs",
        "type": "github"
      }
    },
    "nixpkgs-lib": {
      "locked": {
        "lastModified": 1649551420,
        "narHash": "sha256-J/Pn38rBZTszdtTHhhxroQaHADhd5TgbJ53F9j1WTIE=",
        "owner": "nix-community",
        "repo": "nixpkgs.lib",
        "rev": "3a16841c57b0d3025b21b869cc921a119ce73033",
        "type": "github"
      },
      "original": {
        "owner": "nix-community",
        "repo": "nixpkgs.lib",
        "type": "github"
      }
    },
    "nixpkgs-mina": {
      "locked": {
        "lastModified": 1720535198,
        "narHash": "sha256-zwVvxrdIzralnSbcpghA92tWu2DV2lwv89xZc8MTrbg=",
        "owner": "nixos",
        "repo": "nixpkgs",
        "rev": "205fd4226592cc83fd4c0885a3e4c9c400efabb5",
        "type": "github"
      },
      "original": {
        "owner": "nixos",
        "ref": "nixos-23.11-small",
        "repo": "nixpkgs",
        "type": "github"
      }
    },
    "nixpkgs-mozilla": {
      "flake": false,
      "locked": {
        "lastModified": 1704373101,
        "narHash": "sha256-+gi59LRWRQmwROrmE1E2b3mtocwueCQqZ60CwLG+gbg=",
        "owner": "mozilla",
        "repo": "nixpkgs-mozilla",
        "rev": "9b11a87c0cc54e308fa83aac5b4ee1816d5418a2",
        "type": "github"
      },
      "original": {
        "owner": "mozilla",
        "repo": "nixpkgs-mozilla",
        "type": "github"
      }
    },
    "nixpkgs-mozilla_2": {
      "flake": false,
      "locked": {
        "lastModified": 1704373101,
        "narHash": "sha256-+gi59LRWRQmwROrmE1E2b3mtocwueCQqZ60CwLG+gbg=",
        "owner": "mozilla",
        "repo": "nixpkgs-mozilla",
        "rev": "9b11a87c0cc54e308fa83aac5b4ee1816d5418a2",
        "type": "github"
      },
      "original": {
        "owner": "mozilla",
        "repo": "nixpkgs-mozilla",
        "type": "github"
      }
    },
    "nixpkgs-newer": {
      "locked": {
        "lastModified": 1743703532,
        "narHash": "sha256-s1KLDALEeqy+ttrvqV3jx9mBZEvmthQErTVOAzbjHZs=",
        "owner": "nixos",
        "repo": "nixpkgs",
        "rev": "bdb91860de2f719b57eef819b5617762f7120c70",
        "type": "github"
      },
      "original": {
        "owner": "nixos",
        "ref": "nixos-24.11-small",
        "repo": "nixpkgs",
        "type": "github"
      }
    },
    "nixpkgs_2": {
      "locked": {
        "lastModified": 1713180868,
        "narHash": "sha256-5CSnPSCEWeUmrFiLuYIQIPQzPrpCB8x3VhE+oXLRO3k=",
        "owner": "nixos",
        "repo": "nixpkgs",
        "rev": "140546acf30a8212a03a88ded8506413fa3b5d21",
        "type": "github"
      },
      "original": {
        "owner": "nixos",
        "ref": "nixos-23.11-small",
        "repo": "nixpkgs",
        "type": "github"
      }
    },
    "o1-opam-repository": {
      "flake": false,
      "locked": {
        "lastModified": 1715294616,
        "narHash": "sha256-W2p9Vs8PqpKGvMByxVqpxAljjpEMqNcuNnjMBAAKicI=",
        "owner": "o1-labs",
        "repo": "opam-repository",
        "rev": "38d6995e307c82b3c0b3bc86a867213db724d1c5",
        "type": "github"
      },
      "original": {
        "owner": "o1-labs",
        "repo": "opam-repository",
        "type": "github"
      }
    },
    "opam-nix": {
      "inputs": {
        "flake-compat": "flake-compat_2",
        "flake-utils": "flake-utils_3",
        "mirage-opam-overlays": "mirage-opam-overlays",
        "nixpkgs": [
          "mina",
          "nixpkgs"
        ],
        "opam-overlays": "opam-overlays",
        "opam-repository": [
          "mina",
          "opam-repository"
        ],
        "opam2json": "opam2json"
      },
      "locked": {
        "lastModified": 1712645768,
        "narHash": "sha256-9dUh8nElGtC74Q4gIDV6DM0FKgF1oXh0PUkCxdbp+sg=",
        "owner": "tweag",
        "repo": "opam-nix",
        "rev": "464863fba44c7ecc50bd1a2967274482a2c33daf",
        "type": "github"
      },
      "original": {
        "owner": "tweag",
        "repo": "opam-nix",
        "type": "github"
      }
    },
    "opam-overlays": {
      "flake": false,
      "locked": {
        "lastModified": 1654162756,
        "narHash": "sha256-RV68fUK+O3zTx61iiHIoS0LvIk0E4voMp+0SwRg6G6c=",
        "owner": "dune-universe",
        "repo": "opam-overlays",
        "rev": "c8f6ef0fc5272f254df4a971a47de7848cc1c8a4",
        "type": "github"
      },
      "original": {
        "owner": "dune-universe",
        "repo": "opam-overlays",
        "type": "github"
      }
    },
    "opam-repository": {
      "flake": false,
      "locked": {
        "lastModified": 1708601497,
        "narHash": "sha256-mDYINTjOiYLN4wT5fGlWTvHFQdWkzY46XUuZWKgmJxY=",
        "owner": "ocaml",
        "repo": "opam-repository",
        "rev": "90d8c520a4f0b035ac51e267a8b33739c5a78b5a",
        "type": "github"
      },
      "original": {
        "owner": "ocaml",
        "repo": "opam-repository",
        "type": "github"
      }
    },
    "opam2json": {
      "inputs": {
        "nixpkgs": [
          "mina",
          "opam-nix",
          "nixpkgs"
        ]
      },
      "locked": {
        "lastModified": 1671540003,
        "narHash": "sha256-5pXfbUfpVABtKbii6aaI2EdAZTjHJ2QntEf0QD2O5AM=",
        "owner": "tweag",
        "repo": "opam2json",
        "rev": "819d291ea95e271b0e6027679de6abb4d4f7f680",
        "type": "github"
      },
      "original": {
        "owner": "tweag",
        "repo": "opam2json",
        "type": "github"
      }
    },
    "root": {
      "inputs": {
        "describe-dune": "describe-dune",
        "dune-nix": "dune-nix",
        "flake-utils": "flake-utils",
        "mina": "mina",
        "nixpkgs-mina": "nixpkgs-mina",
        "nixpkgs-mozilla": "nixpkgs-mozilla_2",
        "nixpkgs-newer": "nixpkgs-newer"
      }
    },
    "systems": {
      "locked": {
        "lastModified": 1681028828,
        "narHash": "sha256-Vy1rq5AaRuLzOxct8nz4T6wlgyUR7zLU309k9mBC768=",
        "owner": "nix-systems",
        "repo": "default",
        "rev": "da67096a3b9bf56a91d16901293e51ba5b49a27e",
        "type": "github"
      },
      "original": {
        "owner": "nix-systems",
        "repo": "default",
        "type": "github"
      }
    },
    "utils": {
      "inputs": {
        "flake-utils": "flake-utils_4"
      },
      "locked": {
        "lastModified": 1657226504,
        "narHash": "sha256-GIYNjuq4mJlFgqKsZ+YrgzWm0IpA4axA3MCrdKYj7gs=",
        "owner": "gytis-ivaskevicius",
        "repo": "flake-utils-plus",
        "rev": "2bf0f91643c2e5ae38c1b26893ac2927ac9bd82a",
        "type": "github"
      },
      "original": {
        "owner": "gytis-ivaskevicius",
        "repo": "flake-utils-plus",
        "type": "github"
      }
    }
  },
  "root": "root",
  "version": 7
}<|MERGE_RESOLUTION|>--- conflicted
+++ resolved
@@ -265,13 +265,8 @@
         "utils": "utils"
       },
       "locked": {
-<<<<<<< HEAD
-        "lastModified": 1744979522,
-        "narHash": "sha256-Wz+ukeKf/4rjUw+gbW3lLPJGQDRB3EgrYatX7uSwfJM=",
-=======
         "lastModified": 1745232743,
         "narHash": "sha256-kUulb3/0vCjgtK9DIJJ7WobJY3StwUC9QDWLsUq6w0E=",
->>>>>>> 4ca3d175
         "path": "src/mina",
         "type": "path"
       },
