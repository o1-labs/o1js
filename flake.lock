{
  "nodes": {
    "describe-dune": {
      "inputs": {
        "flake-utils": [
          "flake-utils"
        ],
        "nixpkgs": [
          "nixpkgs-mina"
        ]
      },
      "locked": {
        "lastModified": 1724407960,
        "narHash": "sha256-pUKTVMYEtsD1AGlHFTdPourowt+tJ3htKhRu7VALFzc=",
        "owner": "o1-labs",
        "repo": "describe-dune",
        "rev": "be828239c05671209e979f9d5c2e3094e3be7a46",
        "type": "github"
      },
      "original": {
        "owner": "o1-labs",
        "repo": "describe-dune",
        "type": "github"
      }
    },
    "describe-dune_2": {
      "inputs": {
        "flake-utils": [
          "mina",
          "utils"
        ],
        "nixpkgs": [
          "mina",
          "nixpkgs"
        ]
      },
      "locked": {
        "lastModified": 1742933373,
        "narHash": "sha256-sW6ZheQeXe+GULDKLcgRJN4eucP3IXWHz0bHL9KKU1w=",
        "owner": "o1-labs",
        "repo": "describe-dune",
        "rev": "ba71baa26329399ca2f1d158f15e7c32bba1d072",
        "type": "github"
      },
      "original": {
        "owner": "o1-labs",
        "repo": "describe-dune",
        "type": "github"
      }
    },
    "dune-nix": {
      "inputs": {
        "flake-utils": [
          "flake-utils"
        ],
        "nixpkgs": [
          "nixpkgs-mina"
        ]
      },
      "locked": {
        "lastModified": 1723653683,
        "narHash": "sha256-n7h3X1PCp+pPOu/bwUQ0Gwv0yXrdjA+h3Zp6CQSS4jQ=",
        "owner": "o1-labs",
        "repo": "dune-nix",
        "rev": "303e4cea2e035c84d4067754a9275a053dac1564",
        "type": "github"
      },
      "original": {
        "owner": "o1-labs",
        "repo": "dune-nix",
        "type": "github"
      }
    },
    "dune-nix_2": {
      "inputs": {
        "flake-utils": [
          "mina",
          "utils"
        ],
        "nixpkgs": [
          "mina",
          "nixpkgs"
        ]
      },
      "locked": {
        "lastModified": 1742933757,
        "narHash": "sha256-FI8sVvIJuKscrnOUj/cqbZRVOxTzgBwYMyZSNcXq+58=",
        "owner": "o1-labs",
        "repo": "dune-nix",
        "rev": "5eedc211a4cfc3bae1833c5a85542be49b4a9f6b",
        "type": "github"
      },
      "original": {
        "owner": "o1-labs",
        "repo": "dune-nix",
        "type": "github"
      }
    },
    "flake-buildkite-pipeline": {
      "inputs": {
        "nixpkgs-lib": "nixpkgs-lib"
      },
      "locked": {
        "lastModified": 1665561509,
        "narHash": "sha256-+9KQw0ftpNjezYwbUIcLAvDWekuGSBAs8I2XulcUkT4=",
        "owner": "tweag",
        "repo": "flake-buildkite-pipeline",
        "rev": "c836a5a449973dd04a80f6741863ceb43ec414c9",
        "type": "github"
      },
      "original": {
        "owner": "tweag",
        "repo": "flake-buildkite-pipeline",
        "type": "github"
      }
    },
    "flake-compat": {
      "flake": false,
      "locked": {
        "lastModified": 1668681692,
        "narHash": "sha256-Ht91NGdewz8IQLtWZ9LCeNXMSXHUss+9COoqu6JLmXU=",
        "owner": "edolstra",
        "repo": "flake-compat",
        "rev": "009399224d5e398d03b22badca40a37ac85412a1",
        "type": "github"
      },
      "original": {
        "owner": "edolstra",
        "repo": "flake-compat",
        "type": "github"
      }
    },
    "flake-compat_2": {
      "flake": false,
      "locked": {
        "lastModified": 1627913399,
        "narHash": "sha256-hY8g6H2KFL8ownSiFeMOjwPC8P0ueXpCVEbxgda3pko=",
        "owner": "edolstra",
        "repo": "flake-compat",
        "rev": "12c64ca55c1014cdc1b16ed5a804aa8576601ff2",
        "type": "github"
      },
      "original": {
        "owner": "edolstra",
        "repo": "flake-compat",
        "type": "github"
      }
    },
    "flake-utils": {
      "inputs": {
        "systems": "systems"
      },
      "locked": {
        "lastModified": 1710146030,
        "narHash": "sha256-SZ5L6eA7HJ/nmkzGG7/ISclqe6oZdOZTNoesiInkXPQ=",
        "owner": "numtide",
        "repo": "flake-utils",
        "rev": "b1d9ab70662946ef0850d488da1c9019f3a9752a",
        "type": "github"
      },
      "original": {
        "owner": "numtide",
        "repo": "flake-utils",
        "type": "github"
      }
    },
    "flake-utils_2": {
      "locked": {
        "lastModified": 1623875721,
        "narHash": "sha256-A8BU7bjS5GirpAUv4QA+QnJ4CceLHkcXdRp4xITDB0s=",
        "owner": "numtide",
        "repo": "flake-utils",
        "rev": "f7e004a55b120c02ecb6219596820fcd32ca8772",
        "type": "github"
      },
      "original": {
        "owner": "numtide",
        "repo": "flake-utils",
        "type": "github"
      }
    },
    "flake-utils_3": {
      "locked": {
        "lastModified": 1638122382,
        "narHash": "sha256-sQzZzAbvKEqN9s0bzWuYmRaA03v40gaJ4+iL1LXjaeI=",
        "owner": "numtide",
        "repo": "flake-utils",
        "rev": "74f7e4319258e287b0f9cb95426c9853b282730b",
        "type": "github"
      },
      "original": {
        "owner": "numtide",
        "repo": "flake-utils",
        "type": "github"
      }
    },
    "flake-utils_4": {
      "locked": {
        "lastModified": 1644229661,
        "narHash": "sha256-1YdnJAsNy69bpcjuoKdOYQX0YxZBiCYZo4Twxerqv7k=",
        "owner": "numtide",
        "repo": "flake-utils",
        "rev": "3cecb5b042f7f209c56ffd8371b2711a290ec797",
        "type": "github"
      },
      "original": {
        "owner": "numtide",
        "repo": "flake-utils",
        "type": "github"
      }
    },
    "flockenzeit": {
      "locked": {
        "lastModified": 1671184471,
        "narHash": "sha256-oTsIo40BxHG8ZcMNwJybV68F8CLNdfY9HKFzEBzeJ6A=",
        "owner": "balsoft",
        "repo": "Flockenzeit",
        "rev": "0409dcd0cc87feebd211c529171d61b89f10d9b3",
        "type": "github"
      },
      "original": {
        "owner": "balsoft",
        "repo": "Flockenzeit",
        "type": "github"
      }
    },
    "gitignore-nix": {
      "inputs": {
        "nixpkgs": [
          "mina",
          "nixpkgs"
        ]
      },
      "locked": {
        "lastModified": 1660459072,
        "narHash": "sha256-8DFJjXG8zqoONA1vXtgeKXy68KdJL5UaXR8NtVMUbx8=",
        "owner": "hercules-ci",
        "repo": "gitignore.nix",
        "rev": "a20de23b925fd8264fd7fad6454652e142fd7f73",
        "type": "github"
      },
      "original": {
        "owner": "hercules-ci",
        "repo": "gitignore.nix",
        "type": "github"
      }
    },
    "mina": {
      "inputs": {
        "describe-dune": "describe-dune_2",
        "dune-nix": "dune-nix_2",
        "flake-buildkite-pipeline": "flake-buildkite-pipeline",
        "flake-compat": "flake-compat",
        "flockenzeit": "flockenzeit",
        "gitignore-nix": "gitignore-nix",
        "mix-to-nix": "mix-to-nix",
        "nix-filter": "nix-filter",
        "nix-npm-buildPackage": "nix-npm-buildPackage",
        "nix-utils": "nix-utils",
        "nixpkgs": "nixpkgs_2",
        "nixpkgs-mozilla": "nixpkgs-mozilla",
        "o1-opam-repository": "o1-opam-repository",
        "opam-nix": "opam-nix",
        "opam-repository": "opam-repository",
        "utils": "utils"
      },
      "locked": {
<<<<<<< HEAD
        "lastModified": 1744223262,
        "narHash": "sha256-YScxwEQMC4dRwKwAkBMEd+e2xy57X7CdhQEQciaBDxM=",
=======
        "lastModified": 1744123535,
        "narHash": "sha256-+SYTvo79dEVTETw01xJR+jdI/UktzhxSh7jw6yDo0hQ=",
>>>>>>> df1ff77a
        "path": "src/mina",
        "type": "path"
      },
      "original": {
        "submodules": true,
        "type": "git",
        "url": "file:src/mina"
      }
    },
    "mirage-opam-overlays": {
      "flake": false,
      "locked": {
        "lastModified": 1661959605,
        "narHash": "sha256-CPTuhYML3F4J58flfp3ZbMNhkRkVFKmBEYBZY5tnQwA=",
        "owner": "dune-universe",
        "repo": "mirage-opam-overlays",
        "rev": "05f1c1823d891ce4d8adab91f5db3ac51d86dc0b",
        "type": "github"
      },
      "original": {
        "owner": "dune-universe",
        "repo": "mirage-opam-overlays",
        "type": "github"
      }
    },
    "mix-to-nix": {
      "locked": {
        "lastModified": 1643291492,
        "narHash": "sha256-B+VIFF8qDJhF5hVMc8PbY/WPzUtbGgjsV1eAxTt5GuQ=",
        "owner": "serokell",
        "repo": "mix-to-nix",
        "rev": "f6f0172b3ac4d32c0e6050a7d805734de0b7adef",
        "type": "github"
      },
      "original": {
        "owner": "serokell",
        "repo": "mix-to-nix",
        "type": "github"
      }
    },
    "nix-filter": {
      "locked": {
        "lastModified": 1666547822,
        "narHash": "sha256-razwnAybPHyoAyhkKCwXdxihIqJi1G6e1XP4FQOJTEs=",
        "owner": "numtide",
        "repo": "nix-filter",
        "rev": "1a3b735e13e90a8d2fd5629f2f8363bd7ffbbec7",
        "type": "github"
      },
      "original": {
        "owner": "numtide",
        "repo": "nix-filter",
        "type": "github"
      }
    },
    "nix-npm-buildPackage": {
      "inputs": {
        "nixpkgs": [
          "mina",
          "nixpkgs"
        ]
      },
      "locked": {
        "lastModified": 1670813451,
        "narHash": "sha256-v0IvQ35CMKtPreGlxWb1FvFUraJNZd144+MbiDwGoAA=",
        "owner": "serokell",
        "repo": "nix-npm-buildpackage",
        "rev": "ec0365cd14a3359a23b80a9e2531a09afc3488fc",
        "type": "github"
      },
      "original": {
        "owner": "serokell",
        "repo": "nix-npm-buildpackage",
        "type": "github"
      }
    },
    "nix-utils": {
      "inputs": {
        "flake-utils": "flake-utils_2",
        "nixpkgs": "nixpkgs"
      },
      "locked": {
        "lastModified": 1632973430,
        "narHash": "sha256-9G8zo+0nfYAALV5umCyQR/2hVUFNH10JropBkyxZGGw=",
        "owner": "juliosueiras-nix",
        "repo": "nix-utils",
        "rev": "b44e1ffd726aa03056db9df469efb497d8b9871b",
        "type": "github"
      },
      "original": {
        "owner": "juliosueiras-nix",
        "repo": "nix-utils",
        "type": "github"
      }
    },
    "nixpkgs": {
      "locked": {
        "lastModified": 1629252929,
        "narHash": "sha256-Aj20gmGBs8TG7pyaQqgbsqAQ6cB+TVuL18Pk3DPBxcQ=",
        "owner": "nixos",
        "repo": "nixpkgs",
        "rev": "3788c68def67ca7949e0864c27638d484389363d",
        "type": "github"
      },
      "original": {
        "owner": "nixos",
        "repo": "nixpkgs",
        "type": "github"
      }
    },
    "nixpkgs-lib": {
      "locked": {
        "lastModified": 1649551420,
        "narHash": "sha256-J/Pn38rBZTszdtTHhhxroQaHADhd5TgbJ53F9j1WTIE=",
        "owner": "nix-community",
        "repo": "nixpkgs.lib",
        "rev": "3a16841c57b0d3025b21b869cc921a119ce73033",
        "type": "github"
      },
      "original": {
        "owner": "nix-community",
        "repo": "nixpkgs.lib",
        "type": "github"
      }
    },
    "nixpkgs-mina": {
      "locked": {
        "lastModified": 1720535198,
        "narHash": "sha256-zwVvxrdIzralnSbcpghA92tWu2DV2lwv89xZc8MTrbg=",
        "owner": "nixos",
        "repo": "nixpkgs",
        "rev": "205fd4226592cc83fd4c0885a3e4c9c400efabb5",
        "type": "github"
      },
      "original": {
        "owner": "nixos",
        "ref": "nixos-23.11-small",
        "repo": "nixpkgs",
        "type": "github"
      }
    },
    "nixpkgs-mozilla": {
      "flake": false,
      "locked": {
        "lastModified": 1704373101,
        "narHash": "sha256-+gi59LRWRQmwROrmE1E2b3mtocwueCQqZ60CwLG+gbg=",
        "owner": "mozilla",
        "repo": "nixpkgs-mozilla",
        "rev": "9b11a87c0cc54e308fa83aac5b4ee1816d5418a2",
        "type": "github"
      },
      "original": {
        "owner": "mozilla",
        "repo": "nixpkgs-mozilla",
        "type": "github"
      }
    },
    "nixpkgs-mozilla_2": {
      "flake": false,
      "locked": {
        "lastModified": 1704373101,
        "narHash": "sha256-+gi59LRWRQmwROrmE1E2b3mtocwueCQqZ60CwLG+gbg=",
        "owner": "mozilla",
        "repo": "nixpkgs-mozilla",
        "rev": "9b11a87c0cc54e308fa83aac5b4ee1816d5418a2",
        "type": "github"
      },
      "original": {
        "owner": "mozilla",
        "repo": "nixpkgs-mozilla",
        "type": "github"
      }
    },
    "nixpkgs-newer": {
      "locked": {
        "lastModified": 1743703532,
        "narHash": "sha256-s1KLDALEeqy+ttrvqV3jx9mBZEvmthQErTVOAzbjHZs=",
        "owner": "nixos",
        "repo": "nixpkgs",
        "rev": "bdb91860de2f719b57eef819b5617762f7120c70",
        "type": "github"
      },
      "original": {
        "owner": "nixos",
        "ref": "nixos-24.11-small",
        "repo": "nixpkgs",
        "type": "github"
      }
    },
    "nixpkgs_2": {
      "locked": {
        "lastModified": 1713180868,
        "narHash": "sha256-5CSnPSCEWeUmrFiLuYIQIPQzPrpCB8x3VhE+oXLRO3k=",
        "owner": "nixos",
        "repo": "nixpkgs",
        "rev": "140546acf30a8212a03a88ded8506413fa3b5d21",
        "type": "github"
      },
      "original": {
        "owner": "nixos",
        "ref": "nixos-23.11-small",
        "repo": "nixpkgs",
        "type": "github"
      }
    },
    "o1-opam-repository": {
      "flake": false,
      "locked": {
        "lastModified": 1715294616,
        "narHash": "sha256-W2p9Vs8PqpKGvMByxVqpxAljjpEMqNcuNnjMBAAKicI=",
        "owner": "o1-labs",
        "repo": "opam-repository",
        "rev": "38d6995e307c82b3c0b3bc86a867213db724d1c5",
        "type": "github"
      },
      "original": {
        "owner": "o1-labs",
        "repo": "opam-repository",
        "type": "github"
      }
    },
    "opam-nix": {
      "inputs": {
        "flake-compat": "flake-compat_2",
        "flake-utils": "flake-utils_3",
        "mirage-opam-overlays": "mirage-opam-overlays",
        "nixpkgs": [
          "mina",
          "nixpkgs"
        ],
        "opam-overlays": "opam-overlays",
        "opam-repository": [
          "mina",
          "opam-repository"
        ],
        "opam2json": "opam2json"
      },
      "locked": {
        "lastModified": 1712645768,
        "narHash": "sha256-9dUh8nElGtC74Q4gIDV6DM0FKgF1oXh0PUkCxdbp+sg=",
        "owner": "tweag",
        "repo": "opam-nix",
        "rev": "464863fba44c7ecc50bd1a2967274482a2c33daf",
        "type": "github"
      },
      "original": {
        "owner": "tweag",
        "repo": "opam-nix",
        "type": "github"
      }
    },
    "opam-overlays": {
      "flake": false,
      "locked": {
        "lastModified": 1654162756,
        "narHash": "sha256-RV68fUK+O3zTx61iiHIoS0LvIk0E4voMp+0SwRg6G6c=",
        "owner": "dune-universe",
        "repo": "opam-overlays",
        "rev": "c8f6ef0fc5272f254df4a971a47de7848cc1c8a4",
        "type": "github"
      },
      "original": {
        "owner": "dune-universe",
        "repo": "opam-overlays",
        "type": "github"
      }
    },
    "opam-repository": {
      "flake": false,
      "locked": {
        "lastModified": 1708601497,
        "narHash": "sha256-mDYINTjOiYLN4wT5fGlWTvHFQdWkzY46XUuZWKgmJxY=",
        "owner": "ocaml",
        "repo": "opam-repository",
        "rev": "90d8c520a4f0b035ac51e267a8b33739c5a78b5a",
        "type": "github"
      },
      "original": {
        "owner": "ocaml",
        "repo": "opam-repository",
        "type": "github"
      }
    },
    "opam2json": {
      "inputs": {
        "nixpkgs": [
          "mina",
          "opam-nix",
          "nixpkgs"
        ]
      },
      "locked": {
        "lastModified": 1671540003,
        "narHash": "sha256-5pXfbUfpVABtKbii6aaI2EdAZTjHJ2QntEf0QD2O5AM=",
        "owner": "tweag",
        "repo": "opam2json",
        "rev": "819d291ea95e271b0e6027679de6abb4d4f7f680",
        "type": "github"
      },
      "original": {
        "owner": "tweag",
        "repo": "opam2json",
        "type": "github"
      }
    },
    "root": {
      "inputs": {
        "describe-dune": "describe-dune",
        "dune-nix": "dune-nix",
        "flake-utils": "flake-utils",
        "mina": "mina",
        "nixpkgs-mina": "nixpkgs-mina",
        "nixpkgs-mozilla": "nixpkgs-mozilla_2",
        "nixpkgs-newer": "nixpkgs-newer"
      }
    },
    "systems": {
      "locked": {
        "lastModified": 1681028828,
        "narHash": "sha256-Vy1rq5AaRuLzOxct8nz4T6wlgyUR7zLU309k9mBC768=",
        "owner": "nix-systems",
        "repo": "default",
        "rev": "da67096a3b9bf56a91d16901293e51ba5b49a27e",
        "type": "github"
      },
      "original": {
        "owner": "nix-systems",
        "repo": "default",
        "type": "github"
      }
    },
    "utils": {
      "inputs": {
        "flake-utils": "flake-utils_4"
      },
      "locked": {
        "lastModified": 1657226504,
        "narHash": "sha256-GIYNjuq4mJlFgqKsZ+YrgzWm0IpA4axA3MCrdKYj7gs=",
        "owner": "gytis-ivaskevicius",
        "repo": "flake-utils-plus",
        "rev": "2bf0f91643c2e5ae38c1b26893ac2927ac9bd82a",
        "type": "github"
      },
      "original": {
        "owner": "gytis-ivaskevicius",
        "repo": "flake-utils-plus",
        "type": "github"
      }
    }
  },
  "root": "root",
  "version": 7
}<|MERGE_RESOLUTION|>--- conflicted
+++ resolved
@@ -265,13 +265,8 @@
         "utils": "utils"
       },
       "locked": {
-<<<<<<< HEAD
-        "lastModified": 1744223262,
-        "narHash": "sha256-YScxwEQMC4dRwKwAkBMEd+e2xy57X7CdhQEQciaBDxM=",
-=======
         "lastModified": 1744123535,
         "narHash": "sha256-+SYTvo79dEVTETw01xJR+jdI/UktzhxSh7jw6yDo0hQ=",
->>>>>>> df1ff77a
         "path": "src/mina",
         "type": "path"
       },
