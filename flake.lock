--- conflicted
+++ resolved
@@ -265,13 +265,8 @@
         "utils": "utils"
       },
       "locked": {
-<<<<<<< HEAD
-        "lastModified": 1734361061,
-        "narHash": "sha256-3e82deloDgZaV7hB8P6NfMEavRyrH/pB/E7AqWbxOs8=",
-=======
         "lastModified": 1736283575,
         "narHash": "sha256-aI4sxplaKydvPfvk98Qws35HHi2n9BMPKQqmVfP7zZA=",
->>>>>>> a5c15ad4
         "path": "src/mina",
         "type": "path"
       },
