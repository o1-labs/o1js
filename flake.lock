{
  "nodes": {
    "describe-dune": {
      "inputs": {
        "flake-utils": [
          "flake-utils"
        ],
        "nixpkgs": [
          "nixpkgs-mina"
        ]
      },
      "locked": {
        "lastModified": 1742933373,
        "narHash": "sha256-sW6ZheQeXe+GULDKLcgRJN4eucP3IXWHz0bHL9KKU1w=",
        "owner": "o1-labs",
        "repo": "describe-dune",
        "rev": "ba71baa26329399ca2f1d158f15e7c32bba1d072",
        "type": "github"
      },
      "original": {
        "owner": "o1-labs",
        "repo": "describe-dune",
        "type": "github"
      }
    },
    "describe-dune_2": {
      "inputs": {
        "flake-utils": [
          "mina",
          "utils"
        ],
        "nixpkgs": [
          "mina",
          "nixpkgs"
        ]
      },
      "locked": {
        "lastModified": 1742933373,
        "narHash": "sha256-sW6ZheQeXe+GULDKLcgRJN4eucP3IXWHz0bHL9KKU1w=",
        "owner": "o1-labs",
        "repo": "describe-dune",
        "rev": "ba71baa26329399ca2f1d158f15e7c32bba1d072",
        "type": "github"
      },
      "original": {
        "owner": "o1-labs",
        "repo": "describe-dune",
        "type": "github"
      }
    },
    "dune-nix": {
      "inputs": {
        "flake-utils": [
          "flake-utils"
        ],
        "nixpkgs": [
          "nixpkgs-mina"
        ]
      },
      "locked": {
        "lastModified": 1742933757,
        "narHash": "sha256-FI8sVvIJuKscrnOUj/cqbZRVOxTzgBwYMyZSNcXq+58=",
        "owner": "o1-labs",
        "repo": "dune-nix",
        "rev": "5eedc211a4cfc3bae1833c5a85542be49b4a9f6b",
        "type": "github"
      },
      "original": {
        "owner": "o1-labs",
        "repo": "dune-nix",
        "type": "github"
      }
    },
    "dune-nix_2": {
      "inputs": {
        "flake-utils": [
          "mina",
          "utils"
        ],
        "nixpkgs": [
          "mina",
          "nixpkgs"
        ]
      },
      "locked": {
        "lastModified": 1742933757,
        "narHash": "sha256-FI8sVvIJuKscrnOUj/cqbZRVOxTzgBwYMyZSNcXq+58=",
        "owner": "o1-labs",
        "repo": "dune-nix",
        "rev": "5eedc211a4cfc3bae1833c5a85542be49b4a9f6b",
        "type": "github"
      },
      "original": {
        "owner": "o1-labs",
        "repo": "dune-nix",
        "type": "github"
      }
    },
    "flake-buildkite-pipeline": {
      "inputs": {
        "nixpkgs-lib": "nixpkgs-lib"
      },
      "locked": {
        "lastModified": 1665561509,
        "narHash": "sha256-+9KQw0ftpNjezYwbUIcLAvDWekuGSBAs8I2XulcUkT4=",
        "owner": "tweag",
        "repo": "flake-buildkite-pipeline",
        "rev": "c836a5a449973dd04a80f6741863ceb43ec414c9",
        "type": "github"
      },
      "original": {
        "owner": "tweag",
        "repo": "flake-buildkite-pipeline",
        "type": "github"
      }
    },
    "flake-compat": {
      "flake": false,
      "locked": {
        "lastModified": 1668681692,
        "narHash": "sha256-Ht91NGdewz8IQLtWZ9LCeNXMSXHUss+9COoqu6JLmXU=",
        "owner": "edolstra",
        "repo": "flake-compat",
        "rev": "009399224d5e398d03b22badca40a37ac85412a1",
        "type": "github"
      },
      "original": {
        "owner": "edolstra",
        "repo": "flake-compat",
        "type": "github"
      }
    },
    "flake-compat_2": {
      "flake": false,
      "locked": {
        "lastModified": 1747046372,
        "narHash": "sha256-CIVLLkVgvHYbgI2UpXvIIBJ12HWgX+fjA8Xf8PUmqCY=",
        "owner": "edolstra",
        "repo": "flake-compat",
        "rev": "9100a0f413b0c601e0533d1d94ffd501ce2e7885",
        "type": "github"
      },
      "original": {
        "owner": "edolstra",
        "repo": "flake-compat",
        "type": "github"
      }
    },
    "flake-utils": {
      "inputs": {
        "systems": "systems"
      },
      "locked": {
        "lastModified": 1731533236,
        "narHash": "sha256-l0KFg5HjrsfsO/JpG+r7fRrqm12kzFHyUHqHCVpMMbI=",
        "owner": "numtide",
        "repo": "flake-utils",
        "rev": "11707dc2f618dd54ca8739b309ec4fc024de578b",
        "type": "github"
      },
      "original": {
        "owner": "numtide",
        "repo": "flake-utils",
        "type": "github"
      }
    },
    "flake-utils_2": {
      "locked": {
        "lastModified": 1623875721,
        "narHash": "sha256-A8BU7bjS5GirpAUv4QA+QnJ4CceLHkcXdRp4xITDB0s=",
        "owner": "numtide",
        "repo": "flake-utils",
        "rev": "f7e004a55b120c02ecb6219596820fcd32ca8772",
        "type": "github"
      },
      "original": {
        "owner": "numtide",
        "repo": "flake-utils",
        "type": "github"
      }
    },
    "flake-utils_3": {
      "inputs": {
        "systems": "systems_2"
      },
      "locked": {
        "lastModified": 1731533236,
        "narHash": "sha256-l0KFg5HjrsfsO/JpG+r7fRrqm12kzFHyUHqHCVpMMbI=",
        "owner": "numtide",
        "repo": "flake-utils",
        "rev": "11707dc2f618dd54ca8739b309ec4fc024de578b",
        "type": "github"
      },
      "original": {
        "owner": "numtide",
        "repo": "flake-utils",
        "type": "github"
      }
    },
    "flake-utils_4": {
      "locked": {
        "lastModified": 1644229661,
        "narHash": "sha256-1YdnJAsNy69bpcjuoKdOYQX0YxZBiCYZo4Twxerqv7k=",
        "owner": "numtide",
        "repo": "flake-utils",
        "rev": "3cecb5b042f7f209c56ffd8371b2711a290ec797",
        "type": "github"
      },
      "original": {
        "owner": "numtide",
        "repo": "flake-utils",
        "type": "github"
      }
    },
    "flockenzeit": {
      "locked": {
        "lastModified": 1671184471,
        "narHash": "sha256-oTsIo40BxHG8ZcMNwJybV68F8CLNdfY9HKFzEBzeJ6A=",
        "owner": "balsoft",
        "repo": "Flockenzeit",
        "rev": "0409dcd0cc87feebd211c529171d61b89f10d9b3",
        "type": "github"
      },
      "original": {
        "owner": "balsoft",
        "repo": "Flockenzeit",
        "type": "github"
      }
    },
    "gitignore-nix": {
      "inputs": {
        "nixpkgs": [
          "mina",
          "nixpkgs"
        ]
      },
      "locked": {
        "lastModified": 1660459072,
        "narHash": "sha256-8DFJjXG8zqoONA1vXtgeKXy68KdJL5UaXR8NtVMUbx8=",
        "owner": "hercules-ci",
        "repo": "gitignore.nix",
        "rev": "a20de23b925fd8264fd7fad6454652e142fd7f73",
        "type": "github"
      },
      "original": {
        "owner": "hercules-ci",
        "repo": "gitignore.nix",
        "type": "github"
      }
    },
    "mina": {
      "inputs": {
        "describe-dune": "describe-dune_2",
        "dune-nix": "dune-nix_2",
        "flake-buildkite-pipeline": "flake-buildkite-pipeline",
        "flake-compat": "flake-compat",
        "flockenzeit": "flockenzeit",
        "gitignore-nix": "gitignore-nix",
        "mix-to-nix": "mix-to-nix",
        "nix-filter": "nix-filter",
        "nix-npm-buildPackage": "nix-npm-buildPackage",
        "nix-utils": "nix-utils",
        "nixpkgs": "nixpkgs_2",
        "nixpkgs-mozilla": "nixpkgs-mozilla",
        "nixpkgs-old": "nixpkgs-old",
        "nixpkgs-unstable": "nixpkgs-unstable",
        "o1-opam-repository": "o1-opam-repository",
        "opam-nix": "opam-nix",
        "opam-repository": "opam-repository",
        "utils": "utils"
      },
      "locked": {
<<<<<<< HEAD
        "lastModified": 1760360599,
        "narHash": "sha256-oU8a2agJPQOL2sW0AJII6jZ1hrixqdiF2DZuw3iTMYw=",
        "rev": "992ac748ae16347460bd4d5859b0c8b5ce26e847",
        "revCount": 37915,
=======
        "lastModified": 1749040347,
        "narHash": "sha256-bbX1ZGyILjCFvpPdUEAPUoITYIsQ2vd/pN2Uz1C4LAM=",
        "rev": "569e99c95834841d64858644c5d80ac7e63d0157",
        "revCount": 35642,
>>>>>>> 5c5d652a
        "submodules": true,
        "type": "git",
        "url": "file:src/mina"
      },
      "original": {
        "submodules": true,
        "type": "git",
        "url": "file:src/mina"
      }
    },
    "mirage-opam-overlays": {
      "flake": false,
      "locked": {
        "lastModified": 1710922379,
        "narHash": "sha256-j4QREQDUf8oHOX7qg6wAOupgsNQoYlufxoPrgagD+pY=",
        "owner": "dune-universe",
        "repo": "mirage-opam-overlays",
        "rev": "797cb363df3ff763c43c8fbec5cd44de2878757e",
        "type": "github"
      },
      "original": {
        "owner": "dune-universe",
        "repo": "mirage-opam-overlays",
        "type": "github"
      }
    },
    "mix-to-nix": {
      "locked": {
        "lastModified": 1643291492,
        "narHash": "sha256-B+VIFF8qDJhF5hVMc8PbY/WPzUtbGgjsV1eAxTt5GuQ=",
        "owner": "serokell",
        "repo": "mix-to-nix",
        "rev": "f6f0172b3ac4d32c0e6050a7d805734de0b7adef",
        "type": "github"
      },
      "original": {
        "owner": "serokell",
        "repo": "mix-to-nix",
        "type": "github"
      }
    },
    "nix-filter": {
      "locked": {
        "lastModified": 1666547822,
        "narHash": "sha256-razwnAybPHyoAyhkKCwXdxihIqJi1G6e1XP4FQOJTEs=",
        "owner": "numtide",
        "repo": "nix-filter",
        "rev": "1a3b735e13e90a8d2fd5629f2f8363bd7ffbbec7",
        "type": "github"
      },
      "original": {
        "owner": "numtide",
        "repo": "nix-filter",
        "type": "github"
      }
    },
    "nix-npm-buildPackage": {
      "inputs": {
        "nixpkgs": [
          "mina",
          "nixpkgs"
        ]
      },
      "locked": {
        "lastModified": 1670813451,
        "narHash": "sha256-v0IvQ35CMKtPreGlxWb1FvFUraJNZd144+MbiDwGoAA=",
        "owner": "serokell",
        "repo": "nix-npm-buildpackage",
        "rev": "ec0365cd14a3359a23b80a9e2531a09afc3488fc",
        "type": "github"
      },
      "original": {
        "owner": "serokell",
        "repo": "nix-npm-buildpackage",
        "type": "github"
      }
    },
    "nix-utils": {
      "inputs": {
        "flake-utils": "flake-utils_2",
        "nixpkgs": "nixpkgs"
      },
      "locked": {
        "lastModified": 1632973430,
        "narHash": "sha256-9G8zo+0nfYAALV5umCyQR/2hVUFNH10JropBkyxZGGw=",
        "owner": "juliosueiras-nix",
        "repo": "nix-utils",
        "rev": "b44e1ffd726aa03056db9df469efb497d8b9871b",
        "type": "github"
      },
      "original": {
        "owner": "juliosueiras-nix",
        "repo": "nix-utils",
        "type": "github"
      }
    },
    "nixpkgs": {
      "locked": {
        "lastModified": 1629252929,
        "narHash": "sha256-Aj20gmGBs8TG7pyaQqgbsqAQ6cB+TVuL18Pk3DPBxcQ=",
        "owner": "nixos",
        "repo": "nixpkgs",
        "rev": "3788c68def67ca7949e0864c27638d484389363d",
        "type": "github"
      },
      "original": {
        "owner": "nixos",
        "repo": "nixpkgs",
        "type": "github"
      }
    },
    "nixpkgs-lib": {
      "locked": {
        "lastModified": 1649551420,
        "narHash": "sha256-J/Pn38rBZTszdtTHhhxroQaHADhd5TgbJ53F9j1WTIE=",
        "owner": "nix-community",
        "repo": "nixpkgs.lib",
        "rev": "3a16841c57b0d3025b21b869cc921a119ce73033",
        "type": "github"
      },
      "original": {
        "owner": "nix-community",
        "repo": "nixpkgs.lib",
        "type": "github"
      }
    },
    "nixpkgs-mina": {
      "locked": {
        "lastModified": 1751290243,
        "narHash": "sha256-kNf+obkpJZWar7HZymXZbW+Rlk3HTEIMlpc6FCNz0Ds=",
        "owner": "nixos",
        "repo": "nixpkgs",
        "rev": "5ab036a8d97cb9476fbe81b09076e6e91d15e1b6",
        "type": "github"
      },
      "original": {
        "owner": "nixos",
        "ref": "nixos-24.11-small",
        "repo": "nixpkgs",
        "type": "github"
      }
    },
    "nixpkgs-mozilla": {
      "flake": false,
      "locked": {
        "lastModified": 1704373101,
        "narHash": "sha256-+gi59LRWRQmwROrmE1E2b3mtocwueCQqZ60CwLG+gbg=",
        "owner": "mozilla",
        "repo": "nixpkgs-mozilla",
        "rev": "9b11a87c0cc54e308fa83aac5b4ee1816d5418a2",
        "type": "github"
      },
      "original": {
        "owner": "mozilla",
        "repo": "nixpkgs-mozilla",
        "type": "github"
      }
    },
    "nixpkgs-mozilla_2": {
      "flake": false,
      "locked": {
        "lastModified": 1744624473,
        "narHash": "sha256-S6zT/w5SyAkJ//dYdjbrXgm+6Vkd/k7qqUl4WgZ6jjk=",
        "owner": "mozilla",
        "repo": "nixpkgs-mozilla",
        "rev": "2292d4b35aa854e312ad2e95c4bb5c293656f21a",
        "type": "github"
      },
      "original": {
        "owner": "mozilla",
        "repo": "nixpkgs-mozilla",
        "type": "github"
      }
    },
    "nixpkgs-old": {
      "locked": {
        "lastModified": 1705033721,
        "narHash": "sha256-K5eJHmL1/kev6WuqyqqbS1cdNnSidIZ3jeqJ7GbrYnQ=",
        "owner": "nixos",
        "repo": "nixpkgs",
        "rev": "a1982c92d8980a0114372973cbdfe0a307f1bdea",
        "type": "github"
      },
      "original": {
        "owner": "nixos",
        "ref": "nixos-23.05-small",
        "repo": "nixpkgs",
        "type": "github"
      }
    },
    "nixpkgs-unstable": {
      "locked": {
        "lastModified": 1759036355,
        "narHash": "sha256-0m27AKv6ka+q270dw48KflE0LwQYrO7Fm4/2//KCVWg=",
        "owner": "nixos",
        "repo": "nixpkgs",
        "rev": "e9f00bd893984bc8ce46c895c3bf7cac95331127",
        "type": "github"
      },
      "original": {
        "owner": "nixos",
        "ref": "nixos-unstable",
        "repo": "nixpkgs",
        "type": "github"
      }
    },
    "nixpkgs_2": {
      "locked": {
        "lastModified": 1747187171,
        "narHash": "sha256-heMv6zpxnLYhdcMtUxSn8PWaDLKlJCvQwhbarTNrXYI=",
        "owner": "nixos",
        "repo": "nixpkgs",
        "rev": "97bd66213bef339d11520ee2e84e3907394b16c7",
        "type": "github"
      },
      "original": {
        "owner": "nixos",
        "ref": "nixos-24.11-small",
        "repo": "nixpkgs",
        "type": "github"
      }
    },
    "o1-opam-repository": {
      "flake": false,
      "locked": {
        "lastModified": 1749055102,
        "narHash": "sha256-JEeAGWyzlWbUoYwav7mpFY/aYuZ/qay7xirnp+2pWGs=",
        "owner": "o1-labs",
        "repo": "opam-repository",
        "rev": "677657206d9da47987a4eff8087c1f3a258908f3",
        "type": "github"
      },
      "original": {
        "owner": "o1-labs",
        "repo": "opam-repository",
        "type": "github"
      }
    },
    "opam-nix": {
      "inputs": {
        "flake-compat": "flake-compat_2",
        "flake-utils": "flake-utils_3",
        "mirage-opam-overlays": "mirage-opam-overlays",
        "nixpkgs": [
          "mina",
          "nixpkgs"
        ],
        "opam-overlays": "opam-overlays",
        "opam-repository": [
          "mina",
          "opam-repository"
        ],
        "opam2json": "opam2json"
      },
      "locked": {
        "lastModified": 1756988401,
        "narHash": "sha256-S+zc1RYWZBGKnbrEWbyJ6fGt8ft/9d4BzpigSN2PpqE=",
        "owner": "tweag",
        "repo": "opam-nix",
        "rev": "0c9c0e0c058dfb8de56adff612f2c776530f7f1e",
        "type": "github"
      },
      "original": {
        "owner": "tweag",
        "repo": "opam-nix",
        "type": "github"
      }
    },
    "opam-overlays": {
      "flake": false,
      "locked": {
        "lastModified": 1741116009,
        "narHash": "sha256-Z0PIW82fHJFvAv/JYpAffnp2DaOjLhsPutqyIrORZd0=",
        "owner": "dune-universe",
        "repo": "opam-overlays",
        "rev": "e031bb64e33bf93be963e9a38b28962e6e14381f",
        "type": "github"
      },
      "original": {
        "owner": "dune-universe",
        "repo": "opam-overlays",
        "type": "github"
      }
    },
    "opam-repository": {
      "flake": false,
      "locked": {
        "lastModified": 1750360330,
        "narHash": "sha256-sizv8xZ/E/OgsE/ak9Oo+iEuBpzvUs08T0S+yXXzaDs=",
        "owner": "ocaml",
        "repo": "opam-repository",
        "rev": "08d8c16c16dc6b23a5278b06dff0ac6c7a217356",
        "type": "github"
      },
      "original": {
        "owner": "ocaml",
        "repo": "opam-repository",
        "rev": "08d8c16c16dc6b23a5278b06dff0ac6c7a217356",
        "type": "github"
      }
    },
    "opam2json": {
      "inputs": {
        "nixpkgs": [
          "mina",
          "opam-nix",
          "nixpkgs"
        ],
        "systems": "systems_3"
      },
      "locked": {
        "lastModified": 1749457947,
        "narHash": "sha256-+QVm+HOYikF3wUhqSIV8qJbE/feSG+p48fgxIosbHS0=",
        "owner": "tweag",
        "repo": "opam2json",
        "rev": "0ecd66fc2bfb25d910522c990dd36412259eac1f",
        "type": "github"
      },
      "original": {
        "owner": "tweag",
        "repo": "opam2json",
        "type": "github"
      }
    },
    "root": {
      "inputs": {
        "describe-dune": "describe-dune",
        "dune-nix": "dune-nix",
        "flake-utils": "flake-utils",
        "mina": "mina",
        "nixpkgs-mina": "nixpkgs-mina",
        "nixpkgs-mozilla": "nixpkgs-mozilla_2"
      }
    },
    "systems": {
      "locked": {
        "lastModified": 1681028828,
        "narHash": "sha256-Vy1rq5AaRuLzOxct8nz4T6wlgyUR7zLU309k9mBC768=",
        "owner": "nix-systems",
        "repo": "default",
        "rev": "da67096a3b9bf56a91d16901293e51ba5b49a27e",
        "type": "github"
      },
      "original": {
        "owner": "nix-systems",
        "repo": "default",
        "type": "github"
      }
    },
    "systems_2": {
      "locked": {
        "lastModified": 1681028828,
        "narHash": "sha256-Vy1rq5AaRuLzOxct8nz4T6wlgyUR7zLU309k9mBC768=",
        "owner": "nix-systems",
        "repo": "default",
        "rev": "da67096a3b9bf56a91d16901293e51ba5b49a27e",
        "type": "github"
      },
      "original": {
        "owner": "nix-systems",
        "repo": "default",
        "type": "github"
      }
    },
    "systems_3": {
      "locked": {
        "lastModified": 1681028828,
        "narHash": "sha256-Vy1rq5AaRuLzOxct8nz4T6wlgyUR7zLU309k9mBC768=",
        "owner": "nix-systems",
        "repo": "default",
        "rev": "da67096a3b9bf56a91d16901293e51ba5b49a27e",
        "type": "github"
      },
      "original": {
        "owner": "nix-systems",
        "repo": "default",
        "type": "github"
      }
    },
    "utils": {
      "inputs": {
        "flake-utils": "flake-utils_4"
      },
      "locked": {
        "lastModified": 1657226504,
        "narHash": "sha256-GIYNjuq4mJlFgqKsZ+YrgzWm0IpA4axA3MCrdKYj7gs=",
        "owner": "gytis-ivaskevicius",
        "repo": "flake-utils-plus",
        "rev": "2bf0f91643c2e5ae38c1b26893ac2927ac9bd82a",
        "type": "github"
      },
      "original": {
        "owner": "gytis-ivaskevicius",
        "repo": "flake-utils-plus",
        "type": "github"
      }
    }
  },
  "root": "root",
  "version": 7
}<|MERGE_RESOLUTION|>--- conflicted
+++ resolved
@@ -270,17 +270,10 @@
         "utils": "utils"
       },
       "locked": {
-<<<<<<< HEAD
-        "lastModified": 1760360599,
-        "narHash": "sha256-oU8a2agJPQOL2sW0AJII6jZ1hrixqdiF2DZuw3iTMYw=",
-        "rev": "992ac748ae16347460bd4d5859b0c8b5ce26e847",
-        "revCount": 37915,
-=======
         "lastModified": 1749040347,
         "narHash": "sha256-bbX1ZGyILjCFvpPdUEAPUoITYIsQ2vd/pN2Uz1C4LAM=",
         "rev": "569e99c95834841d64858644c5d80ac7e63d0157",
         "revCount": 35642,
->>>>>>> 5c5d652a
         "submodules": true,
         "type": "git",
         "url": "file:src/mina"
