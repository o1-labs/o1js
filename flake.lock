--- conflicted
+++ resolved
@@ -266,13 +266,8 @@
         "utils": "utils"
       },
       "locked": {
-<<<<<<< HEAD
-        "lastModified": 1747154273,
-        "narHash": "sha256-+5lBLLVBc75PXnSYo9y/ZlnXFoqAFXs5B+cmd6SaB9g=",
-=======
         "lastModified": 1747746828,
         "narHash": "sha256-o/jJ2QrhIb+icK7XBzp7x20+7ELoe/2vNJIhjtObr6o=",
->>>>>>> 9ebc219c
         "path": "src/mina",
         "type": "path"
       },
