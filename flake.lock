{
  "nodes": {
    "describe-dune": {
      "inputs": {
        "flake-utils": [
          "flake-utils"
        ],
        "nixpkgs": [
          "nixpkgs"
        ]
      },
      "locked": {
        "lastModified": 1724407960,
        "narHash": "sha256-pUKTVMYEtsD1AGlHFTdPourowt+tJ3htKhRu7VALFzc=",
        "owner": "o1-labs",
        "repo": "describe-dune",
        "rev": "be828239c05671209e979f9d5c2e3094e3be7a46",
        "type": "github"
      },
      "original": {
        "owner": "o1-labs",
        "repo": "describe-dune",
        "type": "github"
      }
    },
    "describe-dune_2": {
      "inputs": {
        "flake-utils": [
          "mina",
          "utils"
        ],
        "nixpkgs": [
          "mina",
          "nixpkgs"
        ]
      },
      "locked": {
        "lastModified": 1724407960,
        "narHash": "sha256-pUKTVMYEtsD1AGlHFTdPourowt+tJ3htKhRu7VALFzc=",
        "owner": "o1-labs",
        "repo": "describe-dune",
        "rev": "be828239c05671209e979f9d5c2e3094e3be7a46",
        "type": "github"
      },
      "original": {
        "owner": "o1-labs",
        "repo": "describe-dune",
        "type": "github"
      }
    },
    "dune-nix": {
      "inputs": {
        "flake-utils": [
          "flake-utils"
        ],
        "nixpkgs": [
          "nixpkgs"
        ]
      },
      "locked": {
        "lastModified": 1723653683,
        "narHash": "sha256-n7h3X1PCp+pPOu/bwUQ0Gwv0yXrdjA+h3Zp6CQSS4jQ=",
        "owner": "o1-labs",
        "repo": "dune-nix",
        "rev": "303e4cea2e035c84d4067754a9275a053dac1564",
        "type": "github"
      },
      "original": {
        "owner": "o1-labs",
        "repo": "dune-nix",
        "type": "github"
      }
    },
    "dune-nix_2": {
      "inputs": {
        "flake-utils": [
          "mina",
          "utils"
        ],
        "nixpkgs": [
          "mina",
          "nixpkgs"
        ]
      },
      "locked": {
        "lastModified": 1724418497,
        "narHash": "sha256-HjTh7o02QhGXmbxmpE5HRWei3H/pyh/NKCMCnucDaYs=",
        "owner": "o1-labs",
        "repo": "dune-nix",
        "rev": "26dc164a4c3976888e13eabd73a210b78505820f",
        "type": "github"
      },
      "original": {
        "owner": "o1-labs",
        "repo": "dune-nix",
        "type": "github"
      }
    },
    "flake-buildkite-pipeline": {
      "inputs": {
        "nixpkgs-lib": "nixpkgs-lib"
      },
      "locked": {
        "lastModified": 1665561509,
        "narHash": "sha256-+9KQw0ftpNjezYwbUIcLAvDWekuGSBAs8I2XulcUkT4=",
        "owner": "tweag",
        "repo": "flake-buildkite-pipeline",
        "rev": "c836a5a449973dd04a80f6741863ceb43ec414c9",
        "type": "github"
      },
      "original": {
        "owner": "tweag",
        "repo": "flake-buildkite-pipeline",
        "type": "github"
      }
    },
    "flake-compat": {
      "flake": false,
      "locked": {
        "lastModified": 1668681692,
        "narHash": "sha256-Ht91NGdewz8IQLtWZ9LCeNXMSXHUss+9COoqu6JLmXU=",
        "owner": "edolstra",
        "repo": "flake-compat",
        "rev": "009399224d5e398d03b22badca40a37ac85412a1",
        "type": "github"
      },
      "original": {
        "owner": "edolstra",
        "repo": "flake-compat",
        "type": "github"
      }
    },
    "flake-compat_2": {
      "flake": false,
      "locked": {
        "lastModified": 1627913399,
        "narHash": "sha256-hY8g6H2KFL8ownSiFeMOjwPC8P0ueXpCVEbxgda3pko=",
        "owner": "edolstra",
        "repo": "flake-compat",
        "rev": "12c64ca55c1014cdc1b16ed5a804aa8576601ff2",
        "type": "github"
      },
      "original": {
        "owner": "edolstra",
        "repo": "flake-compat",
        "type": "github"
      }
    },
    "flake-utils": {
      "inputs": {
        "systems": "systems"
      },
      "locked": {
        "lastModified": 1710146030,
        "narHash": "sha256-SZ5L6eA7HJ/nmkzGG7/ISclqe6oZdOZTNoesiInkXPQ=",
        "owner": "numtide",
        "repo": "flake-utils",
        "rev": "b1d9ab70662946ef0850d488da1c9019f3a9752a",
        "type": "github"
      },
      "original": {
        "owner": "numtide",
        "repo": "flake-utils",
        "type": "github"
      }
    },
    "flake-utils_2": {
      "locked": {
        "lastModified": 1623875721,
        "narHash": "sha256-A8BU7bjS5GirpAUv4QA+QnJ4CceLHkcXdRp4xITDB0s=",
        "owner": "numtide",
        "repo": "flake-utils",
        "rev": "f7e004a55b120c02ecb6219596820fcd32ca8772",
        "type": "github"
      },
      "original": {
        "owner": "numtide",
        "repo": "flake-utils",
        "type": "github"
      }
    },
    "flake-utils_3": {
      "locked": {
        "lastModified": 1638122382,
        "narHash": "sha256-sQzZzAbvKEqN9s0bzWuYmRaA03v40gaJ4+iL1LXjaeI=",
        "owner": "numtide",
        "repo": "flake-utils",
        "rev": "74f7e4319258e287b0f9cb95426c9853b282730b",
        "type": "github"
      },
      "original": {
        "owner": "numtide",
        "repo": "flake-utils",
        "type": "github"
      }
    },
    "flake-utils_4": {
      "locked": {
        "lastModified": 1644229661,
        "narHash": "sha256-1YdnJAsNy69bpcjuoKdOYQX0YxZBiCYZo4Twxerqv7k=",
        "owner": "numtide",
        "repo": "flake-utils",
        "rev": "3cecb5b042f7f209c56ffd8371b2711a290ec797",
        "type": "github"
      },
      "original": {
        "owner": "numtide",
        "repo": "flake-utils",
        "type": "github"
      }
    },
    "flockenzeit": {
      "locked": {
        "lastModified": 1671184471,
        "narHash": "sha256-oTsIo40BxHG8ZcMNwJybV68F8CLNdfY9HKFzEBzeJ6A=",
        "owner": "balsoft",
        "repo": "Flockenzeit",
        "rev": "0409dcd0cc87feebd211c529171d61b89f10d9b3",
        "type": "github"
      },
      "original": {
        "owner": "balsoft",
        "repo": "Flockenzeit",
        "type": "github"
      }
    },
    "gitignore-nix": {
      "inputs": {
        "nixpkgs": [
          "mina",
          "nixpkgs"
        ]
      },
      "locked": {
        "lastModified": 1660459072,
        "narHash": "sha256-8DFJjXG8zqoONA1vXtgeKXy68KdJL5UaXR8NtVMUbx8=",
        "owner": "hercules-ci",
        "repo": "gitignore.nix",
        "rev": "a20de23b925fd8264fd7fad6454652e142fd7f73",
        "type": "github"
      },
      "original": {
        "owner": "hercules-ci",
        "repo": "gitignore.nix",
        "type": "github"
      }
    },
    "mina": {
      "inputs": {
        "describe-dune": "describe-dune_2",
        "dune-nix": "dune-nix_2",
        "flake-buildkite-pipeline": "flake-buildkite-pipeline",
        "flake-compat": "flake-compat",
        "flockenzeit": "flockenzeit",
        "gitignore-nix": "gitignore-nix",
        "mix-to-nix": "mix-to-nix",
        "nix-filter": "nix-filter",
        "nix-npm-buildPackage": "nix-npm-buildPackage",
        "nix-utils": "nix-utils",
        "nixpkgs": "nixpkgs_2",
        "nixpkgs-mozilla": "nixpkgs-mozilla",
        "o1-opam-repository": "o1-opam-repository",
        "opam-nix": "opam-nix",
        "opam-repository": "opam-repository",
        "utils": "utils"
      },
      "locked": {
<<<<<<< HEAD
        "lastModified": 1738085791,
        "narHash": "sha256-tCnt3zjaU54JDPJpFysrWXcOmOYBUStNONSHCzgnBPY=",
=======
        "lastModified": 1739454056,
        "narHash": "sha256-qwW1JF2Rceh2su6gEkCZNQOZQCGTg1rWp7ldbmhGJO4=",
>>>>>>> e7fe038e
        "path": "src/mina",
        "type": "path"
      },
      "original": {
        "path": "src/mina",
        "type": "path"
      }
    },
    "mirage-opam-overlays": {
      "flake": false,
      "locked": {
        "lastModified": 1661959605,
        "narHash": "sha256-CPTuhYML3F4J58flfp3ZbMNhkRkVFKmBEYBZY5tnQwA=",
        "owner": "dune-universe",
        "repo": "mirage-opam-overlays",
        "rev": "05f1c1823d891ce4d8adab91f5db3ac51d86dc0b",
        "type": "github"
      },
      "original": {
        "owner": "dune-universe",
        "repo": "mirage-opam-overlays",
        "type": "github"
      }
    },
    "mix-to-nix": {
      "locked": {
        "lastModified": 1643291492,
        "narHash": "sha256-B+VIFF8qDJhF5hVMc8PbY/WPzUtbGgjsV1eAxTt5GuQ=",
        "owner": "serokell",
        "repo": "mix-to-nix",
        "rev": "f6f0172b3ac4d32c0e6050a7d805734de0b7adef",
        "type": "github"
      },
      "original": {
        "owner": "serokell",
        "repo": "mix-to-nix",
        "type": "github"
      }
    },
    "nix-filter": {
      "locked": {
        "lastModified": 1666547822,
        "narHash": "sha256-razwnAybPHyoAyhkKCwXdxihIqJi1G6e1XP4FQOJTEs=",
        "owner": "numtide",
        "repo": "nix-filter",
        "rev": "1a3b735e13e90a8d2fd5629f2f8363bd7ffbbec7",
        "type": "github"
      },
      "original": {
        "owner": "numtide",
        "repo": "nix-filter",
        "type": "github"
      }
    },
    "nix-npm-buildPackage": {
      "inputs": {
        "nixpkgs": [
          "mina",
          "nixpkgs"
        ]
      },
      "locked": {
        "lastModified": 1670813451,
        "narHash": "sha256-v0IvQ35CMKtPreGlxWb1FvFUraJNZd144+MbiDwGoAA=",
        "owner": "serokell",
        "repo": "nix-npm-buildpackage",
        "rev": "ec0365cd14a3359a23b80a9e2531a09afc3488fc",
        "type": "github"
      },
      "original": {
        "owner": "serokell",
        "repo": "nix-npm-buildpackage",
        "type": "github"
      }
    },
    "nix-utils": {
      "inputs": {
        "flake-utils": "flake-utils_2",
        "nixpkgs": "nixpkgs"
      },
      "locked": {
        "lastModified": 1632973430,
        "narHash": "sha256-9G8zo+0nfYAALV5umCyQR/2hVUFNH10JropBkyxZGGw=",
        "owner": "juliosueiras-nix",
        "repo": "nix-utils",
        "rev": "b44e1ffd726aa03056db9df469efb497d8b9871b",
        "type": "github"
      },
      "original": {
        "owner": "juliosueiras-nix",
        "repo": "nix-utils",
        "type": "github"
      }
    },
    "nixpkgs": {
      "locked": {
        "lastModified": 1629252929,
        "narHash": "sha256-Aj20gmGBs8TG7pyaQqgbsqAQ6cB+TVuL18Pk3DPBxcQ=",
        "owner": "nixos",
        "repo": "nixpkgs",
        "rev": "3788c68def67ca7949e0864c27638d484389363d",
        "type": "github"
      },
      "original": {
        "owner": "nixos",
        "repo": "nixpkgs",
        "type": "github"
      }
    },
    "nixpkgs-lib": {
      "locked": {
        "lastModified": 1649551420,
        "narHash": "sha256-J/Pn38rBZTszdtTHhhxroQaHADhd5TgbJ53F9j1WTIE=",
        "owner": "nix-community",
        "repo": "nixpkgs.lib",
        "rev": "3a16841c57b0d3025b21b869cc921a119ce73033",
        "type": "github"
      },
      "original": {
        "owner": "nix-community",
        "repo": "nixpkgs.lib",
        "type": "github"
      }
    },
    "nixpkgs-mozilla": {
      "flake": false,
      "locked": {
        "lastModified": 1704373101,
        "narHash": "sha256-+gi59LRWRQmwROrmE1E2b3mtocwueCQqZ60CwLG+gbg=",
        "owner": "mozilla",
        "repo": "nixpkgs-mozilla",
        "rev": "9b11a87c0cc54e308fa83aac5b4ee1816d5418a2",
        "type": "github"
      },
      "original": {
        "owner": "mozilla",
        "repo": "nixpkgs-mozilla",
        "type": "github"
      }
    },
    "nixpkgs-mozilla_2": {
      "flake": false,
      "locked": {
        "lastModified": 1704373101,
        "narHash": "sha256-+gi59LRWRQmwROrmE1E2b3mtocwueCQqZ60CwLG+gbg=",
        "owner": "mozilla",
        "repo": "nixpkgs-mozilla",
        "rev": "9b11a87c0cc54e308fa83aac5b4ee1816d5418a2",
        "type": "github"
      },
      "original": {
        "owner": "mozilla",
        "repo": "nixpkgs-mozilla",
        "type": "github"
      }
    },
    "nixpkgs_2": {
      "locked": {
        "lastModified": 1713180868,
        "narHash": "sha256-5CSnPSCEWeUmrFiLuYIQIPQzPrpCB8x3VhE+oXLRO3k=",
        "owner": "nixos",
        "repo": "nixpkgs",
        "rev": "140546acf30a8212a03a88ded8506413fa3b5d21",
        "type": "github"
      },
      "original": {
        "owner": "nixos",
        "ref": "nixos-23.11-small",
        "repo": "nixpkgs",
        "type": "github"
      }
    },
    "nixpkgs_3": {
      "locked": {
        "lastModified": 1720535198,
        "narHash": "sha256-zwVvxrdIzralnSbcpghA92tWu2DV2lwv89xZc8MTrbg=",
        "owner": "nixos",
        "repo": "nixpkgs",
        "rev": "205fd4226592cc83fd4c0885a3e4c9c400efabb5",
        "type": "github"
      },
      "original": {
        "owner": "nixos",
        "ref": "nixos-23.11-small",
        "repo": "nixpkgs",
        "type": "github"
      }
    },
    "o1-opam-repository": {
      "flake": false,
      "locked": {
        "lastModified": 1715294616,
        "narHash": "sha256-W2p9Vs8PqpKGvMByxVqpxAljjpEMqNcuNnjMBAAKicI=",
        "owner": "o1-labs",
        "repo": "opam-repository",
        "rev": "38d6995e307c82b3c0b3bc86a867213db724d1c5",
        "type": "github"
      },
      "original": {
        "owner": "o1-labs",
        "repo": "opam-repository",
        "type": "github"
      }
    },
    "opam-nix": {
      "inputs": {
        "flake-compat": "flake-compat_2",
        "flake-utils": "flake-utils_3",
        "mirage-opam-overlays": "mirage-opam-overlays",
        "nixpkgs": [
          "mina",
          "nixpkgs"
        ],
        "opam-overlays": "opam-overlays",
        "opam-repository": [
          "mina",
          "opam-repository"
        ],
        "opam2json": "opam2json"
      },
      "locked": {
        "lastModified": 1712645768,
        "narHash": "sha256-9dUh8nElGtC74Q4gIDV6DM0FKgF1oXh0PUkCxdbp+sg=",
        "owner": "tweag",
        "repo": "opam-nix",
        "rev": "464863fba44c7ecc50bd1a2967274482a2c33daf",
        "type": "github"
      },
      "original": {
        "owner": "tweag",
        "repo": "opam-nix",
        "type": "github"
      }
    },
    "opam-overlays": {
      "flake": false,
      "locked": {
        "lastModified": 1654162756,
        "narHash": "sha256-RV68fUK+O3zTx61iiHIoS0LvIk0E4voMp+0SwRg6G6c=",
        "owner": "dune-universe",
        "repo": "opam-overlays",
        "rev": "c8f6ef0fc5272f254df4a971a47de7848cc1c8a4",
        "type": "github"
      },
      "original": {
        "owner": "dune-universe",
        "repo": "opam-overlays",
        "type": "github"
      }
    },
    "opam-repository": {
      "flake": false,
      "locked": {
        "lastModified": 1708601497,
        "narHash": "sha256-mDYINTjOiYLN4wT5fGlWTvHFQdWkzY46XUuZWKgmJxY=",
        "owner": "ocaml",
        "repo": "opam-repository",
        "rev": "90d8c520a4f0b035ac51e267a8b33739c5a78b5a",
        "type": "github"
      },
      "original": {
        "owner": "ocaml",
        "repo": "opam-repository",
        "type": "github"
      }
    },
    "opam2json": {
      "inputs": {
        "nixpkgs": [
          "mina",
          "opam-nix",
          "nixpkgs"
        ]
      },
      "locked": {
        "lastModified": 1671540003,
        "narHash": "sha256-5pXfbUfpVABtKbii6aaI2EdAZTjHJ2QntEf0QD2O5AM=",
        "owner": "tweag",
        "repo": "opam2json",
        "rev": "819d291ea95e271b0e6027679de6abb4d4f7f680",
        "type": "github"
      },
      "original": {
        "owner": "tweag",
        "repo": "opam2json",
        "type": "github"
      }
    },
    "root": {
      "inputs": {
        "describe-dune": "describe-dune",
        "dune-nix": "dune-nix",
        "flake-utils": "flake-utils",
        "mina": "mina",
        "nixpkgs": "nixpkgs_3",
        "nixpkgs-mozilla": "nixpkgs-mozilla_2"
      }
    },
    "systems": {
      "locked": {
        "lastModified": 1681028828,
        "narHash": "sha256-Vy1rq5AaRuLzOxct8nz4T6wlgyUR7zLU309k9mBC768=",
        "owner": "nix-systems",
        "repo": "default",
        "rev": "da67096a3b9bf56a91d16901293e51ba5b49a27e",
        "type": "github"
      },
      "original": {
        "owner": "nix-systems",
        "repo": "default",
        "type": "github"
      }
    },
    "utils": {
      "inputs": {
        "flake-utils": "flake-utils_4"
      },
      "locked": {
        "lastModified": 1657226504,
        "narHash": "sha256-GIYNjuq4mJlFgqKsZ+YrgzWm0IpA4axA3MCrdKYj7gs=",
        "owner": "gytis-ivaskevicius",
        "repo": "flake-utils-plus",
        "rev": "2bf0f91643c2e5ae38c1b26893ac2927ac9bd82a",
        "type": "github"
      },
      "original": {
        "owner": "gytis-ivaskevicius",
        "repo": "flake-utils-plus",
        "type": "github"
      }
    }
  },
  "root": "root",
  "version": 7
}<|MERGE_RESOLUTION|>--- conflicted
+++ resolved
@@ -265,13 +265,8 @@
         "utils": "utils"
       },
       "locked": {
-<<<<<<< HEAD
-        "lastModified": 1738085791,
-        "narHash": "sha256-tCnt3zjaU54JDPJpFysrWXcOmOYBUStNONSHCzgnBPY=",
-=======
         "lastModified": 1739454056,
         "narHash": "sha256-qwW1JF2Rceh2su6gEkCZNQOZQCGTg1rWp7ldbmhGJO4=",
->>>>>>> e7fe038e
         "path": "src/mina",
         "type": "path"
       },
