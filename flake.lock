{
  "nodes": {
    "describe-dune": {
      "inputs": {
        "flake-utils": [
          "flake-utils"
        ],
        "nixpkgs": [
          "nixpkgs-mina"
        ]
      },
      "locked": {
        "lastModified": 1724407960,
        "narHash": "sha256-pUKTVMYEtsD1AGlHFTdPourowt+tJ3htKhRu7VALFzc=",
        "owner": "o1-labs",
        "repo": "describe-dune",
        "rev": "be828239c05671209e979f9d5c2e3094e3be7a46",
        "type": "github"
      },
      "original": {
        "owner": "o1-labs",
        "repo": "describe-dune",
        "type": "github"
      }
    },
    "describe-dune_2": {
      "inputs": {
        "flake-utils": [
          "mina",
          "utils"
        ],
        "nixpkgs": [
          "mina",
          "nixpkgs"
        ]
      },
      "locked": {
        "lastModified": 1742933373,
        "narHash": "sha256-sW6ZheQeXe+GULDKLcgRJN4eucP3IXWHz0bHL9KKU1w=",
        "owner": "o1-labs",
        "repo": "describe-dune",
        "rev": "ba71baa26329399ca2f1d158f15e7c32bba1d072",
        "type": "github"
      },
      "original": {
        "owner": "o1-labs",
        "repo": "describe-dune",
        "type": "github"
      }
    },
    "dune-nix": {
      "inputs": {
        "flake-utils": [
          "flake-utils"
        ],
        "nixpkgs": [
          "nixpkgs-mina"
        ]
      },
      "locked": {
        "lastModified": 1723653683,
        "narHash": "sha256-n7h3X1PCp+pPOu/bwUQ0Gwv0yXrdjA+h3Zp6CQSS4jQ=",
        "owner": "o1-labs",
        "repo": "dune-nix",
        "rev": "303e4cea2e035c84d4067754a9275a053dac1564",
        "type": "github"
      },
      "original": {
        "owner": "o1-labs",
        "repo": "dune-nix",
        "type": "github"
      }
    },
    "dune-nix_2": {
      "inputs": {
        "flake-utils": [
          "mina",
          "utils"
        ],
        "nixpkgs": [
          "mina",
          "nixpkgs"
        ]
      },
      "locked": {
        "lastModified": 1742933757,
        "narHash": "sha256-FI8sVvIJuKscrnOUj/cqbZRVOxTzgBwYMyZSNcXq+58=",
        "owner": "o1-labs",
        "repo": "dune-nix",
        "rev": "5eedc211a4cfc3bae1833c5a85542be49b4a9f6b",
        "type": "github"
      },
      "original": {
        "owner": "o1-labs",
        "repo": "dune-nix",
        "type": "github"
      }
    },
    "flake-buildkite-pipeline": {
      "inputs": {
        "nixpkgs-lib": "nixpkgs-lib"
      },
      "locked": {
        "lastModified": 1665561509,
        "narHash": "sha256-+9KQw0ftpNjezYwbUIcLAvDWekuGSBAs8I2XulcUkT4=",
        "owner": "tweag",
        "repo": "flake-buildkite-pipeline",
        "rev": "c836a5a449973dd04a80f6741863ceb43ec414c9",
        "type": "github"
      },
      "original": {
        "owner": "tweag",
        "repo": "flake-buildkite-pipeline",
        "type": "github"
      }
    },
    "flake-compat": {
      "flake": false,
      "locked": {
        "lastModified": 1668681692,
        "narHash": "sha256-Ht91NGdewz8IQLtWZ9LCeNXMSXHUss+9COoqu6JLmXU=",
        "owner": "edolstra",
        "repo": "flake-compat",
        "rev": "009399224d5e398d03b22badca40a37ac85412a1",
        "type": "github"
      },
      "original": {
        "owner": "edolstra",
        "repo": "flake-compat",
        "type": "github"
      }
    },
    "flake-compat_2": {
      "flake": false,
      "locked": {
        "lastModified": 1627913399,
        "narHash": "sha256-hY8g6H2KFL8ownSiFeMOjwPC8P0ueXpCVEbxgda3pko=",
        "owner": "edolstra",
        "repo": "flake-compat",
        "rev": "12c64ca55c1014cdc1b16ed5a804aa8576601ff2",
        "type": "github"
      },
      "original": {
        "owner": "edolstra",
        "repo": "flake-compat",
        "type": "github"
      }
    },
    "flake-utils": {
      "inputs": {
        "systems": "systems"
      },
      "locked": {
        "lastModified": 1710146030,
        "narHash": "sha256-SZ5L6eA7HJ/nmkzGG7/ISclqe6oZdOZTNoesiInkXPQ=",
        "owner": "numtide",
        "repo": "flake-utils",
        "rev": "b1d9ab70662946ef0850d488da1c9019f3a9752a",
        "type": "github"
      },
      "original": {
        "owner": "numtide",
        "repo": "flake-utils",
        "type": "github"
      }
    },
    "flake-utils_2": {
      "locked": {
        "lastModified": 1623875721,
        "narHash": "sha256-A8BU7bjS5GirpAUv4QA+QnJ4CceLHkcXdRp4xITDB0s=",
        "owner": "numtide",
        "repo": "flake-utils",
        "rev": "f7e004a55b120c02ecb6219596820fcd32ca8772",
        "type": "github"
      },
      "original": {
        "owner": "numtide",
        "repo": "flake-utils",
        "type": "github"
      }
    },
    "flake-utils_3": {
      "locked": {
        "lastModified": 1638122382,
        "narHash": "sha256-sQzZzAbvKEqN9s0bzWuYmRaA03v40gaJ4+iL1LXjaeI=",
        "owner": "numtide",
        "repo": "flake-utils",
        "rev": "74f7e4319258e287b0f9cb95426c9853b282730b",
        "type": "github"
      },
      "original": {
        "owner": "numtide",
        "repo": "flake-utils",
        "type": "github"
      }
    },
    "flake-utils_4": {
      "locked": {
        "lastModified": 1644229661,
        "narHash": "sha256-1YdnJAsNy69bpcjuoKdOYQX0YxZBiCYZo4Twxerqv7k=",
        "owner": "numtide",
        "repo": "flake-utils",
        "rev": "3cecb5b042f7f209c56ffd8371b2711a290ec797",
        "type": "github"
      },
      "original": {
        "owner": "numtide",
        "repo": "flake-utils",
        "type": "github"
      }
    },
    "flockenzeit": {
      "locked": {
        "lastModified": 1671184471,
        "narHash": "sha256-oTsIo40BxHG8ZcMNwJybV68F8CLNdfY9HKFzEBzeJ6A=",
        "owner": "balsoft",
        "repo": "Flockenzeit",
        "rev": "0409dcd0cc87feebd211c529171d61b89f10d9b3",
        "type": "github"
      },
      "original": {
        "owner": "balsoft",
        "repo": "Flockenzeit",
        "type": "github"
      }
    },
    "gitignore-nix": {
      "inputs": {
        "nixpkgs": [
          "mina",
          "nixpkgs"
        ]
      },
      "locked": {
        "lastModified": 1660459072,
        "narHash": "sha256-8DFJjXG8zqoONA1vXtgeKXy68KdJL5UaXR8NtVMUbx8=",
        "owner": "hercules-ci",
        "repo": "gitignore.nix",
        "rev": "a20de23b925fd8264fd7fad6454652e142fd7f73",
        "type": "github"
      },
      "original": {
        "owner": "hercules-ci",
        "repo": "gitignore.nix",
        "type": "github"
      }
    },
    "mina": {
      "inputs": {
        "describe-dune": "describe-dune_2",
        "dune-nix": "dune-nix_2",
        "flake-buildkite-pipeline": "flake-buildkite-pipeline",
        "flake-compat": "flake-compat",
        "flockenzeit": "flockenzeit",
        "gitignore-nix": "gitignore-nix",
        "mix-to-nix": "mix-to-nix",
        "nix-filter": "nix-filter",
        "nix-npm-buildPackage": "nix-npm-buildPackage",
        "nix-utils": "nix-utils",
        "nixpkgs": "nixpkgs_2",
        "nixpkgs-mozilla": "nixpkgs-mozilla",
        "o1-opam-repository": "o1-opam-repository",
        "opam-nix": "opam-nix",
        "opam-repository": "opam-repository",
        "utils": "utils"
      },
      "locked": {
<<<<<<< HEAD
        "lastModified": 1744651288,
        "narHash": "sha256-X7CuNGf7lSWyDtvoY+A8uyTHcA7+DPVi86ujwYH7B6E=",
=======
        "lastModified": 1744877388,
        "narHash": "sha256-DCxfWAG6UvdsrFjFvyEbX2z8KvRGPPd0PIUtEenhL20=",
>>>>>>> 9044f38a
        "path": "src/mina",
        "type": "path"
      },
      "original": {
        "submodules": true,
        "type": "git",
        "url": "file:src/mina"
      }
    },
    "mirage-opam-overlays": {
      "flake": false,
      "locked": {
        "lastModified": 1661959605,
        "narHash": "sha256-CPTuhYML3F4J58flfp3ZbMNhkRkVFKmBEYBZY5tnQwA=",
        "owner": "dune-universe",
        "repo": "mirage-opam-overlays",
        "rev": "05f1c1823d891ce4d8adab91f5db3ac51d86dc0b",
        "type": "github"
      },
      "original": {
        "owner": "dune-universe",
        "repo": "mirage-opam-overlays",
        "type": "github"
      }
    },
    "mix-to-nix": {
      "locked": {
        "lastModified": 1643291492,
        "narHash": "sha256-B+VIFF8qDJhF5hVMc8PbY/WPzUtbGgjsV1eAxTt5GuQ=",
        "owner": "serokell",
        "repo": "mix-to-nix",
        "rev": "f6f0172b3ac4d32c0e6050a7d805734de0b7adef",
        "type": "github"
      },
      "original": {
        "owner": "serokell",
        "repo": "mix-to-nix",
        "type": "github"
      }
    },
    "nix-filter": {
      "locked": {
        "lastModified": 1666547822,
        "narHash": "sha256-razwnAybPHyoAyhkKCwXdxihIqJi1G6e1XP4FQOJTEs=",
        "owner": "numtide",
        "repo": "nix-filter",
        "rev": "1a3b735e13e90a8d2fd5629f2f8363bd7ffbbec7",
        "type": "github"
      },
      "original": {
        "owner": "numtide",
        "repo": "nix-filter",
        "type": "github"
      }
    },
    "nix-npm-buildPackage": {
      "inputs": {
        "nixpkgs": [
          "mina",
          "nixpkgs"
        ]
      },
      "locked": {
        "lastModified": 1670813451,
        "narHash": "sha256-v0IvQ35CMKtPreGlxWb1FvFUraJNZd144+MbiDwGoAA=",
        "owner": "serokell",
        "repo": "nix-npm-buildpackage",
        "rev": "ec0365cd14a3359a23b80a9e2531a09afc3488fc",
        "type": "github"
      },
      "original": {
        "owner": "serokell",
        "repo": "nix-npm-buildpackage",
        "type": "github"
      }
    },
    "nix-utils": {
      "inputs": {
        "flake-utils": "flake-utils_2",
        "nixpkgs": "nixpkgs"
      },
      "locked": {
        "lastModified": 1632973430,
        "narHash": "sha256-9G8zo+0nfYAALV5umCyQR/2hVUFNH10JropBkyxZGGw=",
        "owner": "juliosueiras-nix",
        "repo": "nix-utils",
        "rev": "b44e1ffd726aa03056db9df469efb497d8b9871b",
        "type": "github"
      },
      "original": {
        "owner": "juliosueiras-nix",
        "repo": "nix-utils",
        "type": "github"
      }
    },
    "nixpkgs": {
      "locked": {
        "lastModified": 1629252929,
        "narHash": "sha256-Aj20gmGBs8TG7pyaQqgbsqAQ6cB+TVuL18Pk3DPBxcQ=",
        "owner": "nixos",
        "repo": "nixpkgs",
        "rev": "3788c68def67ca7949e0864c27638d484389363d",
        "type": "github"
      },
      "original": {
        "owner": "nixos",
        "repo": "nixpkgs",
        "type": "github"
      }
    },
    "nixpkgs-lib": {
      "locked": {
        "lastModified": 1649551420,
        "narHash": "sha256-J/Pn38rBZTszdtTHhhxroQaHADhd5TgbJ53F9j1WTIE=",
        "owner": "nix-community",
        "repo": "nixpkgs.lib",
        "rev": "3a16841c57b0d3025b21b869cc921a119ce73033",
        "type": "github"
      },
      "original": {
        "owner": "nix-community",
        "repo": "nixpkgs.lib",
        "type": "github"
      }
    },
    "nixpkgs-mina": {
      "locked": {
        "lastModified": 1720535198,
        "narHash": "sha256-zwVvxrdIzralnSbcpghA92tWu2DV2lwv89xZc8MTrbg=",
        "owner": "nixos",
        "repo": "nixpkgs",
        "rev": "205fd4226592cc83fd4c0885a3e4c9c400efabb5",
        "type": "github"
      },
      "original": {
        "owner": "nixos",
        "ref": "nixos-23.11-small",
        "repo": "nixpkgs",
        "type": "github"
      }
    },
    "nixpkgs-mozilla": {
      "flake": false,
      "locked": {
        "lastModified": 1704373101,
        "narHash": "sha256-+gi59LRWRQmwROrmE1E2b3mtocwueCQqZ60CwLG+gbg=",
        "owner": "mozilla",
        "repo": "nixpkgs-mozilla",
        "rev": "9b11a87c0cc54e308fa83aac5b4ee1816d5418a2",
        "type": "github"
      },
      "original": {
        "owner": "mozilla",
        "repo": "nixpkgs-mozilla",
        "type": "github"
      }
    },
    "nixpkgs-mozilla_2": {
      "flake": false,
      "locked": {
        "lastModified": 1704373101,
        "narHash": "sha256-+gi59LRWRQmwROrmE1E2b3mtocwueCQqZ60CwLG+gbg=",
        "owner": "mozilla",
        "repo": "nixpkgs-mozilla",
        "rev": "9b11a87c0cc54e308fa83aac5b4ee1816d5418a2",
        "type": "github"
      },
      "original": {
        "owner": "mozilla",
        "repo": "nixpkgs-mozilla",
        "type": "github"
      }
    },
    "nixpkgs-newer": {
      "locked": {
        "lastModified": 1743703532,
        "narHash": "sha256-s1KLDALEeqy+ttrvqV3jx9mBZEvmthQErTVOAzbjHZs=",
        "owner": "nixos",
        "repo": "nixpkgs",
        "rev": "bdb91860de2f719b57eef819b5617762f7120c70",
        "type": "github"
      },
      "original": {
        "owner": "nixos",
        "ref": "nixos-24.11-small",
        "repo": "nixpkgs",
        "type": "github"
      }
    },
    "nixpkgs_2": {
      "locked": {
        "lastModified": 1713180868,
        "narHash": "sha256-5CSnPSCEWeUmrFiLuYIQIPQzPrpCB8x3VhE+oXLRO3k=",
        "owner": "nixos",
        "repo": "nixpkgs",
        "rev": "140546acf30a8212a03a88ded8506413fa3b5d21",
        "type": "github"
      },
      "original": {
        "owner": "nixos",
        "ref": "nixos-23.11-small",
        "repo": "nixpkgs",
        "type": "github"
      }
    },
    "o1-opam-repository": {
      "flake": false,
      "locked": {
        "lastModified": 1715294616,
        "narHash": "sha256-W2p9Vs8PqpKGvMByxVqpxAljjpEMqNcuNnjMBAAKicI=",
        "owner": "o1-labs",
        "repo": "opam-repository",
        "rev": "38d6995e307c82b3c0b3bc86a867213db724d1c5",
        "type": "github"
      },
      "original": {
        "owner": "o1-labs",
        "repo": "opam-repository",
        "type": "github"
      }
    },
    "opam-nix": {
      "inputs": {
        "flake-compat": "flake-compat_2",
        "flake-utils": "flake-utils_3",
        "mirage-opam-overlays": "mirage-opam-overlays",
        "nixpkgs": [
          "mina",
          "nixpkgs"
        ],
        "opam-overlays": "opam-overlays",
        "opam-repository": [
          "mina",
          "opam-repository"
        ],
        "opam2json": "opam2json"
      },
      "locked": {
        "lastModified": 1712645768,
        "narHash": "sha256-9dUh8nElGtC74Q4gIDV6DM0FKgF1oXh0PUkCxdbp+sg=",
        "owner": "tweag",
        "repo": "opam-nix",
        "rev": "464863fba44c7ecc50bd1a2967274482a2c33daf",
        "type": "github"
      },
      "original": {
        "owner": "tweag",
        "repo": "opam-nix",
        "type": "github"
      }
    },
    "opam-overlays": {
      "flake": false,
      "locked": {
        "lastModified": 1654162756,
        "narHash": "sha256-RV68fUK+O3zTx61iiHIoS0LvIk0E4voMp+0SwRg6G6c=",
        "owner": "dune-universe",
        "repo": "opam-overlays",
        "rev": "c8f6ef0fc5272f254df4a971a47de7848cc1c8a4",
        "type": "github"
      },
      "original": {
        "owner": "dune-universe",
        "repo": "opam-overlays",
        "type": "github"
      }
    },
    "opam-repository": {
      "flake": false,
      "locked": {
        "lastModified": 1708601497,
        "narHash": "sha256-mDYINTjOiYLN4wT5fGlWTvHFQdWkzY46XUuZWKgmJxY=",
        "owner": "ocaml",
        "repo": "opam-repository",
        "rev": "90d8c520a4f0b035ac51e267a8b33739c5a78b5a",
        "type": "github"
      },
      "original": {
        "owner": "ocaml",
        "repo": "opam-repository",
        "type": "github"
      }
    },
    "opam2json": {
      "inputs": {
        "nixpkgs": [
          "mina",
          "opam-nix",
          "nixpkgs"
        ]
      },
      "locked": {
        "lastModified": 1671540003,
        "narHash": "sha256-5pXfbUfpVABtKbii6aaI2EdAZTjHJ2QntEf0QD2O5AM=",
        "owner": "tweag",
        "repo": "opam2json",
        "rev": "819d291ea95e271b0e6027679de6abb4d4f7f680",
        "type": "github"
      },
      "original": {
        "owner": "tweag",
        "repo": "opam2json",
        "type": "github"
      }
    },
    "root": {
      "inputs": {
        "describe-dune": "describe-dune",
        "dune-nix": "dune-nix",
        "flake-utils": "flake-utils",
        "mina": "mina",
        "nixpkgs-mina": "nixpkgs-mina",
        "nixpkgs-mozilla": "nixpkgs-mozilla_2",
        "nixpkgs-newer": "nixpkgs-newer"
      }
    },
    "systems": {
      "locked": {
        "lastModified": 1681028828,
        "narHash": "sha256-Vy1rq5AaRuLzOxct8nz4T6wlgyUR7zLU309k9mBC768=",
        "owner": "nix-systems",
        "repo": "default",
        "rev": "da67096a3b9bf56a91d16901293e51ba5b49a27e",
        "type": "github"
      },
      "original": {
        "owner": "nix-systems",
        "repo": "default",
        "type": "github"
      }
    },
    "utils": {
      "inputs": {
        "flake-utils": "flake-utils_4"
      },
      "locked": {
        "lastModified": 1657226504,
        "narHash": "sha256-GIYNjuq4mJlFgqKsZ+YrgzWm0IpA4axA3MCrdKYj7gs=",
        "owner": "gytis-ivaskevicius",
        "repo": "flake-utils-plus",
        "rev": "2bf0f91643c2e5ae38c1b26893ac2927ac9bd82a",
        "type": "github"
      },
      "original": {
        "owner": "gytis-ivaskevicius",
        "repo": "flake-utils-plus",
        "type": "github"
      }
    }
  },
  "root": "root",
  "version": 7
}<|MERGE_RESOLUTION|>--- conflicted
+++ resolved
@@ -265,13 +265,8 @@
         "utils": "utils"
       },
       "locked": {
-<<<<<<< HEAD
-        "lastModified": 1744651288,
-        "narHash": "sha256-X7CuNGf7lSWyDtvoY+A8uyTHcA7+DPVi86ujwYH7B6E=",
-=======
-        "lastModified": 1744877388,
-        "narHash": "sha256-DCxfWAG6UvdsrFjFvyEbX2z8KvRGPPd0PIUtEenhL20=",
->>>>>>> 9044f38a
+        "lastModified": 1744900528,
+        "narHash": "sha256-JTm3mXAtK0quifimZz28mXR50TdxvkZR3ztbz5iq0Ac=",
         "path": "src/mina",
         "type": "path"
       },
