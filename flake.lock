--- conflicted
+++ resolved
@@ -265,13 +265,8 @@
         "utils": "utils"
       },
       "locked": {
-<<<<<<< HEAD
-        "lastModified": 1744651288,
-        "narHash": "sha256-X7CuNGf7lSWyDtvoY+A8uyTHcA7+DPVi86ujwYH7B6E=",
-=======
         "lastModified": 1744900528,
         "narHash": "sha256-JTm3mXAtK0quifimZz28mXR50TdxvkZR3ztbz5iq0Ac=",
->>>>>>> db8c9296
         "path": "src/mina",
         "type": "path"
       },
