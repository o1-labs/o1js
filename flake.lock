--- conflicted
+++ resolved
@@ -265,13 +265,8 @@
         "utils": "utils"
       },
       "locked": {
-<<<<<<< HEAD
-        "lastModified": 1729086638,
-        "narHash": "sha256-3NUP+73HABbdPKSYOG0sNMPNFWkJWcaddysdSHYVhl8=",
-=======
         "lastModified": 1736265310,
         "narHash": "sha256-4LLy5VMM5TK4LpQXEBiA8ziwYyqGx2ZAuunXGCDpraQ=",
->>>>>>> c8240013
         "path": "src/mina",
         "type": "path"
       },
