name: Jobs for new commits on main (and similar branches)
on:
  workflow_run:
    workflows: ["checks"]
    types:
      - completed
    branches:
      - main
      - v1
      - v2
      - v3

concurrency:
  group: ${{ github.workflow }}-${{ github.ref }}
  cancel-in-progress: true

jobs:
  Build-Doc:
    strategy:
      matrix:
        node: [22]
    if: github.ref == 'refs/heads/main'
    runs-on: ubuntu-latest
    steps:
      - name: Checkout repository
        uses: actions/checkout@v4
      - name: Setup Node.JS ${{ matrix.node }}
        uses: actions/setup-node@v4
        with:
          node-version: ${{ matrix.node }}
      - name: Run typedoc
        run: |
          GIT_LFS_SKIP_SMUDGE=1 git submodule update --init --recursive
          npm ci
          npx typedoc --tsconfig tsconfig.node.json src/index.ts
      - name: Deploy
        uses: peaceiris/actions-gh-pages@373f7f263a76c20808c831209c920827a82a2847
        with:
          github_token: ${{ secrets.GITHUB_TOKEN }}
          publish_dir: ./docs


  Auto-merge:
    if: github.ref == 'refs/heads/main'
    runs-on: ubuntu-latest
    steps:
      - name: Checkout repository
        uses: actions/checkout@v4
        with:
          fetch-depth: 0 # Fetch all history for all branches and tags

      - name: Configure Git
        run: |
          git config user.name github-actions
          git config user.email github-actions@github.com

      - name: Try to merge main into version-next
        run: |
          git checkout version-next
          git merge origin/main
          git push origin version-next
        continue-on-error: true

      - name: Create Pull Request if merge failed
        if: failure()
        uses: peter-evans/create-pull-request@v6
        with:
          branch: auto-merge-main-to-version-next-${{ github.sha }}
          title: 'Auto-merge main to version-next (commit ${{ github.sha }})'
          body: 'This PR was automatically created to merge changes from main into version-next. Please resolve conflicts and merge manually.'
          base: version-next


  Pkg-pr-new:
<<<<<<< HEAD
    strategy:
      matrix:
        node: [22]

=======
>>>>>>> 5c5d652a
    runs-on: [ubuntu-latest]
    steps:
      - name: Checkout repository
        uses: actions/checkout@v4
      - name: release-pkg-pr-version
        uses: ./.github/actions/release-pkg-pr-version

  Release-on-NPM:
    if: github.ref == 'refs/heads/main'
    timeout-minutes: 180
    runs-on: ubuntu-latest
    steps:
      - name: Restore repository
        uses: actions/cache@v4
        with:
          path: .
          key: repo-${{ github.sha }}

      - name: Setup Node
        uses: actions/setup-node@v4
        with:
          node-version: '22'

      - name: Build o1js
        run: |
          npm ci
          npm run prepublish:full

      - name: Publish to NPM if version has changed
        id: publish
        uses: JS-DevTools/npm-publish@v3
        with:
          token: ${{ secrets.NPM_TOKEN }}
          strategy: upgrade
        env:
          INPUT_TOKEN: ${{ secrets.NPM_TOKEN }}

      - name: Configure Git
        run: |
          git config --local user.email "action@github.com"
          git config --local user.name "GitHub Action"

      - name: Tag new version
        if: ${{ steps.publish.outputs.type }} # https://github.com/JS-DevTools/npm-publish?tab=readme-ov-file#action-output
        env:
          GH_TOKEN: ${{ secrets.GITHUB_TOKEN }}
          RELEASED_VERSION: ${{ steps.publish.outputs.version }}
        run: |
          git tag $RELEASED_VERSION
          git push origin $RELEASED_VERSION
      - name: Create Release
        uses: ncipollo/release-action@440c8c1cb0ed28b9f43e4d1d670870f059653174
        if: success()
        with:
          token: ${{ secrets.GITHUB_TOKEN }}
          tag: ${{ steps.publish.outputs.version }}
          generateReleaseNotes: true
          name: Release ${{ steps.publish.outputs.version }}
          skipIfReleaseExists: true<|MERGE_RESOLUTION|>--- conflicted
+++ resolved
@@ -72,13 +72,6 @@
 
 
   Pkg-pr-new:
-<<<<<<< HEAD
-    strategy:
-      matrix:
-        node: [22]
-
-=======
->>>>>>> 5c5d652a
     runs-on: [ubuntu-latest]
     steps:
       - name: Checkout repository
