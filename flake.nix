{
  description = "o1js - TypeScript framework for zk-SNARKs and zkApps";
  inputs = {
    self.submodules = true;
    nixpkgs-mina.url = "github:nixos/nixpkgs/nixos-24.11-small";
    mina.url = ./src/mina;
    mina.inputs.dune-nix.follows = "dune-nix";
    nixpkgs-mozilla.url = "github:mozilla/nixpkgs-mozilla";
    nixpkgs-mozilla.flake = false;
    describe-dune.url = "github:o1-labs/describe-dune";
    describe-dune.inputs.nixpkgs.follows = "nixpkgs-mina";
    describe-dune.inputs.flake-utils.follows = "flake-utils";
    dune-nix.url = "github:o1-labs/dune-nix?ref=brian/relative-flakes-fix";
    dune-nix.inputs.nixpkgs.follows = "nixpkgs-mina";
    dune-nix.inputs.flake-utils.follows = "flake-utils";
    flake-utils.url = "github:numtide/flake-utils";
  };
  nixConfig = {
    auto-optimize-store = true;
    max-jobs = "auto";
    # taken from flake.nix in mina
    allow-import-from-derivation = "true";
    extra-substituters =
      [ "https://storage.googleapis.com/mina-nix-cache"
      ];
    extra-trusted-public-keys =
      [ "mina-nix-cache-1:djtioLfv2oxuK2lqPUgmZbf8bY8sK/BnYZCU2iU5Q10="
        "nix-cache.minaprotocol.org:fdcuDzmnM0Kbf7yU4yywBuUEJWClySc1WIF6t6Mm8h4="
        "nix-cache.minaprotocol.org:D3B1W+V7ND1Fmfii8EhbAbF1JXoe2Ct4N34OKChwk2c="
      ];
  };
  outputs = { self, nixpkgs-mina, flake-utils, ... }@inputs:
    flake-utils.lib.eachDefaultSystem (system:
      let
        pkgs = ((nixpkgs-mina.legacyPackages."${system}".extend
          (import inputs.nixpkgs-mozilla)).extend
          inputs.mina.overlays.rust).extend
          (final: prev: { inherit (nixpkgs-mina.legacyPackages."${system}")
            nodePackages nodejs; });
        dune-nix = inputs.dune-nix.lib.${system};
        describe-dune = inputs.describe-dune.defaultPackage.${system};
        dune-description = pkgs.stdenv.mkDerivation {
          pname = "dune-description";
          version = "dev";
          src = with pkgs.lib.fileset;
            (toSource {
              root = ./src/bindings;
              fileset = unions [
                ./src/bindings/ocaml/dune
                ./src/bindings/ocaml/lib/dune
                ./src/bindings/ocaml/dune-project
                ./src/bindings/ocaml/jsoo_exports/dune
              ];
            });
          phases = [ "unpackPhase" "buildPhase" ];
          buildPhase = ''
            ${describe-dune}/bin/describe-dune > $out
          '';
        };
        desc = builtins.fromJSON (builtins.readFile dune-description);
        allOcamlDeps_ = pkgs.lib.concatMap
          (duneSpec:
            pkgs.lib.concatMap (unitSpec: unitSpec.deps or [ ])
              (duneSpec.units or [ ]))
          desc;
        allOcamlDeps =
          builtins.map (d: builtins.head (pkgs.lib.splitString "." d))
            allOcamlDeps_;
        mina = inputs.mina.packages."${system}";
        minaDeps_ =
          builtins.intersectAttrs (pkgs.lib.genAttrs allOcamlDeps (_: { }))
            mina.info.raw.deps.units;
        minaDeps = builtins.attrNames (builtins.foldl'
          (acc: pkg: acc // dune-nix.deps.packageDeps minaDeps_ "pkgs" pkg)
          minaDeps_
          (builtins.attrNames minaDeps_));
        commonOverrides = {
          DUNE_PROFILE = "dev";
          buildInputs = [ mina.base-libs ] ++ mina.external-libs
            ++ pkgs.lib.attrVals minaDeps mina.pkgs;
        };
        info = dune-nix.info desc;
        allDeps = dune-nix.allDeps info;
        noTestSkipping = _: false;
        prj_ = dune-nix.outputs' commonOverrides
          (pkgs.lib.fileset.toSource {
            root = ./src/bindings;
            fileset = ./src/bindings/ocaml;
          })
          allDeps
          info
          noTestSkipping
          prj;
        prj = prj_ // {
          pkgs = prj_.pkgs // {
            __ocaml-js__ = prj_.pkgs.__ocaml-js__.overrideAttrs {
              PREBUILT_KIMCHI_BINDINGS_JS_WEB =
                "${mina.files.src-lib-crypto-kimchi_bindings-js-web}/src/lib/crypto/kimchi_bindings/js/web";
              PREBUILT_KIMCHI_BINDINGS_JS_NODE_JS =
                "${mina.files.src-lib-crypto-kimchi_bindings-js-node_js}/src/lib/crypto/kimchi_bindings/js/node_js";
            };
          };
        };
        rust-channel =
          ((pkgs.rustChannelOf
            {
              channel = "nightly";
              date = "2024-09-05";
              sha256 = "sha256-3aoA7PuH09g8F+60uTUQhnHrb/ARDLueSOD08ZVsWe0=";
            }).rust.override
            {
              targets = [
                "wasm32-unknown-unknown"
                "x86_64-unknown-linux-gnu"
                "aarch64-apple-darwin"
                "x86_64-apple-darwin"
              ];
              extensions = [ "rust-src" ];
            });
        rust-channel' = rust-channel // {
          # Ensure compatibility with nixpkgs >= 24.11
          targetPlatforms = pkgs.lib.platforms.all;
          badTargetPlatforms = [ ];
        };
        rust-platform = pkgs.makeRustPlatform {
            cargo = rust-channel';
            rustc = rust-channel';
          };
        bindings-pkgs = with pkgs;
          [
            nodejs
            nodePackages.npm
            nodePackages.prettier
            typescript
            nodePackages.typescript-language-server
            rustup
            wasm-pack
            binaryen # provides wasm-opt
            dune_3
          ] ++ commonOverrides.buildInputs;

        o1js-npm-deps = pkgs.buildNpmPackage
          {
            name = "o1js";
            src = with pkgs.lib.fileset;
              (toSource {
                root = ./.;
                fileset = unions [
                  ./package.json
                  ./package-lock.json
                ];
              });
            # If you get ERROR: npmDepsHash is out of date
            # you can update the hash with `nix run .#update-npm-deps`.
            # Failing that you can remove the hash from ./npmDepsHash and try again
            # which should get an error message with the correct hash
            # You can also just push and CI should suggest a fix which updates the hash
            npmDepsHash = builtins.readFile ./npmDepsHash;
            dontNpmBuild = true;
            installPhase = ''
              runHook preInstall
              mkdir -p $out/lib
              cp -r node_modules $out/lib
              runHook postInstall
            '';
          };

        #Rustup doesn't allow local toolchains to contain 'nightly' in the name
        #so the toolchain is linked with the name nix and rustup is wrapped in a shellscript
        #which calls the nix toolchain instead of the nightly one
        rustupWrapper = with pkgs; writeShellApplication
          {
            name = "rustup";
            #Skip check on darwin because shellcheck doesn't build
            checkPhase = if pkgs.stdenv.isDarwin then "" else null;
            text =
              ''
<<<<<<< HEAD
                if [ "$1" = run ] && [ "$2" = nightly-2024-09-05 ]
=======
                if [ "$1" = run ] && { [ "$2" = nightly-2024-09-05 ] || [[ "$2" =~ 1.79-x86_64* ]]; }
>>>>>>> abcfce4d
                then
                  echo using nix toolchain
                  ${rustup}/bin/rustup run nix "''${@:3}"
                else
                  echo using plain rustup "$@"
                  ${rustup}/bin/rustup "$@"
                fi
              '';
          };
        test-vectors = rust-platform.buildRustPackage {
          src = pkgs.lib.sourceByRegex ./src/mina/src
            [
              "^lib(/crypto(/proof-systems(/.*)?)?)?$"
            ];
          sourceRoot = "source/lib/crypto/proof-systems/poseidon/export_test_vectors";
          patchPhase =
            ''
              cp ${./src/mina/src/lib/crypto/proof-systems/Cargo.lock} .
            '';
          name = "export_test_vectors";
          version = "0.1.0";
          CARGO_TARGET_DIR = "./target";
          cargoLock = { lockFile = ./src/mina/src/lib/crypto/proof-systems/Cargo.lock; };
        };
        bindings = pkgs.stdenv.mkDerivation {
          name = "o1js_bindings";
          src = with pkgs.lib.fileset;
            (toSource {
              root = ./.;
              fileset = unions [
                ./src/mina
                ./src/bindings/scripts
                ./src/bindings/js
                ./src/bindings/crypto
                ./src/bindings/lib
                ./src/bindings/mina-transaction/gen/v1/dune
                ./src/bindings/mina-transaction/gen/v2/dune
                (fileFilter (file: file.hasExt "js") ./src/bindings/mina-transaction)
                ./src/bindings/ocaml/lib
                ./src/bindings/ocaml/dune
                ./src/bindings/ocaml/dune-project
                (fileFilter (file: file.hasExt "ml") ./src/bindings/ocaml)
                ./package.json
                ./package-lock.json
                ./src/bindings/ocaml/jsoo_exports
                ./dune-project
                ./.prettierrc.cjs
                ./src/build
                ./src/bindings.d.ts
              ];
            });
          inherit (inputs.mina.devShells."${system}".default)
            PLONK_WASM_NODEJS
            PLONK_WASM_WEB
            KIMCHI_STUBS
            KIMCHI_STUBS_STATIC_LIB
            ;
          PREBUILT_KIMCHI_BINDINGS_JS_WEB =
            "${mina.files.src-lib-crypto-kimchi_bindings-js-web}/src/lib/crypto/kimchi_bindings/js/web";
          PREBUILT_KIMCHI_BINDINGS_JS_NODE_JS =
            "${mina.files.src-lib-crypto-kimchi_bindings-js-node_js}/src/lib/crypto/kimchi_bindings/js/node_js";
          EXPORT_TEST_VECTORS = "${test-vectors}/bin/export_test_vectors";
          SKIP_MINA_COMMIT = true;
          JUST_BINDINGS = true;
          buildInputs = (with pkgs;
            [
              rustupWrapper
              bash
              # Needed to use correct version of dune
              mina.base-libs
            ]) ++ bindings-pkgs;
          patchPhase = ''
            patchShebangs ./src/bindings/scripts/
            patchShebangs ./src/bindings/crypto/test-vectors/
          '';
          buildPhase =
            ''
              RUSTUP_HOME=$(pwd)/.rustup
              export RUSTUP_HOME
              rustup toolchain link nix ${rust-channel'}
              cp -r ${o1js-npm-deps}/lib/node_modules/ .

              mkdir -p src/bindings/compiled/node_bindings
              echo '// this file exists to prevent TS from type-checking `o1js_node.bc.cjs`' \
                > src/bindings/compiled/node_bindings/o1js_node.bc.d.cts

              npm run build:update-bindings

              mkdir -p $out/mina-transaction
              pushd ./src/bindings
                rm -rf ./compiled/_node_bindings
                cp -Lr ./compiled $out
                cp -Lr ./mina-transaction/gen $out/mina-transaction/
              popd
            '';
        };
      in
      {
        formatter = pkgs.nixfmt;
        inherit mina;
        devShells = {
          # This seems to work better for macos
          mina-shell = inputs.mina.devShells."${system}".with-lsp;
          default = pkgs.mkShell
            (if pkgs.stdenv.isDarwin
            # on macos use plain rustup
            then { packages = bindings-pkgs; }
            # on linux wrap rustup like in the derivation
            else {
              packages = [ rustupWrapper mina.base-libs ] ++ bindings-pkgs;

              shellHook = ''
                RUSTUP_HOME=$(pwd)/.rustup
                export RUSTUP_HOME
                # fixes linking issue with wasm-pack
                export LD_LIBRARY_PATH="${pkgs.bzip2.out}/lib:$LD_LIBRARY_PATH"
                # TODO ideally we shouldn't install toolchains like this in a devshell
                rustup toolchain install nightly-x86_64-unknown-linux-gnu
                rustup toolchain link nix ${rust-channel'}
              '';
            });


        };
        # TODO build from ./ocaml root, not ./. (after fixing a bug in dune-nix)
        packages = {
          inherit dune-description bindings;
          bindings-tar = pkgs.stdenv.mkDerivation {
            name = "bindings.tar.gz";
            src = bindings;
            buildCommand = ''
                cp -R $src/* .
                rm env-vars
                #restore write permissions removed by nix store
                chmod +w -R .
                tar czf $out .
            '';
          };
          npm-deps = o1js-npm-deps;
        };
        apps = {
          update-npm-deps = {
            type = "app";
            program = "${pkgs.writeShellApplication
              { name = "update-npm-deps";
                text =
                ''
                ${pkgs.prefetch-npm-deps}/bin/prefetch-npm-deps ./package-lock.json > npmDepsHash
                '';
              }}/bin/update-npm-deps";
          };
          generate-bindings = {
            type = "app";
            program = "${pkgs.writeShellApplication
              { name = "update-bindings";
                #Skip check on darwin because shellcheck doesn't build
                checkPhase = if pkgs.stdenv.isDarwin then "" else null;
                text =
                ''
                cp -r ${bindings}/* ./src/bindings
                chmod +w -R src/bindings/compiled
                '';
              }}/bin/update-bindings";
          };
        };
      });
}<|MERGE_RESOLUTION|>--- conflicted
+++ resolved
@@ -175,11 +175,7 @@
             checkPhase = if pkgs.stdenv.isDarwin then "" else null;
             text =
               ''
-<<<<<<< HEAD
                 if [ "$1" = run ] && [ "$2" = nightly-2024-09-05 ]
-=======
-                if [ "$1" = run ] && { [ "$2" = nightly-2024-09-05 ] || [[ "$2" =~ 1.79-x86_64* ]]; }
->>>>>>> abcfce4d
                 then
                   echo using nix toolchain
                   ${rustup}/bin/rustup run nix "''${@:3}"
