--- conflicted
+++ resolved
@@ -158,21 +158,9 @@
                       ./package-lock.json
                     ];
                   });
-<<<<<<< HEAD
+              # to update this with nix run `nix run o1js#update-npm-deps`
+              # ci should also suggest the change automaticly
               npmDepsHash = builtins.readFile ./npmDepsHash;
-=======
-              # If you see 'ERROR: npmDepsHash is out of date' in ci
-              # set this to blank run ``nix build o1js#o1js-bindings`
-              # If you don't want to install nix you can also set it to "" and run ci to get the new hash
-              # You should get an output like this:
-
-              # error: hash mismatch in fixed-output derivation '/nix/store/a03cg2az0b2cvjsp1wnr89clf31i79c1-o1js-npm-deps.drv':
-              # specified: sha256-AAAAAAAAAAAAAAAAAAAAAAAAAAAAAAAAAAAAAAAAAAA=
-              #    got:    sha256-8EPvXpOgn0nvm/pFKN3h6EMjabOeBqfy5optIfe8E8Q=
-              # replace npmDepsHash bellow with the new hash
-
-              npmDepsHash = "sha256-hFxCHth04vW95DJCTLHKV2N0v9NNQG57DpucsAq3yvs=";
->>>>>>> 002dd6d7
               # The prepack script runs the build script, which we'd rather do in the build phase.
               npmPackFlags = [ "--ignore-scripts" ];
               dontNpmBuild = true;
