--- conflicted
+++ resolved
@@ -244,7 +244,8 @@
           inherit (inputs.mina.devShells."${system}".default)
             PLONK_WASM_NODEJS
             PLONK_WASM_WEB
-            MARLIN_PLONK_STUBS
+            KIMCHI_STUBS
+            KIMCHI_STUBS_STATIC_LIB
             ;
           PREBUILT_KIMCHI_BINDINGS_JS_WEB =
             "${mina.files.src-lib-crypto-kimchi_bindings-js-web}/src/lib/crypto/kimchi_bindings/js/web";
@@ -314,67 +315,6 @@
             buildCommand = "tar czf $out -C ${bindings} .";
           };
           npm-deps = o1js-npm-deps;
-<<<<<<< HEAD
-=======
-          o1js-bindings = requireSubmodules (pkgs.stdenv.mkDerivation {
-            name = "o1js_bindings";
-            src = with pkgs.lib.fileset;
-              (toSource {
-                root = ./.;
-                fileset = unions [
-                  ./src/mina
-                  ./src/bindings/scripts
-                  ./src/bindings/js
-                  ./src/bindings/crypto
-                  ./src/bindings/lib
-                  ./src/bindings/mina-transaction/gen/v1/dune
-                  ./src/bindings/mina-transaction/gen/v2/dune
-                  (fileFilter (file: file.hasExt "js") ./src/bindings/mina-transaction)
-                  ./src/bindings/ocaml/lib
-                  ./src/bindings/ocaml/dune
-                  ./src/bindings/ocaml/dune-project
-                  (fileFilter (file: file.hasExt "ml") ./src/bindings/ocaml)
-                  ./package.json
-                  ./package-lock.json
-                  ./src/bindings/ocaml/jsoo_exports
-                  ./dune-project
-                  ./.prettierrc.cjs
-                  ./src/build
-                  ./src/snarky.d.ts
-                ];
-              });
-            inherit (inputs.mina.devShells."${system}".default)
-              PLONK_WASM_NODEJS
-              PLONK_WASM_WEB
-              KIMCHI_STUBS
-              KIMCHI_STUBS_STATIC_LIB
-              ;
-            PREBUILT_KIMCHI_BINDINGS_JS_WEB =
-              "${mina.files.src-lib-crypto-kimchi_bindings-js-web}/src/lib/crypto/kimchi_bindings/js/web";
-            PREBUILT_KIMCHI_BINDINGS_JS_NODE_JS =
-              "${mina.files.src-lib-crypto-kimchi_bindings-js-node_js}/src/lib/crypto/kimchi_bindings/js/node_js";
-            EXPORT_TEST_VECTORS = "${test-vectors}/bin/export_test_vectors";
-            SKIP_MINA_COMMIT = true;
-            JUST_BINDINGS = true;
-            buildInputs = (with pkgs;
-              [
-                rustupWrapper
-                bash
-              ]) ++ bindings-pkgs;
-            patchPhase = ''
-              patchShebangs ./src/bindings/scripts/
-              patchShebangs ./src/bindings/crypto/test-vectors/
-            '';
-            buildPhase =
-              ''
-                RUSTUP_HOME=$(pwd)/.rustup
-                export RUSTUP_HOME
-                rustup toolchain link nix ${rust-channel}
-                cp -r ${o1js-npm-deps}/lib/node_modules/ .
->>>>>>> 96518b79
-
-          kimchi = pkgs.kimchi-rust-wasm;
-          ocaml-js = prj.pkgs.__ocaml-js__;
         };
         apps = {
           update-npm-deps = {
